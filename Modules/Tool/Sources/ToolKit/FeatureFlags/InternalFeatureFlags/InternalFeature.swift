// Copyright © Blockchain Luxembourg S.A. All rights reserved.

import Foundation

/// Defines an internal feature as part of a FeatureFlag
public enum InternalFeature: String, CaseIterable {

    /// Enable secure channel
    case secureChannel

    /// Enabled console logging of network requests for debug builds
    case requestConsoleLogging

    /// Disable the guid login at welcome screen, useful for demo purposes
    /// - Note: Old manual guid login screen is used only for internal builds
    case disableGUIDLogin

    /// Enable new account SwiftUI picker.
    case newAccountPicker

    /// Enable new Onboarding Tour on the Welcome Flow
    case newOnboardingTour

    /// Enable unified sign in (account upgrade)
    case unifiedSignIn

    /// Enable polling for email login
    case pollingForEmailLogin

    /// Enables native wallet payload instead of JS
    case nativeWalletPayload

    /// Enables unified QR code scanner
    case unifiedQRCodeScanner

    /// OpenBanking
    case openBanking

    /// Enables the new Limits UI in Transaction Flow
    case newTxFlowLimitsUIEnabled

    /// Enables the feature for alpha release overriding internal config.
    var isAlphaReady: Bool {
        switch self {
        case .newAccountPicker,
             .newOnboardingTour,
<<<<<<< HEAD
             .pollingForEmailLogin:
=======
             .newTxFlowLimitsUIEnabled,
             .openBanking,
             .pollingForEmailLogin,
             .unifiedQRCodeScanner:
>>>>>>> 06c7b3a5
            return true
        case .disableGUIDLogin,
             .requestConsoleLogging,
             .secureChannel,
             .unifiedSignIn,
             .nativeWalletPayload:
            return false
        }
    }
}

extension InternalFeature {

    internal var defaultsKey: String {
        "internal-flag-\(rawValue)-key"
    }

    /// The title displayed at the Debug menu.
    public var displayTitle: String {
        switch self {
        case .secureChannel:
            return "Secure Channel"
        case .requestConsoleLogging:
            return "Enable Network Request Console Logs"
        case .disableGUIDLogin:
            return "Disable manual (guid) login option"
        case .newAccountPicker:
            return "New SwiftUI Account Picker"
        case .newOnboardingTour:
            return "New Onboarding Tour"
        case .unifiedSignIn:
            return "Unified Sign In"
        case .pollingForEmailLogin:
            return "Polling (Email Login)"
        case .nativeWalletPayload:
            return "Native Wallet Payload"
        case .openBanking:
            return "Open Banking"
        case .newTxFlowLimitsUIEnabled:
            return "New Limits UI"
        case .unifiedQRCodeScanner:
            return "Unified QR Code Scanner"
        }
    }
}<|MERGE_RESOLUTION|>--- conflicted
+++ resolved
@@ -44,14 +44,11 @@
         switch self {
         case .newAccountPicker,
              .newOnboardingTour,
-<<<<<<< HEAD
              .pollingForEmailLogin:
-=======
              .newTxFlowLimitsUIEnabled,
              .openBanking,
              .pollingForEmailLogin,
              .unifiedQRCodeScanner:
->>>>>>> 06c7b3a5
             return true
         case .disableGUIDLogin,
              .requestConsoleLogging,

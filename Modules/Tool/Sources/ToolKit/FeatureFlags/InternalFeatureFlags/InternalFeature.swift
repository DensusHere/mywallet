--- conflicted
+++ resolved
@@ -33,16 +33,14 @@
     /// Enables Redesigned CoinView
     case redesignCoinView
 
+    /// Enables Blockchain Domains
+    case blockchainDomains
+
     /// Enables Card Issuing
     case cardIssuing
 
-<<<<<<< HEAD
-    /// Enables Blockchain Domains
-    case blockchainDomains
-=======
     /// Enables customer support chat
     case customerSupportChat
->>>>>>> 73da3134
 
     /// Enables the feature for alpha release overriding internal config.
     var isAlphaReady: Bool {

--- conflicted
+++ resolved
@@ -33,12 +33,7 @@
     /// Enables the feature for alpha release overriding internal config.
     var isAlphaReady: Bool {
         switch self {
-<<<<<<< HEAD
-        case .newAccountPicker,
-             .newOnboardingTour,
-=======
         case .newOnboardingTour,
->>>>>>> a5176c42
              .openBanking,
              .redesign:
             return true
@@ -75,11 +70,6 @@
             return "Native Wallet Payload"
         case .openBanking:
             return "Open Banking"
-<<<<<<< HEAD
-        case .unifiedQRCodeScanner:
-            return "Unified QR Code Scanner"
-=======
->>>>>>> a5176c42
         case .redesign:
             return "Redesign"
         }

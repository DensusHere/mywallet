// Copyright © Blockchain Luxembourg S.A. All rights reserved.

import Foundation

/// Enumerates app features that can be dynamically configured (e.g. enabled/disabled)
public enum AppFeature: Int, CaseIterable {

    // MARK: - Local features

    case biometry

    // MARK: - Firebase features

    /// The announcements
    case announcements

    /// The ticker for the new asset announcement.
    case newAssetAnnouncement

    /// The ticker for the asset rename announcement.
    case assetRenameAnnouncement

    /// Sift Science SDK is enabled
    case siftScienceEnabled

    /// Enable Secure Channel
    case secureChannel

    // MARK: Onboarding (After Login)

    /// Shows Email Verification insted of Simple Buy at Login
    case showOnboardingAfterSignUp

    /// Shows Email Verification in Onboarding, otherwise just show the buy flow
    case showEmailVerificationInOnboarding

    /// Shows Email Verification, if needed, when a user tries to make a purchase
    case showEmailVerificationInBuyFlow

    // MARK: - SSO

    case unifiedSignIn

    case pollingForEmailLogin

    // MARK: - SDD

    /// Enables SDD checks. If `false`, all checks immediately fail
    case sddEnabled

    /// Enable ACH withdraw and deposit
    case withdrawAndDepositACH

    /// Enable interest withdraw and deposit
    case interestWithdrawAndDeposit

    /// Enable Zen-Desk Messaging for Gold Verified Users
    case customerSupportChat

    /// Enable new Sell Transaction flow
    case sellUsingTransactionFlowEnabled

<<<<<<< HEAD
    /// Enable Dynamic Assets
    case dynamicAssetsEnabled

    /// Enable Open Banking
    case openBanking
=======
    // MARK: - Transactions Flow

    /// Uses the Transactions Flow implementation of Buy when enabled
    case useTransactionsFlowToBuyCrypto
>>>>>>> 2ea869ae
}

extension AppFeature {
    /// The remote key which determines if this feature is enabled or not
    public var remoteEnabledKey: String? {
        switch self {
        case .interestWithdrawAndDeposit:
            return "ios_interest_deposit_withdraw"
        case .announcements:
            return "announcements"
        case .newAssetAnnouncement:
            return "new_asset_announcement_ticker"
        case .assetRenameAnnouncement:
            return "rename_asset_announcement_ticker"
        case .siftScienceEnabled:
            return "sift_science_enabled"
        case .secureChannel:
            return "secure_channel_ios"
        case .withdrawAndDepositACH:
            return "ach_withdraw_deposit_enabled"
        case .biometry:
            return nil
        case .showOnboardingAfterSignUp:
            return "show_onboarding_after_sign_up_ios"
        case .showEmailVerificationInOnboarding:
            return "show_email_verification_in_onboarding_ios"
        case .showEmailVerificationInBuyFlow:
            return "show_email_verification_in_buy_flow_ios"
        case .unifiedSignIn:
            return "sso_unified_sign_in_enabled_ios"
        case .pollingForEmailLogin:
            return "ios_ff_sso_polling"
        case .sddEnabled:
            return "sdd_enabled_ios"
        case .customerSupportChat:
            return "customer_support_chat_ios"
        case .sellUsingTransactionFlowEnabled:
            return "sell_using_transaction_flow_enabled_ios"
<<<<<<< HEAD
        case .dynamicAssetsEnabled:
            return "dynamic_assets_ios"
        case .openBanking:
            return "ios_open_banking"
=======
        case .useTransactionsFlowToBuyCrypto:
            return "ios_use_transaction_flow_buy"
>>>>>>> 2ea869ae
        }
    }

    /// Enables the feature for alpha release by overriding remote config settings.
    var isAlphaReady: Bool {
        switch self {
        case .newAssetAnnouncement:
            return false
        case .assetRenameAnnouncement:
            return false
        case .interestWithdrawAndDeposit:
            return false
        case .announcements:
            return false
        case .siftScienceEnabled:
            return false
        case .secureChannel:
            return false
        case .withdrawAndDepositACH:
            return false
        case .biometry:
            return false
        case .showOnboardingAfterSignUp:
            return false
        case .showEmailVerificationInOnboarding:
            return false
        case .showEmailVerificationInBuyFlow:
            return false
        case .unifiedSignIn:
            return false
        case .pollingForEmailLogin:
            return true
        case .sddEnabled:
            return false
        case .customerSupportChat:
            return false
        case .sellUsingTransactionFlowEnabled,
             .useTransactionsFlowToBuyCrypto:
            return true
        case .openBanking:
            return true
        }
    }
}

public struct AssetRenameAnnouncementFeature: Decodable {
    public let networkTicker: String
    public let oldTicker: String
}<|MERGE_RESOLUTION|>--- conflicted
+++ resolved
@@ -60,18 +60,12 @@
     /// Enable new Sell Transaction flow
     case sellUsingTransactionFlowEnabled
 
-<<<<<<< HEAD
-    /// Enable Dynamic Assets
-    case dynamicAssetsEnabled
-
     /// Enable Open Banking
     case openBanking
-=======
     // MARK: - Transactions Flow
 
     /// Uses the Transactions Flow implementation of Buy when enabled
     case useTransactionsFlowToBuyCrypto
->>>>>>> 2ea869ae
 }
 
 extension AppFeature {
@@ -110,15 +104,10 @@
             return "customer_support_chat_ios"
         case .sellUsingTransactionFlowEnabled:
             return "sell_using_transaction_flow_enabled_ios"
-<<<<<<< HEAD
-        case .dynamicAssetsEnabled:
-            return "dynamic_assets_ios"
         case .openBanking:
             return "ios_open_banking"
-=======
         case .useTransactionsFlowToBuyCrypto:
             return "ios_use_transaction_flow_buy"
->>>>>>> 2ea869ae
         }
     }
 

--- conflicted
+++ resolved
@@ -92,15 +92,9 @@
     // MARK: - Card Issuing
 
     case cardIssuing
-<<<<<<< HEAD
 
     // MARK: - Redesign
 
-=======
-
-    // MARK: - Redesign
-
->>>>>>> 92cdfb21
     /// Enables Redesigned CoinView
     case redesignCoinView
 }
@@ -212,11 +206,7 @@
         case .applePay:
             return false
         case .nativeWalletCreation:
-<<<<<<< HEAD
-            return false
-=======
-            return true
->>>>>>> 92cdfb21
+            return true
         case .cardIssuing:
             return false
         case .sendToDomainsAnnouncement:

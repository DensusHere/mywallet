--- conflicted
+++ resolved
@@ -113,36 +113,6 @@
         XCTAssertEqual(Test.MobileIntelligence.options?.flow, "ach")
     }
 
-<<<<<<< HEAD
-//    func test_trigger() throws {
-//
-//        let triggers: [Tag.Event] = [
-//            blockchain.session.event.did.sign.in,
-//            blockchain.ux.transaction.event.did.finish
-//        ]
-//
-//        app.remoteConfiguration.override(blockchain.app.fraud.sardine.trigger, with: triggers)
-//
-//        var count = 0
-//        let subscription = app.on(blockchain.app.fraud.sardine.submit) { _ in count += 1 }
-//        subscription.start()
-//        defer { subscription.stop() }
-//
-//        app.state.set(blockchain.app.fraud.sardine.current.flow, to: "TEST")
-//
-//        app.post(event: blockchain.session.event.will.sign.in)
-//        XCTAssertEqual(count, 1)
-//        XCTAssertEqual(Test.MobileIntelligence.count, 1)
-//
-//        app.post(event: blockchain.session.event.did.sign.in)
-//        XCTAssertEqual(count, 2)
-//        XCTAssertEqual(Test.MobileIntelligence.count, 2)
-//
-//        app.post(event: blockchain.ux.transaction.event.did.finish)
-//        XCTAssertEqual(count, 3)
-//        XCTAssertEqual(Test.MobileIntelligence.count, 3)
-//    }
-=======
     func test_trigger() async throws {
 
         let triggers: [Tag.Event] = [
@@ -174,7 +144,6 @@
         XCTAssertEqual(count, 3)
         XCTAssertEqual(Test.MobileIntelligence.count, 3)
     }
->>>>>>> c70fb7bd
 }
 
 enum Test {

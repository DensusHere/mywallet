--- conflicted
+++ resolved
@@ -1531,7 +1531,6 @@
     )
 
     public static let cardCreateBankDeclined = NSLocalizedString(
-<<<<<<< HEAD
         "Blockchain.com only allows debit payments for this card. Please choose a different payment method.",
         comment: "Blockchain.com only allows debit payments for this card. Please choose a different payment method."
     )
@@ -1544,10 +1543,6 @@
     public static let cardBlockchainDecline = NSLocalizedString(
         "Blockchain.com does not allow payments from this card. Please choose a different payment method.",
         comment: "Blockchain.com does not allow payments from this card. Please choose a different payment method."
-=======
-        "The card you tried to add has failed, please try again or another payment method.",
-        comment: "The card you tried to add has failed, please try again or another payment method."
->>>>>>> 9c049c2b
     )
 
     public static let cardAcquirerDeclineTitle = NSLocalizedString(
@@ -1561,7 +1556,7 @@
     )
 
     public static let cardDuplicateTitle = NSLocalizedString(
-        "This card already exists",
+        "This Card Already Exists",
         comment: "This Card Already Exists"
     )
 
@@ -1650,56 +1645,6 @@
         comment: "We were unable to add your card. Please try again or choose a different payment method."
     )
 
-    public static let cardCreateAbandonedTitle = NSLocalizedString(
-        "Did you forget to authorise your card payment?",
-        comment: "Did you forget to authorise your card payment?"
-    )
-
-    public static let cardCreateAbandoned = NSLocalizedString(
-        "Authorising ensures the security of your payments and varies bank-to-bank. If you receive this message repeatedly, consider trying again with a different payment method.",
-        comment: "Authorising ensures the security of your payments and varies bank-to-bank. If you receive this message repeatedly, consider trying again with a different payment method."
-    )
-
-    public static let cardCreateExpiredTitle = NSLocalizedString(
-        "Did you forget to authorise your card payment?",
-        comment: "Did you forget to authorise your card payment?"
-    )
-
-    public static let cardCreateExpired = NSLocalizedString(
-        "Authorising ensures the security of your payments and varies bank-to-bank. If you receive this message repeatedly, consider trying again with a different payment method.",
-        comment: "Authorising ensures the security of your payments and varies bank-to-bank. If you receive this message repeatedly, consider trying again with a different payment method."
-    )
-
-    public static let cardCreateDebitOnlyTitle = NSLocalizedString(
-        "Invalid Card",
-        comment: "Invalid Card"
-    )
-
-    public static let cardCreateDebitOnly = NSLocalizedString(
-        "The card you tried to add has failed because at the moment we only support debit from this provider, please try another payment method.",
-        comment: "The card you tried to add has failed because at the moment we only support debit from this provider, please try another payment method."
-    )
-
-    public static let cardPaymentDebitOnlyTitle = NSLocalizedString(
-        "Payment Failed",
-        comment: "Payment Failed"
-    )
-
-    public static let cardPaymentDebitOnly = NSLocalizedString(
-        "Your payment has failed because at the moment we only support debit from this provider, please try another payment method.",
-        comment: "Your payment has failed because at the moment we only support debit from this provider, please try another payment method."
-    )
-
-    public static let cardCreateNoTokenTitle = NSLocalizedString(
-        "Card Not Supported",
-        comment: "Card not accepted"
-    )
-
-    public static let cardCreateNoToken = NSLocalizedString(
-        "The card you tried to add has failed, please try again or another payment method.",
-        comment: "The card you tried to add has failed, please try again or another payment method."
-    )
-
     public static let orderNotCancellable = NSLocalizedString(
         "Oops! This %@ order is not cancellable.",
         comment: "Oops! This %@ order is not cancellable."

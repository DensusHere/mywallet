--- conflicted
+++ resolved
@@ -254,17 +254,9 @@
         return .just(pendingTransaction)
     }
 
-<<<<<<< HEAD
-    private lazy var rejectOnce: Void = {
-        walletConnectTarget.onTransactionRejected()
-            .subscribe()
-            .store(in: &self.cancellables)
-    }()
-=======
     private lazy var rejectOnce: Void = walletConnectTarget.onTransactionRejected()
         .subscribe()
         .store(in: &self.cancellables)
->>>>>>> 8cc4a1d2
 
     func stop(pendingTransaction: PendingTransaction) {
         if !didExecute {

--- conflicted
+++ resolved
@@ -174,11 +174,7 @@
         self.publicKey = publicKey
         self.erc20Token = erc20Token
         asset = erc20Token.cryptoCurrency!
-<<<<<<< HEAD
-        network = erc20Token.kind.evmNetwork!
-=======
         network = erc20Token.evmNetwork!
->>>>>>> 8cc4a1d2
         label = asset.defaultWalletName
         self.balanceService = balanceService
         self.erc20TokenAccountsRepository = erc20TokenAccountsRepository

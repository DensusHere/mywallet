// Copyright © Blockchain Luxembourg S.A. All rights reserved.

import Blockchain
import BlockchainUI
import FeatureStakingDomain
import SwiftUI

@MainActor
struct EarnPortfolioRow: View {

    @BlockchainApp var app
    @Environment(\.context) var context

    let id: L & I_blockchain_ux_earn_type_hub_product_asset

    let product: EarnProduct
    let currency: CryptoCurrency

    @State var balance: MoneyValue?
    @State var exchangeRate: MoneyValue?

    var body: some View {
        TableRow(
            leading: {
                AsyncMedia(url: currency.logoURL)
                    .frame(width: 24.pt)
            },
            title: TableRowTitle(currency.name),
            byline: { EarnRowByline(product: product, variant: .short) },
            trailing: {
                VStack(alignment: .trailing, spacing: 7) {
                    if let balance {
                        if let exchangeRate {
                            Text(balance.convert(using: exchangeRate).displayString)
                                .typography(.paragraph2)
                                .foregroundColor(.semantic.title)
                        }
                        Text(balance.displayString)
                            .typography(.paragraph1)
                            .foregroundColor(.semantic.text)
                    } else {
                        ProgressView()
                    }
                }
            }
        )
        .background(Color.semantic.background)
        .bindings {
            subscribe($exchangeRate, to: blockchain.api.nabu.gateway.price.crypto[currency.code].fiat.quote.value)
            subscribe($balance, to: blockchain.user.earn.product.asset.account.balance)
        }
        .batch {
            set(id.paragraph.row.tap.then.enter.into, to: $app[blockchain.ux.earn.portfolio.product.asset.summary])
        }
        .onTapGesture {
            $app.post(event: id.paragraph.row.tap)
        }
    }
}

struct EarnRowByline: View {

    enum Variant {
        case short
        case full
    }

    let product: EarnProduct
    let variant: Variant
    @State var rate: Double?

    var body: some View {
        HStack {
            if let rate {
                Text(percentageFormatter.string(from: NSNumber(value: rate)) ?? "0%")
                    .typography(.caption1)
                    .foregroundColor(.semantic.text)
            }
            TagView(
                text: variant == .short ? product.title : L10n.rewards.interpolating(product.title),
                variant: .outline
            )
        }
        .bindings {
            subscribe($rate, to: blockchain.user.earn.product.asset.rates.rate)
        }
<<<<<<< HEAD
        .bindings {
            subscribe($rate, to: blockchain.user.earn.product.asset.rates.rate)
        }
=======
>>>>>>> a65529d9
    }
}<|MERGE_RESOLUTION|>--- conflicted
+++ resolved
@@ -84,11 +84,5 @@
         .bindings {
             subscribe($rate, to: blockchain.user.earn.product.asset.rates.rate)
         }
-<<<<<<< HEAD
-        .bindings {
-            subscribe($rate, to: blockchain.user.earn.product.asset.rates.rate)
-        }
-=======
->>>>>>> a65529d9
     }
 }
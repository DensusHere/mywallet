--- conflicted
+++ resolved
@@ -10,9 +10,6 @@
 
 final class TransactionInteractor {
 
-<<<<<<< HEAD
-    private let coincore: CoincoreAPI
-=======
     private enum Error: LocalizedError {
         case loadingFailed(account: BlockchainAccount, action: AssetAction, error: String)
 
@@ -28,7 +25,6 @@
     }
 
     private let coincore: Coincore
->>>>>>> a55f123d
     private let availablePairsService: AvailableTradingPairsServiceAPI
     private let swapEligibilityService: EligibilityServiceAPI
     private let linkedBanksFactory: LinkedBanksFactoryAPI
@@ -38,12 +34,6 @@
     /// Used to invalidate the transaction processor chain.
     private let invalidate = PublishSubject<Void>()
 
-<<<<<<< HEAD
-    init(coincore: CoincoreAPI = resolve(),
-         availablePairsService: AvailableTradingPairsServiceAPI = resolve(),
-         swapEligibilityService: EligibilityServiceAPI = resolve(),
-         linkedBanksFactory: LinkedBanksFactoryAPI = resolve()) {
-=======
     init(
         coincore: Coincore = resolve(),
         availablePairsService: AvailableTradingPairsServiceAPI = resolve(),
@@ -51,7 +41,6 @@
         linkedBanksFactory: LinkedBanksFactoryAPI = resolve(),
         errorRecorder: ErrorRecording = resolve()
     ) {
->>>>>>> a55f123d
         self.coincore = coincore
         self.errorRecorder = errorRecorder
         self.availablePairsService = availablePairsService

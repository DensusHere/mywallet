--- conflicted
+++ resolved
@@ -47,15 +47,10 @@
     override func didBecomeActive() {
         super.didBecomeActive()
 
-<<<<<<< HEAD
-        let sent = transactionModel
-            .state
-=======
         let transactionState = transactionModel.state
             .share(replay: 1)
         
         let sent: Observable<MoneyValue> = transactionState
->>>>>>> 275be527
             .map { [crashOnError] state -> MoneyValue in
                 switch state.moneyValueFromSource() {
                 case .success(let value):
@@ -70,14 +65,8 @@
                     return .zero(currency: source.currencyType)
                 }
             }
-<<<<<<< HEAD
-
-        let received = transactionModel
-            .state
-=======
-        
+
         let received: Observable<MoneyValue?> = transactionState
->>>>>>> 275be527
             .map { [crashOnError] state -> MoneyValue? in
                 switch state.moneyValueFromDestination() {
                 case .success(let value):
@@ -99,25 +88,10 @@
                 }
             }
 
-<<<<<<< HEAD
-        let action = transactionModel
-            .state
-            .map(\.action)
-
-        let destination = transactionModel
-            .state
-            .compactMap(\.destination)
-
-        let executionStatus = transactionModel
-            .state
-            .map(\.executionStatus)
-
-=======
         let action = transactionState.map(\.action)
         let destination = transactionState.compactMap(\.destination)
         let executionStatus = transactionState.map(\.executionStatus)
-        
->>>>>>> 275be527
+
         let interactorState = Observable
             .combineLatest(sent, received, destination, executionStatus, action)
             .map { (values) -> State in
@@ -201,8 +175,6 @@
         }
         let effects: PendingTransactionPageInteractor.Effects
 
-<<<<<<< HEAD
-=======
         private static var crashOnError: Bool = {
             #if INTERNAL_BUILD
             return true
@@ -210,8 +182,7 @@
             return false
             #endif
         }()
-        
->>>>>>> 275be527
+
         private init(title: String,
                      subtitle: String,
                      compositeViewType: CompositeStatusViewType,

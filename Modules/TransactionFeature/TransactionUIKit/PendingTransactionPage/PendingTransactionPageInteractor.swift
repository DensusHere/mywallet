// Copyright © Blockchain Luxembourg S.A. All rights reserved.

import DIKit
import Localization
import PlatformKit
import PlatformUIKit
import RIBs
import RxCocoa
import RxSwift
import TransactionKit

protocol PendingTransactionPageRouting: Routing {
}

protocol PendingTransactionPageListener: AnyObject {
    func closeFlow()
}

protocol PendingTransactionPagePresentable: Presentable, PendingTransactionPageViewControllable {
    func connect(state: Driver<PendingTransactionPageInteractor.State>) -> Driver<PendingTransactionPageInteractor.Effects>
}

final class PendingTransactionPageInteractor: PresentableInteractor<PendingTransactionPagePresentable>, PendingTransactionPageInteractable {

    weak var router: PendingTransactionPageRouting?
    weak var listener: PendingTransactionPageListener?

    private let transactionModel: TransactionModel
    private let analyticsHook: TransactionAnalyticsHook

<<<<<<< HEAD
=======
    private lazy var crashOnError: Bool = {
        #if INTERNAL_BUILD
        return true
        #else
        return false
        #endif
    }()

>>>>>>> bf825148
    init(transactionModel: TransactionModel,
         presenter: PendingTransactionPagePresentable,
         analyticsHook: TransactionAnalyticsHook = resolve()) {
        self.transactionModel = transactionModel
        self.analyticsHook = analyticsHook
        super.init(presenter: presenter)
    }

    override func didBecomeActive() {
        super.didBecomeActive()

        let sent = transactionModel
            .state
            .map { [crashOnError] state -> MoneyValue in
                switch state.moneyValueFromSource() {
                case .success(let value):
                    return value
                case .failure(let error):
                    guard let source = state.source else {
                        fatalError("No state.source")
                    }
                    if crashOnError {
                        fatalError(error.localizedDescription)
                    }
                    return .zero(currency: source.currencyType)
                }
            }

        let received = transactionModel
            .state
            .map { [crashOnError] state -> MoneyValue? in
                switch state.moneyValueFromDestination() {
                case .success(let value):
                    return value
                case .failure(let error):
                    guard let destination = state.destination else {
                        fatalError("No state.destination")
                    }
                    let currencyType: CurrencyType
                    switch destination {
                    case let account as SingleAccount:
                        currencyType = account.currencyType
                    case let cryptoTarget as CryptoTarget:
                        currencyType = cryptoTarget.asset.currency
                    default:
                        fatalError("Unsupported state.destination: \(String(reflecting: destination))")
                    }
                    if crashOnError {
                        fatalError(error.localizedDescription)
                    }
                    return .zero(currency: currencyType)
                }
            }

        let action = transactionModel
            .state
            .map(\.action)

        let destination = transactionModel
            .state
            .compactMap(\.destination)

        let executionStatus = transactionModel
            .state
            .map(\.executionStatus)

        let interactorState = Observable
            .combineLatest(sent, received, destination, executionStatus, action)
            .map { (values) -> State in
                let (sent, received, destination, status, action) = values
                switch status {
                case .completed:
                    return .complete(amount: sent, destination: destination, action: action)
                case .error:
                    return .failed(amount: sent, action: action)
                case .inProgress, .notStarted:
                    return .pending(action: action, sent: sent, received: received)
                }
            }
            .asDriverCatchError()

        executionStatus
            .asObservable()
            .withLatestFrom(transactionModel.state) { ($0, $1) }
            .subscribe(onNext: { [weak self] (executionStatus, transactionState) in
                switch executionStatus {
                case .inProgress, .notStarted:
                    break
                case .error:
                    self?.analyticsHook.onTransactionFailure(with: transactionState)
                case .completed:
                    self?.analyticsHook.onTransactionSuccess(with: transactionState)
                }
            })
            .disposeOnDeactivate(interactor: self)

        let completion = executionStatus
            .map(\.isComplete)
            .filter { $0 == true }
            .delay(.milliseconds(500), scheduler: MainScheduler.asyncInstance)
            .asDriverCatchError()

        completion
            .drive(weak: self) { (self, _) in
                self.requestReview()
            }
            .disposeOnDeactivate(interactor: self)

        presenter.connect(state: interactorState)
            .drive(onNext: handle(effects:))
            .disposeOnDeactivate(interactor: self)
    }

    // MARK: - Private methods

    private func requestReview() {
        StoreReviewController.requestReview()
    }

    private func handle(effects: Effects) {
        switch effects {
        case .close:
            listener?.closeFlow()
        case .none:
            break
        }
    }

    override func willResignActive() {
        super.willResignActive()
    }
}

extension PendingTransactionPageInteractor {
    typealias SwapLocalizationIds = LocalizationConstants.Transaction.Swap.Completion
    typealias SendLocalizationIds = LocalizationConstants.Transaction.Send.Completion

    // TODO: Inject Accessibility

    struct State {
        var title: LabelContent
        var subtitle: LabelContent
        var compositeViewType: CompositeStatusViewType
        var buttonViewModel: ButtonViewModel?
        var buttonViewModelVisibility: Visibility {
            buttonViewModel == nil ? .hidden : .visible
        }
        let effects: PendingTransactionPageInteractor.Effects

        private init(title: String,
                     subtitle: String,
                     compositeViewType: CompositeStatusViewType,
                     effects: PendingTransactionPageInteractor.Effects = .none,
                     buttonViewModel: ButtonViewModel?) {
            self.title = .init(
                text: title,
                font: .main(.semibold, 20.0),
                color: .titleText,
                alignment: .center,
                accessibility: .none
            )

            self.subtitle = .init(
                text: subtitle,
                font: .main(.medium, 14.0),
                color: .descriptionText,
                alignment: .center,
                accessibility: .none
            )

            self.compositeViewType = compositeViewType
            self.buttonViewModel = buttonViewModel
            self.effects = effects
        }

        static func complete(amount: MoneyValue,
                             destination: TransactionTarget,
                             action: AssetAction) -> State {
            let asset: CurrencyType
            switch destination {
            case let cryptoTarget as CryptoTarget:
                asset = cryptoTarget.asset.currency
            case let account as SingleAccount:
                asset = account.currencyType
            default:
                fatalError("Unsupported destination")
            }
            switch action {
            case .send:
                return .init(
                    title: String(
                        format: SendLocalizationIds.Success.title,
                        amount.displayString
                    ),
                    subtitle: String(
                        format: SendLocalizationIds.Success.description,
                        asset.name
                    ),
                    compositeViewType: .composite(
                        .init(
                            baseViewType: .image(asset.logoImageName),
                            sideViewAttributes: .init(type: .image("v-success-icon"), position: .radiusDistanceFromCenter),
                            cornerRadiusRatio: 0.5
                        )
                    ),
                    effects: .close,
                    buttonViewModel: .primary(with: SendLocalizationIds.Success.action)
                )
            case .swap:
                return .init(
                    title: SwapLocalizationIds.Success.title,
                    subtitle: String(
                        format: SwapLocalizationIds.Success.description,
                        asset.name
                    ),
                    compositeViewType: .composite(
                        .init(
                            baseViewType: .templateImage(name: "swap-icon", templateColor: .white),
                            sideViewAttributes: .init(type: .image("v-success-icon"), position: .radiusDistanceFromCenter),
                            backgroundColor: .primaryButton,
                            cornerRadiusRatio: 0.5
                        )
                    ),
                    effects: .close,
                    buttonViewModel: .primary(with: SwapLocalizationIds.Success.action)
                )
            case .deposit,
                 .receive,
                 .sell,
                 .viewActivity,
                 .withdraw:
                fatalError("Copy not supported for AssetAction: \(action)")
            }
        }

        static func failed(amount: MoneyValue, action: AssetAction) -> State {
            switch action {
            case .send:
                return .init(
                    title: SendLocalizationIds.Failure.title,
                    subtitle: SendLocalizationIds.Failure.description,
                    compositeViewType: .composite(
                        .init(
                            baseViewType: .image(amount.currency.logoImageName),
                            sideViewAttributes: .init(type: .image("circular-error-icon"), position: .radiusDistanceFromCenter),
                            cornerRadiusRatio: 0.5
                        )
                    ),
                    effects: .close,
                    buttonViewModel: .primary(with: SendLocalizationIds.Failure.action)
                )
            case .swap:
                return .init(
                    title: SwapLocalizationIds.Failure.title,
                    subtitle: SwapLocalizationIds.Failure.description,
                    compositeViewType: .composite(
                        .init(
                            baseViewType: .templateImage(name: "swap-icon", templateColor: .white),
                            sideViewAttributes: .init(type: .image("circular-error-icon"), position: .radiusDistanceFromCenter),
                            backgroundColor: .primaryButton,
                            cornerRadiusRatio: 0.5
                        )
                    ),
                    effects: .close,
                    buttonViewModel: .primary(with: SwapLocalizationIds.Failure.action)
                )
            case .deposit,
                 .receive,
                 .sell,
                 .viewActivity,
                 .withdraw:
                fatalError("Copy not supported for AssetAction: \(action)")
            }
        }

        static func pending(action: AssetAction,
                            sent: MoneyValue,
                            received: MoneyValue?) -> State {
            switch action {
            case .send:
                var title = String(
                    format: SendLocalizationIds.Pending.title,
                    sent.displayString
                )
                let zeroSent = MoneyValue.zero(currency: sent.currencyType)
                if sent == zeroSent {
                    title = String(
                        format: SendLocalizationIds.Pending.title,
                        sent.displayCode
                    )
                }
                return .init(
                    title: title,
                    subtitle: SendLocalizationIds.Pending.description,
                    compositeViewType: .composite(
                        .init(
                            baseViewType: .image(sent.currency.logoImageName),
                            sideViewAttributes: .init(type: .loader, position: .radiusDistanceFromCenter),
                            cornerRadiusRatio: 0.5
                        )
                    ),
                    buttonViewModel: nil
                )
            case .swap:
                guard let receivedAmount = received else {
                    fatalError("Expected an amount received.")
                }
                var title = String(
                    format: SwapLocalizationIds.Pending.title,
                    sent.displayString,
                    receivedAmount.displayString
                )
                let zeroSent = MoneyValue.zero(currency: sent.currencyType)
                let zeroReceived = MoneyValue.zero(currency: receivedAmount.currencyType)
                if sent == zeroSent || received == zeroReceived {
                    title = String(
                        format: SwapLocalizationIds.Pending.title,
                        sent.displayCode,
                        receivedAmount.displayCode
                    )
                }
                return .init(
                    title: title,
                    subtitle: SwapLocalizationIds.Pending.description,
                    compositeViewType: .composite(
                        .init(
                            baseViewType: .templateImage(name: "swap-icon", templateColor: .white),
                            sideViewAttributes: .init(type: .loader, position: .radiusDistanceFromCenter),
                            backgroundColor: .primaryButton,
                            cornerRadiusRatio: 0.5
                        )
                    ),
                    buttonViewModel: nil
                )
            case .deposit,
                 .receive,
                 .sell,
                 .viewActivity,
                 .withdraw:
                fatalError("Copy not supported for AssetAction: \(action)")
            }
        }
    }
}

extension PendingTransactionPageInteractor {
    enum Effects {
        case close
        case none
    }
}<|MERGE_RESOLUTION|>--- conflicted
+++ resolved
@@ -28,8 +28,6 @@
     private let transactionModel: TransactionModel
     private let analyticsHook: TransactionAnalyticsHook
 
-<<<<<<< HEAD
-=======
     private lazy var crashOnError: Bool = {
         #if INTERNAL_BUILD
         return true
@@ -38,7 +36,6 @@
         #endif
     }()
 
->>>>>>> bf825148
     init(transactionModel: TransactionModel,
          presenter: PendingTransactionPagePresentable,
          analyticsHook: TransactionAnalyticsHook = resolve()) {

// Copyright © Blockchain Luxembourg S.A. All rights reserved.

import Combine
import Foundation

extension Session {

    public final class State {

        unowned var app: AppProtocol!
        var data: Data

        public init(
<<<<<<< HEAD
            _ data: [Tag.Reference: Any] = [:],
            preferences: UserDefaults = .standard
        ) {
            self.data = Data(preferences: preferences)
            self.data.store = data
=======
            _ data: Tag.Context = [:],
            preferences: UserDefaults = .standard
        ) {
            self.data = Data(preferences: preferences)
            self.data.store = data.dictionary
>>>>>>> 92cdfb21
        }
    }
}

extension Session.State {

    public class Data {

        public internal(set) var store: [Tag.Reference: Any] = [:]
        internal var subjects: [Tag.Reference: Subject] = [:]
        private var dirty: (data: [Tag.Reference: Any], level: UInt) = ([:], 0)

        private var queue = DispatchQueue(label: "com.blockchain.session.state.queue")
        private var key: DispatchSpecificKey<Data.Type>

        var preferences: UserDefaults
        private var scope: String {
            store[blockchain.user.id.key] as? String ?? "ø"
        }

        init(preferences: UserDefaults) {
            key = .init(on: queue)
            self.preferences = preferences
        }
    }
}

extension Session.State.Data {

    private struct Tombstone: Hashable {}

    public struct Computed {
        public let key: Tag.Reference
        public let yield: () throws -> Any
    }
}

extension Session.State {

    public func transaction<Ignored>(_ yield: (Session.State) throws -> Ignored) {
        data.beginTransaction()
        do {
            _ = try yield(self)
            data.endTransaction()
        } catch {
            data.rollbackTransaction()
        }
    }

    public func contains(_ event: Tag.Event) -> Bool {
        data.store.keys.contains(event.key)
    }

    public func clear(_ event: Tag.Event) {
        let key = event.key
        if key.tag.is(blockchain.user.id) {
            transaction { state in
                let user = key
                for key in data.store.keys where key.tag.isNot(blockchain.session.state.shared.value) {
                    guard key != user else { continue }
                    state.clear(key)
                }
            }
        }
        data.clear(key)
    }

    public func set(_ event: Tag.Event, to value: Any) {
        data.set(event.key, to: value)
    }

    public func set(_ event: Tag.Event, to value: @escaping () throws -> Any) {
        let key = event.key
        data.set(key, to: Data.Computed(key: key, yield: value))
    }

    public func get(_ event: Tag.Event) throws -> Any {
        try data.get(event.key)
    }

    public func result(for event: Tag.Event) -> FetchResult {
        let key = event.key
        do {
            return try .value(get(key), key.metadata(.state))
        } catch let error as FetchResult.Error {
            return .error(error, key.metadata(.state))
        } catch {
            return .error(.other(error), key.metadata(.state))
        }
    }

    public func publisher(for event: Tag.Event) -> AnyPublisher<FetchResult, Never> {
        let key = event.key
        return Just(result(for: key))
            .merge(with: data.subject(for: key))
            .eraseToAnyPublisher()
    }
}

extension Session.State.Data {

    public var isInTransaction: Bool { sync { dirty.level > 0 } }
    public var isNotInTransaction: Bool { !isInTransaction }

    public func contains(_ key: Tag.Reference) -> Bool {
        sync { store.keys.contains(key) }
    }

    func get(_ key: Tag.Reference) throws -> Any {
        if let value = sync(execute: { store[key] }) {
            return try (value as? Computed)?.yield() ?? value
        }

        switch key.tag {
        case blockchain.session.state.preference.value:
            guard let value = preferences.object(forKey: blockchain.session.state(\.id))[scope, key.string] else {
                throw FetchResult.Error.keyDoesNotExist(key)
            }
            set(key, to: value)
            return value
        default:
            throw FetchResult.Error.keyDoesNotExist(key)
        }
    }

    func set(_ key: Tag.Reference, to value: Any) {
        sync {
            dirty.data[key] = value
            if isNotInTransaction {
                update([key: value])
            }
        }
    }

    func clear(_ key: Tag.Reference) {
        sync {
            if isInTransaction {
                dirty.data[key] = Tombstone.self
            } else {
                update([key: Tombstone.self])
            }
        }
    }

    func beginTransaction() {
        sync {
            dirty.level += 1
        }
    }

    func endTransaction() {
        sync {
            let data = dirty.data
            switch dirty.level {
            case 1:
                dirty.data.removeAll(keepingCapacity: true)
                dirty.level = 0
                update(data)
            case 1...UInt.max:
                dirty.level -= 1
            default:
                assertionFailure(
                    "Misaligned begin -> end transaction calls. You must be in a transaction to end a transaction."
                )
            }
        }
    }

    func rollbackTransaction() {
        sync {
            precondition(isInTransaction)
            dirty.level = 0
            dirty.data.removeAll(keepingCapacity: true)
        }
    }

    func subject(for key: Tag.Reference) -> Session.State.Subject {
        sync {
            let subject = subjects[key, default: .init()]
            subjects[key] = subject
            return subject
        }
    }

    private func update(_ data: [Tag.Reference: Any]) {
        sync {
            for (key, value) in data {
                switch value {
                case is Tombstone.Type:
                    store.removeValue(forKey: key)
                default:
                    store[key] = value
                }
            }
            preferences.transaction(blockchain.session.state(\.id)) { object in
                var dictionary = object[scope] as? [String: Any] ?? [:]
                for (key, value) in data.filter({ key, _ in key.tag.is(blockchain.session.state.preference.value) }) {
                    if value is Tombstone.Type {
                        dictionary.removeValue(forKey: key.id())
                    } else {
                        dictionary[key.id()] = value
                    }
                }
                object[scope] = dictionary
            }
            for (key, value) in data {
                switch value {
                case is Tombstone.Type:
                    subjects[key]?.send(.error(.keyDoesNotExist(key), key.metadata(.state)))
                default:
                    subjects[key]?.send(.value(value, key.metadata(.state)))
                }
            }
        }
    }

    @discardableResult
    func sync<T>(execute work: () throws -> T) rethrows -> T {
        DispatchQueue.getSpecific(key: key) == nil
            ? try queue.sync(execute: work)
            : try work()
    }
}

extension UserDefaults {

    func transaction(_ key: String, _ yield: (inout Any?) -> Void) {
        var object = object(forKey: key)
        yield(&object)
        set(object, forKey: key)
    }
}

extension Session.State {
    public typealias Subject = PassthroughSubject<FetchResult, Never>
}

extension DispatchSpecificKey {
    convenience init<K>(_: K.Type = K.self, on queue: DispatchQueue) where T == K.Type {
        self.init()
        queue.setSpecific(key: self, value: K.self)
    }
}<|MERGE_RESOLUTION|>--- conflicted
+++ resolved
@@ -11,19 +11,11 @@
         var data: Data
 
         public init(
-<<<<<<< HEAD
-            _ data: [Tag.Reference: Any] = [:],
-            preferences: UserDefaults = .standard
-        ) {
-            self.data = Data(preferences: preferences)
-            self.data.store = data
-=======
             _ data: Tag.Context = [:],
             preferences: UserDefaults = .standard
         ) {
             self.data = Data(preferences: preferences)
             self.data.store = data.dictionary
->>>>>>> 92cdfb21
         }
     }
 }

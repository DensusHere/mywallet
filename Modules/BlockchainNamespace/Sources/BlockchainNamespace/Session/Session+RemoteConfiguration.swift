// Copyright © Blockchain Luxembourg S.A. All rights reserved.

import AnyCoding
import Combine
import Extensions
import FirebaseProtocol
import Foundation

extension Session {

    public class RemoteConfiguration {

        private let lock = UnfairLock()

        public var isSynchronized: Bool { _isSynchronized.value }
        private let _isSynchronized: CurrentValueSubject<Bool, Never> = .init(false)

        public var allKeys: [String] { Array(fetched.keys) }

        private var fetched: [String: Any?] {
<<<<<<< HEAD
            get { lock.withLock { _decoded.value + _override } }
            set { lock.withLock { _decoded.send(newValue + _override) } }
=======
            lock.withLock { _decoded.value + _override }
>>>>>>> 02c83370
        }

        private var _fetched: PassthroughSubject<[String: Any?], Never> = .init()
        private var _decoded: CurrentValueSubject<[String: Any?], Never> = .init([:])

        private var _overrideSubject: PassthroughSubject<[String: Any?], Never> = .init()
        private var _override: [String: Any?] = [:]

        private var fetch: ((AppProtocol, Bool) -> Void)?
        private var bag: Set<AnyCancellable> = []

        var session: URLSessionProtocol
        var scheduler: AnySchedulerOf<DispatchQueue>
        var preferences: Preferences

        private var experiments: Experiments!
        private unowned var app: AppProtocol!

        public init<Remote: RemoteConfiguration_p>(
            remote: Remote,
            session: URLSessionProtocol = URLSession.shared,
            preferences: Preferences = UserDefaults.standard,
            scheduler: AnySchedulerOf<DispatchQueue> = .main,
            default defaultValue: Default = [:]
        ) {
            self.preferences = preferences
            self.scheduler = scheduler
            self.session = session
            let backoff = ExponentialBackoff()
            fetch = { [unowned self] app, isStale in

                let cached = preferences.object(
                    forKey: blockchain.session.configuration(\.id)
                ) as? [String: Any] ?? [:]

                _override = cached.mapKeys { important + $0 }

                var configuration: [String: Any?] = defaultValue.dictionary.mapKeys { key in
                    key.idToFirebaseConfigurationKeyDefault()
                }

                let expiration: TimeInterval
                if isStale {
                    expiration = 0 // Instant
                } else if isDebug {
                    expiration = 30 // 30 seconds
                } else {
                    expiration = 3600 // 1 hour
                }

                func errored() {
                    Task.detached { @MainActor in
                        try await backoff.next()
                        self.fetch?(app, isStale)
                    }
                }

                remote.fetch(withExpirationDuration: expiration) { [_fetched] _, error in
                    guard error.peek(as: .error, if: \.isNotNil).isNil else { return errored() }
                    remote.activate { [_fetched] _, error in
                        guard error.peek(as: .error, if: \.isNotNil).isNil else { return errored() }
                        let keys = remote.allKeys(from: .remote)
                        for key in keys {
                            do {
                                configuration[key] = try JSONSerialization.jsonObject(
                                    with: remote[key].dataValue,
                                    options: .fragmentsAllowed
                                )
                            } catch {
                                configuration[key] = String(decoding: remote[key].dataValue, as: UTF8.self)
                            }
                        }
                        _fetched.send(configuration)
                        app.state.set(blockchain.app.configuration.remote.is.stale, to: false)
                    }
                }
            }
        }

        func start(app: AppProtocol) {

            self.app = app
            experiments = Experiments(app: app, session: session)

            _fetched
                .flatMap(experiments.decode)
                .combineLatest(_overrideSubject.prepend(lock.withLock { _override }))
                .sink { [unowned self] output, override in
                    if !isSynchronized { _isSynchronized.send(true) }
                    _decoded.send(output + override)
                }
                .store(in: &bag)

            app.publisher(for: blockchain.app.configuration.remote.is.stale, as: Bool.self)
                .replaceError(with: false)
                .scan((stale: false, count: 0)) { ($1, $0.count + 1) }
                .sink { [unowned self] stale, count in
                    if stale || count == 1 {
                        fetch?(app, stale)
                    }
                }
                .store(in: &bag)

            _overrideSubject
                .debounce(for: .seconds(1), scheduler: scheduler)
                .sink { [preferences] configuration in
                    let overrides = configuration.filter { key, _ in key.starts(with: important) }
                        .mapKeys { key in
                            String(key.dropFirst())
                        }
                    preferences.transaction(blockchain.session.configuration(\.id)) { object in
                        for (key, value) in overrides {
                            object[key] = value
                        }
                    }
                }
                .store(in: &bag)
        }

        private func key(_ event: Tag.Event) -> Tag.Reference {
            event.key().in(app)
        }

        public func contains(_ event: Tag.Event) -> Bool {
            fetched[firstOf: key(event).firebaseConfigurationKeys] != nil
        }

        public func override(_ event: Tag.Event, with value: Any) {
            lock.withLock { _override[key(event).idToFirebaseConfigurationKeyImportant()] = value }
            notify()
        }

        public func clear() {
            lock.withLock { _override.removeAll() }
            notify()
        }

        public func clear(_ event: Tag.Event) {
            lock.withLock { _override.removeValue(forKey: key(event).idToFirebaseConfigurationKeyImportant()) }
            notify()
        }

        private func notify() {
            _overrideSubject.send(lock.withLock { _override })
        }

        public func get(_ event: Tag.Event) throws -> Any? {
            try result(for: event).get()
        }

        public func get<T: Decodable>(
            _ event: Tag.Event,
            as type: T.Type = T.self,
            using decoder: AnyDecoderProtocol = BlockchainNamespaceDecoder()
        ) throws -> T {
            try decoder.decode(T.self, from: get(event) as Any)
        }

        public func result(for event: Tag.Event) -> FetchResult {
            let key = key(event)
            guard isSynchronized else {
                return .error(.other(Error.notSynchronized), key.metadata(.remoteConfiguration))
            }
            guard let value = fetched[firstOf: key.firebaseConfigurationKeys] else {
                return .error(.keyDoesNotExist(key), key.metadata(.remoteConfiguration))
            }
            return .value(value as Any, key.metadata(.remoteConfiguration))
        }

        public func publisher(for event: Tag.Event) -> AnyPublisher<FetchResult, Never> {
            let publisher = _decoded.map { [unowned self, key] configuration -> FetchResult in
                let key = key(event)
                switch (configuration + lock.withLock { _override })[firstOf: key.firebaseConfigurationKeys] {
                case let value?:
                    return .value(value as Any, key.metadata(.remoteConfiguration))
                case nil:
                    return .error(.keyDoesNotExist(key), key.metadata(.remoteConfiguration))
                }
            }
            if isSynchronized {
                return publisher.eraseToAnyPublisher()
            } else {
                return _isSynchronized.filter(\.self)
                    .flatMap { _ in publisher }
                    .eraseToAnyPublisher()
            }
        }

        public func override(_ key: String, with value: Any) {
            lock.withLock { _override[key] = value }
            notify()
        }

        public func get(_ key: String) throws -> Any? {
            guard isSynchronized else { throw Error.notSynchronized }
            return fetched[key] as Any?
        }

        public func publisher(for string: String) -> AnyPublisher<Any?, Never> {
            let publisher = _decoded.map { $0[string]?.wrapped }
            if isSynchronized {
                return publisher.eraseToAnyPublisher()
            } else {
                return _isSynchronized.filter(\.self)
                    .flatMap { _ in publisher }
                    .eraseToAnyPublisher()
            }
        }

        /// Determines if the app has the `DEBUG` build flag.
        private var isDebug: Bool {
            #if DEBUG
            return true
            #else
            return false
            #endif
        }
    }
}

extension Session.RemoteConfiguration {

    @inlinable public func yes(
        if ifs: L & I_blockchain_db_type_boolean...,
        unless buts: L & I_blockchain_db_type_boolean...
    ) -> Bool {
        yes(if: ifs, unless: buts)
    }

    @inlinable public func yes(
        if ifs: [L & I_blockchain_db_type_boolean],
        unless buts: [L & I_blockchain_db_type_boolean]
    ) -> Bool {
        ifs.allSatisfy { result(for: $0).isYes } && buts.none { result(for: $0).isYes }
    }

    @inlinable public func no(
        if ifs: L & I_blockchain_db_type_boolean...,
        unless buts: L & I_blockchain_db_type_boolean...
    ) -> Bool {
        no(if: ifs, unless: buts)
    }

    @inlinable public func no(
        if ifs: [L & I_blockchain_db_type_boolean],
        unless buts: [L & I_blockchain_db_type_boolean]
    ) -> Bool {
        yes(if: ifs, unless: buts) ? false : true
    }
}

private let important: String = "!"

extension Session.RemoteConfiguration {

    public enum Error: Swift.Error {
        case notSynchronized
        case keyDoesNotExist(Tag.Reference)
    }
}

extension Tag.Reference {

    fileprivate var components: [String] {
        tag.lineage.reversed().flatMap { tag -> [String] in
            guard
                let collectionId = try? tag.as(blockchain.db.collection).id[],
                let id = indices[collectionId]
            else {
                return [tag.name]
            }
            return [tag.name, id.description]
        }
    }

    fileprivate var firebaseConfigurationKeys: [String] {
        [
            idToFirebaseConfigurationKeyImportant(),
            idToFirebaseConfigurationKey(),
            idToFirebaseConfigurationKeyFallback(),
            idToFirebaseConfigurationKeyIsEnabledFallback(),
            idToFirebaseConfigurationKeyIsEnabledFallbackAlternative(),
            idToFirebaseConfigurationKeyDefault()
        ]
    }

    fileprivate func idToFirebaseConfigurationKeyImportant() -> String { important + string }
    fileprivate func idToFirebaseConfigurationKeyDefault() -> String { string }

    /// blockchain_app_configuration_path_to_leaf_is_enabled
    fileprivate func idToFirebaseConfigurationKey() -> String {
        components.joined(separator: "_")
    }

    /// blockchain_app_configuration_path_to_leaf_is_enabled -> ios_ff_path_to_leaf_is_enabled
    fileprivate func idToFirebaseConfigurationKeyFallback() -> String {
        idToFirebaseConfigurationKey()
            .replacingOccurrences(
                of: "blockchain_app_configuration",
                with: "ios_ff"
            )
    }

    /// blockchain_app_configuration_path_to_leaf_is_enabled -> ios_ff_path_to_leaf
    fileprivate func idToFirebaseConfigurationKeyIsEnabledFallback() -> String {
        idToFirebaseConfigurationKey()
            .replacingOccurrences(
                of: "blockchain_app_configuration",
                with: "ios_ff"
            )
            .replacingOccurrences(
                of: "_is_enabled",
                with: ""
            )
    }

    /// blockchain_app_configuration_path_to_leaf_is_enabled -> ios_path_to_leaf
    fileprivate func idToFirebaseConfigurationKeyIsEnabledFallbackAlternative() -> String {
        idToFirebaseConfigurationKey()
            .replacingOccurrences(
                of: "blockchain_app_configuration",
                with: "ios"
            )
            .replacingOccurrences(
                of: "_is_enabled",
                with: ""
            )
    }
}

extension Dictionary {

    fileprivate subscript(firstOf first: Key, _ rest: Key...) -> Value? {
        self[firstOf: [first] + rest]
    }

    fileprivate subscript(firstOf keys: [Key]) -> Value? {
        for key in keys {
            guard let value = self[key] else { continue }
            return value
        }
        return nil
    }
}

extension Session.RemoteConfiguration {

    public struct Default: ExpressibleByDictionaryLiteral {
        let dictionary: [Tag.Reference: Any?]
        public init(dictionaryLiteral elements: (Tag.Event, Any?)...) {
            dictionary = Dictionary(uniqueKeysWithValues: elements.map { ($0.0.key(), $0.1) })
        }
    }
}

private actor ExponentialBackoff {

    var n = 0
    var rng = SystemRandomNumberGenerator()
    let unit: TimeInterval

    init(unit: TimeInterval = 0.5) {
        self.unit = unit
    }

    func next() async throws {
        n += 1
        try await Task.sleep(
            nanoseconds: UInt64(TimeInterval.random(
                in: unit...unit * pow(2, TimeInterval(n - 1)),
                using: &rng
            ) * 1_000_000)
        )
    }
}

extension Session.RemoteConfiguration {

    typealias Experiment = [String: [Int: AnyJSON]]

    public static func experiments(in app: AppProtocol) -> AnyPublisher<[String: Int], Never> {
        app.publisher(for: blockchain.ux.user.nabu.experiments, as: [String].self)
            .compactMap(\.value)
            .flatMap { [app] ids -> AnyPublisher<[String: Int], Never> in
                guard ids.isNotEmpty else { return .just([:]) }
                return ids.map { id in
                    app.publisher(for: blockchain.ux.user.nabu.experiment[id].group, as: Int.self)
                        .compactMap { result in result.value.map { (id, $0) } }
                }
                .combineLatest()
                .map(Dictionary.init(uniqueKeysWithValues:))
                .eraseToAnyPublisher()
            }
            .eraseToAnyPublisher()
    }

    class Experiments {

        unowned let app: AppProtocol
        let session: URLSessionProtocol

        private var subscription: AnyCancellable?
        private var http: URLSessionDataTaskProtocol?
        private let baseURL = URL(string: "https://\(Bundle.main.plist?.RETAIL_CORE_URL ?? "api.blockchain.info/nabu-gateway")")!

        init(app: AppProtocol, session: URLSessionProtocol) {

            self.app = app
            self.session = session

            subscription = app.on(
                blockchain.session.event.did.sign.in,
                blockchain.session.event.did.sign.out
            ) { [unowned self] event in
                switch event.tag {
                case blockchain.session.event.did.sign.in:
                    try await request(token: app.stream(blockchain.user.token.nabu).compactMap(\.value).next())
                case blockchain.session.event.did.sign.out:
                    request(token: nil)
                default:
                    break
                }
            }
            .subscribe()

            request(token: nil)
        }

        deinit {
            subscription?.cancel()
            http?.cancel()
        }

        func request(token: String?) {
            var request = URLRequest(url: baseURL.appendingPathComponent("experiments"))
            do {
                request.allHTTPHeaderFields = try [
                    "Authorization": "Bearer " + token.or(throw: "No Authorization Token"),
                    "Accept-Language": "application/json"
                ]
            } catch {
                request.allHTTPHeaderFields = ["Accept-Language": "application/json"]
            }
            http = session.dataTask(with: request.peek("🌎", \.cURLCommand)) { [app] data, _, err in
                do {
                    let json = try JSONSerialization.jsonObject(
                        with: data.or(throw: err ?? "No data"),
                        options: []
                    ) as? [String: Int] ??^ "Expected [String: Int]"

                    app.state.transaction { state in
                        for (id, group) in json {
                            state.set(blockchain.ux.user.nabu.experiment[id].group, to: group)
                        }
                        state.set(blockchain.ux.user.nabu.experiments, to: Array(json.keys))
                    }
                } catch {
                    if app.state.doesNotContain(blockchain.ux.user.nabu.experiments) {
                        app.state.set(blockchain.ux.user.nabu.experiments, to: [String]())
                    }
                    app.post(error: error)
                }
            }
            http?.resume()
        }

        func decode(_ fetched: [String: Any?]) -> AnyPublisher<[String: Any?], Never> {
            Session.RemoteConfiguration.experiments(in: app)
                .map { [app] experiments in
                    fetched.deepMap { k, v in
                        do {
                            if let v = v as? [String: Any], let returns = v[Compute.CodingKey.returns] as? [String: Any] {
                                do {
                                    let experiment = try returns["experiment"].decode(Experiment.self)
                                    guard let (id, nabu) = experiment.firstAndOnly else {
                                        throw "Expected 1 experiment, got \(experiment.keys.count)"
                                    }
                                    let any = try nabu[experiments[id] ??^ "No experiment for '\(id)'"] ??^ "No experiment config for '\(id)'"
                                    return (k, any.thing)
                                } catch {
                                    if let defaultValue = v[Compute.CodingKey.default] {
                                        return (k, defaultValue)
                                    } else {
                                        throw error
                                    }
                                }
                            } else {
                                return (k, v)
                            }
                        } catch {
                            app.post(error: error)
                            return (k, v)
                        }
                    }
                }
                .eraseToAnyPublisher()
        }
    }
}<|MERGE_RESOLUTION|>--- conflicted
+++ resolved
@@ -18,12 +18,8 @@
         public var allKeys: [String] { Array(fetched.keys) }
 
         private var fetched: [String: Any?] {
-<<<<<<< HEAD
             get { lock.withLock { _decoded.value + _override } }
             set { lock.withLock { _decoded.send(newValue + _override) } }
-=======
-            lock.withLock { _decoded.value + _override }
->>>>>>> 02c83370
         }
 
         private var _fetched: PassthroughSubject<[String: Any?], Never> = .init()

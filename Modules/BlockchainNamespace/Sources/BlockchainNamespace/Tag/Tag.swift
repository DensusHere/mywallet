// Copyright © Blockchain Luxembourg S.A. All rights reserved.
// swiftlint:disable type_name

import Foundation
import Lexicon

public struct Tag {

    public typealias ID = String
    public typealias Name = String

    public let id: ID
    public var name: Name { node.name }

    public let node: Lexicon.Graph.Node
    public unowned let language: Language

    public var parent: Tag? { parentID.flatMap(language.tag) }
    private let parentID: ID?

    public var protonym: Tag? { Tag.protonym(of: self) }
    public let ownChildren: [Name: Tag]
    public var children: [Name: Tag] { Tag.children(of: self) }
    public var ownType: [ID: Tag] { Tag.ownType(self) }
    public var type: [ID: Tag] { Tag.type(of: self) }
    public var lineage: UnfoldFirstSequence<Tag> { Tag.lineage(of: self) }

    init(parent: ID?, node: Lexicon.Graph.Node, in language: Language) {
        parentID = parent
        id = parent?.dot(node.name) ?? node.name
        self.node = node
        self.language = language
        var ownChildren: [Name: Tag] = [:]
        for (name, node) in node.children {
            ownChildren[name] = Tag.add(parent: id, node: node, to: language)
        }
        self.ownChildren = ownChildren
    }
}

extension Tag {

    var isCollection: Bool { Tag.isCollection(self) }
    var isLeaf: Bool { Tag.isLeaf(self) }
    var isLeafDescendant: Bool { Tag.isLeafDescendant(self) }

    var template: Tag.Reference.Template { .init(self) }
    var breadcrumb: [Tag] { lineage.reversed().prefix(while: \.isLeafDescendant.not) }
}

extension Tag {

    public init(_ identifier: L, in language: Language) {
        do {
            self = try Tag(id: identifier(\.id), in: language)
        } catch {
            fatalError(
                """
                Failed to load language from identifier \(identifier(\.id))
                \(error)
                """
            )
        }
    }

    public init(id: String, in language: Language) throws {
        if id.isEmpty {
            self = blockchain.db.type.tag.none[]
        } else if let tag = language.tag(id) {
            self = tag
        } else {
            throw blockchain[].error(message: "'\(id)' does not exist in language")
        }
    }
}

extension Tag {

    public func `as`<T: L>(_ other: T) throws -> T {
        guard `is`(other) else {
            throw error(message: "\(self) is not a \(other)")
        }
        return T(id)
    }
}

extension Tag {

    public func `is`(_ type: L) -> Bool {
        `is`(type[])
    }

    public func `is`(_ types: L...) -> Bool {
        for type in types where isNot(type) { return false }
        return true
    }

    public func `is`(_ tag: Tag) -> Bool {
        type[tag.id] != nil
    }

    public func `is`(_ types: Tag...) -> Bool {
        for type in types where isNot(type) { return false }
        return true
    }

    public func `is`<S: Sequence>(_ types: S) -> Bool where S.Element == Tag {
        for type in types where isNot(type) { return false }
        return true
    }

    public func isNot(_ type: L) -> Bool {
        `is`(type) == false
    }

    public func isNot(_ type: Tag) -> Bool {
        `is`(type) == false
    }
}

public func ~= (lhs: L, rhs: L) -> Bool {
    rhs[].is(lhs[])
}

public func ~= (lhs: L, rhs: Tag) -> Bool {
    rhs.is(lhs[])
}

public func ~= (lhs: Tag, rhs: L) -> Bool {
    rhs[].is(lhs)
}

public func ~= (lhs: Tag, rhs: Tag) -> Bool {
    rhs.is(lhs)
}

extension Tag {

    public func isAncestor(of other: Tag) -> Bool {
        id.isDotPathAncestor(of: other.id)
    }

    public func isDescendant(of other: Tag) -> Bool {
        id.isDotPathDescendant(of: other.id)
    }

    public func idRemainder(after tag: Tag) throws -> Substring {
        guard isDescendant(of: tag) else {
            throw error(message: "\(tag) is not an ancestor of \(self)")
        }
        return id.dotPath(after: tag.id)
    }
}

public func ~= <T>(pattern: (T) -> Bool, value: T) -> Bool {
    pattern(value)
}

public func isAncestor(of a: L) -> (Tag) -> Bool {
    isAncestor(of: a[])
}

public func isAncestor(of a: Tag) -> (Tag) -> Bool {
    { b in b.isAncestor(of: a) }
}

public func isDescendant(of a: L) -> (Tag) -> Bool {
    isDescendant(of: a[])
}

public func isDescendant(of a: Tag) -> (Tag) -> Bool {
    { b in b.isDescendant(of: a) }
}

extension Tag {

    public subscript(descendant: Name...) -> Tag? {
        self[descendant]
    }

    public subscript<Descendant>(
        descendant: Descendant
    ) -> Tag? where Descendant: Collection, Descendant.Element == Name {
        var result = self
        for name in descendant {
            guard let tag = result.children[name] else {
                return nil
            }
            result = (try? tag.node.protonym.map { try Tag(id: $0, in: language) }) ?? tag
        }
        return result
    }

    public func child(named name: Name) throws -> Tag {
        guard let child = children[name] else {
            throw error(message: "\(self) does not have a child '\(name)' - it has children: \(children)")
        }
        return child
    }
}

extension Tag {

    static func isCollection(_ tag: Tag) -> Bool {
        tag.is(blockchain.db.collection)
    }

    static func isLeaf(_ tag: Tag) -> Bool {
        guard tag.parent != nil else { return false }
        return !tag.is(blockchain.session.state.value)
            && !tag.isLeafDescendant
            && (tag.children.isEmpty || tag.is(blockchain.db.leaf))
    }

    static func isLeafDescendant(_ tag: Tag) -> Bool {
        guard let parent = tag.parent else { return false }
        return parent.isLeafDescendant || parent.isLeaf
    }
}

extension Tag {

    @discardableResult
    static func add(parent: ID?, node: Lexicon.Graph.Node, to language: Language) -> Tag {
        let id = parent?.dot(node.name) ?? node.name
        if let node = language.nodes[id] { return node }
        let tag = Tag(parent: parent, node: node, in: language)
        language.nodes[tag.id] = tag
        return tag
    }

    static func lineage(of id: Tag) -> UnfoldFirstSequence<Tag> {
        sequence(first: id, next: \.parent)
    }

    static func protonym(of tag: Tag) -> Tag? {
        guard let suffix = tag.node.protonym else {
            return nil
        }
        guard let parent = tag.parent else {
            assertionFailure("Synonym '\(suffix)', tag '\(tag.id)', does not have a parent.")
            return nil
        }
        guard let protonym = parent[suffix.components(separatedBy: ".")] else {
            assertionFailure("Could not find protonym '\(suffix)' of \(tag.id)")
            return nil
        }

        tag.language.nodes[tag.id] = protonym // MARK: always map synonym to its protonym

        return .init(protonym)
    }

    static func children(of tag: Tag) -> [Name: Tag] {
        if let protonym = tag.protonym {
            var children: [Name: Tag] = [:]
            for (name, child) in protonym.children {
                children[name] = Tag.add(parent: tag.id, node: child.node, to: tag.language)
            }
            return children
        } else {
            var ownChildren = tag.ownChildren
            for (_, type) in tag.ownType {
                for (name, child) in type.children {
                    ownChildren[name] = Tag.add(parent: tag.id, node: child.node, to: tag.language)
                }
            }
            return ownChildren
        }
    }

    static func ownType(_ tag: Tag) -> [ID: Tag] {
        var type: [ID: Tag] = [:]
        for id in tag.node.type {
            type[id] = tag.language.tag(id)
        }
        return type
    }

    static func type(of tag: Tag) -> [ID: Tag] {
        if let protonym = tag.node.protonym, let tag = tag.language.tag(protonym) {
            return tag.type
        }
        var type = tag.ownType
        type[tag.id] = tag
        for (_, tag) in tag.ownType {
            type.merge(tag.type) { o, _ in o }
        }
        return type
    }
}

extension Tag: Equatable, Hashable {

    public func hash(into hasher: inout Hasher) {
        hasher.combine(id)
    }

    public static func == (lhs: Tag, rhs: Tag) -> Bool {
        lhs.id == rhs.id && lhs.language == rhs.language
    }
}

extension CodingUserInfoKey {
    public static let language = CodingUserInfoKey(rawValue: "com.blockchain.namespace.language")!
}

extension Tag: Codable {

    public init(from decoder: Decoder) throws {
        let container = try decoder.singleValueContainer()
        let language = decoder.userInfo[.language] as? Language ?? Language.root.language
        let id = try container.decode(String.self)
        try self.init(id: id, in: language)
    }

    public func encode(to encoder: Encoder) throws {
        var container = encoder.singleValueContainer()
        try container.encode(id)
    }
}

extension Tag: CustomStringConvertible {
    public var description: String { id }
}

extension L {
    public subscript() -> Tag { Tag(self, in: Language.root.language) }
}

// MARK: - Static Tag

extension I where Self: L {
    public subscript<Value>(value: Value) -> Tag.KeyTo<L> where Value: Sendable, Value: Hashable {
        Tag.KeyTo(id: self, context: [self: value])
    }
}

extension I_blockchain_db_collection where Self: L {
<<<<<<< HEAD
    public subscript(value: String) -> Tag.KeyTo<Self> {
        Tag.KeyTo(id: self, context: [id: value])
    }
=======

    public subscript(value: String) -> Tag.KeyTo<Self> {
        Tag.KeyTo(id: self, context: [id: value])
    }

    public subscript(event: Tag.Event) -> Tag.KeyTo<Self> {
        Tag.KeyTo(id: self, context: [id: event.description])
    }
>>>>>>> 92cdfb21
}

extension Tag.KeyTo where A: I_blockchain_db_collection {

    public subscript(value: String) -> Tag.KeyTo<A> {
        Tag.KeyTo(id: id, context: context + [id.id: value])
    }
<<<<<<< HEAD
=======

    public subscript(event: Tag.Event) -> Tag.KeyTo<A> {
        Tag.KeyTo(id: id, context: context + [id.id: event.description])
    }
>>>>>>> 92cdfb21
}

extension Tag {

    @dynamicMemberLookup
    public struct KeyTo<A: L> {

        private let id: A
        private let context: [L: AnyHashable]

        internal init(id: A, context: [L: AnyHashable]) {
            self.id = id
            self.context = context
        }

        public subscript<B: L>(dynamicMember keyPath: KeyPath<A, B>) -> KeyTo<B> {
            KeyTo<B>(id: id[keyPath: keyPath], context: context)
        }

        public subscript<Value>(value: Value) -> KeyTo<A> where Value: Sendable, Value: Hashable {
            KeyTo(id: id, context: context + [id: value])
        }
    }
}

extension Tag.KeyTo: TaggedEvent, CustomStringConvertible {
    public var description: String { id(\.id) }
    public func key(_ context: Tag.Context) -> Tag.Reference { id[].ref(to: Tag.Context(self.context) + context) }
}<|MERGE_RESOLUTION|>--- conflicted
+++ resolved
@@ -337,20 +337,14 @@
 }
 
 extension I_blockchain_db_collection where Self: L {
-<<<<<<< HEAD
+
     public subscript(value: String) -> Tag.KeyTo<Self> {
         Tag.KeyTo(id: self, context: [id: value])
     }
-=======
-
-    public subscript(value: String) -> Tag.KeyTo<Self> {
-        Tag.KeyTo(id: self, context: [id: value])
-    }
 
     public subscript(event: Tag.Event) -> Tag.KeyTo<Self> {
         Tag.KeyTo(id: self, context: [id: event.description])
     }
->>>>>>> 92cdfb21
 }
 
 extension Tag.KeyTo where A: I_blockchain_db_collection {
@@ -358,13 +352,10 @@
     public subscript(value: String) -> Tag.KeyTo<A> {
         Tag.KeyTo(id: id, context: context + [id.id: value])
     }
-<<<<<<< HEAD
-=======
 
     public subscript(event: Tag.Event) -> Tag.KeyTo<A> {
         Tag.KeyTo(id: id, context: context + [id.id: event.description])
     }
->>>>>>> 92cdfb21
 }
 
 extension Tag {

--- conflicted
+++ resolved
@@ -18,46 +18,16 @@
     public static func + (lhs: Dictionary, rhs: Dictionary) -> Dictionary {
         lhs.merging(rhs, uniquingKeysWith: { $1 })
     }
-<<<<<<< HEAD
 
     public static func += (lhs: inout Dictionary, rhs: Dictionary) {
         lhs.merge(rhs, uniquingKeysWith: { $1 })
     }
 }
 
-extension Dictionary where Key == L, Value == String {
-    public func toTagString() -> [Tag: Value] { mapKeys(\.[]) }
-}
-
-extension Dictionary where Key == L {
-    public func toTagAny() -> [Tag: Value] { mapKeys(\.[]) }
-}
-
-extension Dictionary where Key == Tag {
-=======
-
-    public static func += (lhs: inout Dictionary, rhs: Dictionary) {
-        lhs.merge(rhs, uniquingKeysWith: { $1 })
-    }
-}
->>>>>>> 8cc4a1d2
-
 extension Dictionary where Key == Tag {
     public subscript(id: L) -> Value? { self[id[]] }
 }
 
-<<<<<<< HEAD
-extension Tag.Context {
-
-    public static func + (lhs: Dictionary, rhs: L.Context) -> Dictionary {
-        lhs.merging(rhs.toTagAny(), uniquingKeysWith: { $1 })
-    }
-
-    public static func += (lhs: inout Dictionary, rhs: L.Context) {
-        lhs.merge(rhs.toTagAny(), uniquingKeysWith: { $1 })
-    }
-=======
 extension Dictionary where Key == Tag.Reference {
     public subscript(id: L) -> Value? { self[id.key] }
->>>>>>> 8cc4a1d2
 }
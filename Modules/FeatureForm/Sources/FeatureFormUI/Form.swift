// Copyright © Blockchain Luxembourg S.A. All rights reserved.

import BlockchainComponentLibrary
import FeatureFormDomain
import SwiftUI

public enum PrimaryFormSubmitButtonMode {
    case onlyEnabledWhenAllAnswersValid
    case submitButtonAlwaysEnabled // open ended answers are validated and shown in red if not valid
}

public enum SubmitButtonLocation {
    case inTheEndOfTheForm // only visible when user scrolls to the end of form
    case attachedToBottomOfScreen(footerText: String? = nil, hasDivider: Bool = false) // always visible in the bottom of screen
}

public typealias PrimaryFormFieldConfiguration = (String) -> FieldConfiguation
public let defaultFieldConfiguration: PrimaryFormFieldConfiguration = { _ in .init() }

public struct PrimaryForm<Header: View>: View {

    @Binding private var form: FeatureFormDomain.Form
    @State private var showAnswersState: Bool = false
    private let submitActionTitle: String
    private let submitActionLoading: Bool
    private let submitAction: () -> Void
    private let submitButtonMode: PrimaryFormSubmitButtonMode
    private let submitButtonLocation: SubmitButtonLocation
    private let headerIcon: () -> Header
    private let fieldConfiguration: PrimaryFormFieldConfiguration

    public init(
        form: Binding<FeatureFormDomain.Form>,
        submitActionTitle: String,
        submitActionLoading: Bool,
        submitAction: @escaping () -> Void,
        submitButtonMode: PrimaryFormSubmitButtonMode = .onlyEnabledWhenAllAnswersValid,
        submitButtonLocation: SubmitButtonLocation = .inTheEndOfTheForm,
        fieldConfiguration: @escaping PrimaryFormFieldConfiguration = defaultFieldConfiguration,
        @ViewBuilder headerIcon: @escaping () -> Header
    ) {
        _form = form
        self.submitActionTitle = submitActionTitle
        self.submitActionLoading = submitActionLoading
        self.submitAction = submitAction
        self.submitButtonMode = submitButtonMode
        self.submitButtonLocation = submitButtonLocation
        self.fieldConfiguration = fieldConfiguration
        self.headerIcon = headerIcon
    }

    public var body: some View {
        let isSubmitButtonDisabled: Bool = {
            switch submitButtonMode {
            case .onlyEnabledWhenAllAnswersValid:
                return !form.nodes.isValidForm
            case .submitButtonAlwaysEnabled:
                return false
            }
        }()
        ScrollView {
            LazyVStack(spacing: Spacing.padding4) {

                if let header = form.header {
                    VStack(spacing: Spacing.padding3) {
                        headerIcon()
<<<<<<< HEAD
                        let title = header.title
                        if title.isNotEmpty {
                            Text(title)
                                .typography(.title2)
                        }
                        let description = header.description
                        if description.isNotEmpty {
                            Text(description)
=======
                        if header.title.isNotEmpty {
                            Text(header.title)
                                .typography(.title2)
                        }
                        if header.description.isNotEmpty {
                            Text(header.description)
>>>>>>> a65529d9
                                .typography(.paragraph1)
                        }
                    }
                    .multilineTextAlignment(.center)
                    .foregroundColor(.semantic.title)
                }

                ForEach($form.nodes) { question in
                    FormQuestionView(
                        question: question,
                        showAnswersState: $showAnswersState,
                        fieldConfiguration: fieldConfiguration
                    )
                }
                if case .inTheEndOfTheForm = submitButtonLocation {
                    primaryButton
                        .disabled(isSubmitButtonDisabled)
                }
            }
            .padding(Spacing.padding3)
            .background(Color.semantic.background)
            .contentShape(Rectangle())
            .onTapGesture {
                stopEditing()
            }
        }
        if case .attachedToBottomOfScreen(let footerText, let hasDivider) = submitButtonLocation {
            VStack(spacing: Spacing.padding2) {
                if hasDivider {
                    Divider()
                }
                VStack(spacing: Spacing.padding2) {
                    if let footerText {
                        Text(footerText)
                            .multilineTextAlignment(.center)
                            .typography(.paragraph1)
                            .foregroundColor(.semantic.text)
                            .padding(.bottom, Spacing.textSpacing)
                    }

                    primaryButton
                        .disabled(isSubmitButtonDisabled)
                }
                .padding([.horizontal])
            }
            .frame(alignment: .bottom)
            .padding([.bottom])
            .backgroundWithWhiteShadow
        }
    }

    private var primaryButton: some View {
        PrimaryButton(
            title: submitActionTitle,
            isLoading: submitActionLoading,
            action: {
                switch submitButtonMode {
                case .onlyEnabledWhenAllAnswersValid:
                    submitAction()
                case .submitButtonAlwaysEnabled:
                    showAnswersState = true
                    if form.nodes.isValidForm {
                        submitAction()
                    }
                }
            }
        )
    }
}

#if canImport(UIKit)
extension View {

    func stopEditing() {
        UIApplication.shared.sendAction(#selector(UIResponder.resignFirstResponder), to: nil, from: nil, for: nil)
    }
}
#else
extension View {

    func stopEditing() {
        // out of luck
    }
}
#endif

extension PrimaryForm where Header == EmptyView {

    public init(
        form: Binding<FeatureFormDomain.Form>,
        submitActionTitle: String,
        submitActionLoading: Bool,
        submitAction: @escaping () -> Void
    ) {
        self.init(
            form: form,
            submitActionTitle: submitActionTitle,
            submitActionLoading: submitActionLoading,
            submitAction: submitAction,
            headerIcon: EmptyView.init
        )
    }
}

struct PrimaryForm_Previews: PreviewProvider {

    static var previews: some View {
        let jsonData = formPreviewJSON.data(using: .utf8)!
        // swiftlint:disable:next force_try
        let formRawData = try! JSONDecoder().decode(FeatureFormDomain.Form.self, from: jsonData)
        PreviewHelper(form: formRawData)
    }

    struct PreviewHelper: View {

        @State var form: FeatureFormDomain.Form

        var body: some View {
            PrimaryForm(
                form: $form,
                submitActionTitle: "Next",
                submitActionLoading: false,
                submitAction: {},
                headerIcon: {}
            )
        }
    }
}<|MERGE_RESOLUTION|>--- conflicted
+++ resolved
@@ -64,23 +64,12 @@
                 if let header = form.header {
                     VStack(spacing: Spacing.padding3) {
                         headerIcon()
-<<<<<<< HEAD
-                        let title = header.title
-                        if title.isNotEmpty {
-                            Text(title)
-                                .typography(.title2)
-                        }
-                        let description = header.description
-                        if description.isNotEmpty {
-                            Text(description)
-=======
                         if header.title.isNotEmpty {
                             Text(header.title)
                                 .typography(.title2)
                         }
                         if header.description.isNotEmpty {
                             Text(header.description)
->>>>>>> a65529d9
                                 .typography(.paragraph1)
                         }
                     }

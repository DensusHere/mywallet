--- conflicted
+++ resolved
@@ -16,14 +16,6 @@
             name: "combine-schedulers",
             url: "https://github.com/pointfreeco/combine-schedulers",
             from: "0.5.0"
-<<<<<<< HEAD
-        ),
-        .package(
-            name: "RxSwift",
-            url: "https://github.com/ReactiveX/RxSwift.git",
-            from: "5.1.3"
-=======
->>>>>>> 5c48c145
         ),
         .package(
             name: "SnapshotTesting",
@@ -36,13 +28,7 @@
             name: "TestKit",
             dependencies: [
                 .product(name: "CombineSchedulers", package: "combine-schedulers"),
-<<<<<<< HEAD
-                .product(name: "SnapshotTesting", package: "SnapshotTesting"),
-                .product(name: "RxBlocking", package: "RxSwift"),
-                .product(name: "RxTest", package: "RxSwift")
-=======
                 .product(name: "SnapshotTesting", package: "SnapshotTesting")
->>>>>>> 5c48c145
             ]
         )
     ]

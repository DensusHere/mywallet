// swift-tools-version: 5.8
// The swift-tools-version declares the minimum version of Swift required to build this package.

import PackageDescription

let package = Package(
    name: "FeaturePaymentsIntegration",
    platforms: [
        .iOS(.v14),
        .macOS(.v12),
        .watchOS(.v7),
        .tvOS(.v14)
    ],
    products: [
        .library(
            name: "FeaturePlaidData",
            targets: ["FeaturePlaidData"]
        ),
        .library(
            name: "FeaturePlaidDomain",
            targets: ["FeaturePlaidDomain"]
        ),
        .library(
            name: "FeaturePlaidUI",
            targets: ["FeaturePlaidUI"]
        ),
        .library(
<<<<<<< HEAD
=======
            name: "FeatureVGSData",
            targets: ["FeatureVGSData"]
        ),
        .library(
            name: "FeatureVGSDomain",
            targets: ["FeatureVGSDomain"]
        ),
        .library(
>>>>>>> a65529d9
            name: "FeatureWireTransfer",
            targets: ["FeatureWireTransfer"]
        )
    ],
    dependencies: [
        .package(
            url: "https://github.com/dchatzieleftheriou-bc/DIKit.git",
            exact: "1.0.1"
        ),
        .package(path: "../Blockchain"),
        .package(path: "../Network"),
        .package(path: "../Test")
    ],
    targets: [
        .target(
            name: "FeaturePlaidData",
            dependencies: [
                .target(name: "FeaturePlaidDomain"),
                .product(name: "Blockchain", package: "Blockchain"),
                .product(name: "NetworkKit", package: "Network")
            ],
            path: "./Sources/FeaturePlaid/FeaturePlaidData"
        ),
        .target(
            name: "FeaturePlaidDomain",
            dependencies: [
                .product(name: "Blockchain", package: "Blockchain")
            ],
            path: "./Sources/FeaturePlaid/FeaturePlaidDomain"
        ),
        .target(
            name: "FeaturePlaidUI",
            dependencies: [
                .target(name: "FeaturePlaidDomain"),
                .product(name: "Blockchain", package: "Blockchain"),
                .product(name: "BlockchainUI", package: "Blockchain")
            ],
            path: "./Sources/FeaturePlaid/FeaturePlaidUI"
        ),
        .target(
<<<<<<< HEAD
=======
            name: "FeatureVGSData",
            dependencies: [
                .target(name: "FeatureVGSDomain"),
                .product(name: "Blockchain", package: "Blockchain"),
                .product(name: "NetworkKit", package: "Network")
            ],
            path: "Sources/FeatureVGS/FeatureVGSData"
        ),
        .target(
            name: "FeatureVGSDomain",
            dependencies: [
                .product(name: "Blockchain", package: "Blockchain")
            ],
            path: "Sources/FeatureVGS/FeatureVGSDomain"
        ),
        .target(
>>>>>>> a65529d9
            name: "FeatureWireTransfer",
            dependencies: [
                .product(name: "DIKit", package: "DIKit"),
                .product(name: "Blockchain", package: "Blockchain"),
                .product(name: "BlockchainUI", package: "Blockchain"),
                .product(name: "NetworkKit", package: "Network")
            ]
        ),
        .testTarget(
            name: "FeaturePlaidTests",
            dependencies: [
                .target(name: "FeaturePlaidDomain"),
                .product(name: "TestKit", package: "Test")
            ]
        )
    ]
)<|MERGE_RESOLUTION|>--- conflicted
+++ resolved
@@ -25,8 +25,6 @@
             targets: ["FeaturePlaidUI"]
         ),
         .library(
-<<<<<<< HEAD
-=======
             name: "FeatureVGSData",
             targets: ["FeatureVGSData"]
         ),
@@ -35,7 +33,6 @@
             targets: ["FeatureVGSDomain"]
         ),
         .library(
->>>>>>> a65529d9
             name: "FeatureWireTransfer",
             targets: ["FeatureWireTransfer"]
         )
@@ -76,8 +73,6 @@
             path: "./Sources/FeaturePlaid/FeaturePlaidUI"
         ),
         .target(
-<<<<<<< HEAD
-=======
             name: "FeatureVGSData",
             dependencies: [
                 .target(name: "FeatureVGSDomain"),
@@ -94,7 +89,6 @@
             path: "Sources/FeatureVGS/FeatureVGSDomain"
         ),
         .target(
->>>>>>> a65529d9
             name: "FeatureWireTransfer",
             dependencies: [
                 .product(name: "DIKit", package: "DIKit"),

// Copyright © Blockchain Luxembourg S.A. All rights reserved.

public struct SingleSignOnState: Equatable {
    public init() {}

<<<<<<< HEAD
    public var email: String = ""
=======
>>>>>>> 87fc48a1
    public var isLoginVisible: Bool = false
}<|MERGE_RESOLUTION|>--- conflicted
+++ resolved
@@ -3,9 +3,6 @@
 public struct SingleSignOnState: Equatable {
     public init() {}
 
-<<<<<<< HEAD
     public var email: String = ""
-=======
->>>>>>> 87fc48a1
     public var isLoginVisible: Bool = false
 }
--- conflicted
+++ resolved
@@ -23,11 +23,7 @@
             get: \.isLoginVisible,
             send: SingleSignOnAction.setLoginVisible(_:))
         ) {
-<<<<<<< HEAD
             LoginView(store: store)
-=======
-            // TODO: present login view here
->>>>>>> 87fc48a1
         }
     }
 

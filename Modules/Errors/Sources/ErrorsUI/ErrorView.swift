--- conflicted
+++ resolved
@@ -58,11 +58,7 @@
         .navigationBarBackButtonHidden(true)
         .navigationBarItems(
             leading: EmptyView(),
-<<<<<<< HEAD
-            trailing: Group { 
-=======
             trailing: Group {
->>>>>>> 3a08184e
                 if navigationBarClose {
                      trailingNavigationBarItem
                  }

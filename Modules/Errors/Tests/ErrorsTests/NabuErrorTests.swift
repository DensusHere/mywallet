--- conflicted
+++ resolved
@@ -53,29 +53,17 @@
 
     func test_optional_decode() throws {
 
-<<<<<<< HEAD
-        struct A: Decodable {
-=======
         struct Test: Decodable {
->>>>>>> 759e22e4
             @Optional.Codable var url: URL?
         }
 
         do {
-<<<<<<< HEAD
-            let value = try AnyDecoder().decode(A.self, from: ["url": ""])
-=======
             let value = try AnyDecoder().decode(Test.self, from: ["url": ""])
->>>>>>> 759e22e4
             XCTAssertNil(value.url)
         }
 
         do {
-<<<<<<< HEAD
-            let value = try AnyDecoder().decode(A.self, from: ["url": "https://blockchain.com/support"])
-=======
             let value = try AnyDecoder().decode(Test.self, from: ["url": "https://blockchain.com/support"])
->>>>>>> 759e22e4
             XCTAssertNotNil(value.url)
         }
     }

// Copyright © Blockchain Luxembourg S.A. All rights reserved.

import Foundation
import WalletPayloadKit

struct DerivationResponse: Equatable, Codable {
    enum Format: String, Codable {
        case legacy
        case segwit = "bech32"

        var purpose: Int {
            switch self {
            case .legacy:
                return 44
            case .segwit:
                return 84
            }
        }
    }

    let type: Format
    let purpose: Int
    let xpriv: String?
    let xpub: String
    let addressLabels: [AddressLabelResponse]
    let cache: AddressCacheResponse

    enum CodingKeys: String, CodingKey {
        case type
        case purpose
        case xpriv
        case xpub
        case addressLabels = "address_labels"
        case cache
    }

    init(from decoder: Decoder) throws {
        let container = try decoder.container(keyedBy: CodingKeys.self)
        type = try container.decode(Format.self, forKey: .type)
        purpose = try container.decode(Int.self, forKey: .purpose)
<<<<<<< HEAD
        xpriv = try container.decodeIfPresent(String.self, forKey: .xpriv) ?? ""
=======
        xpriv = try container.decodeIfPresent(String.self, forKey: .xpriv)
>>>>>>> 28faebc4
        xpub = try container.decode(String.self, forKey: .xpub)
        addressLabels = try container.decodeIfPresent([AddressLabelResponse].self, forKey: .addressLabels) ?? []
        cache = try container.decodeIfPresent(AddressCacheResponse.self, forKey: .cache) ?? AddressCacheResponse.empty
    }

    init(
        type: DerivationResponse.Format,
        purpose: Int,
        xpriv: String?,
        xpub: String,
        addressLabels: [AddressLabelResponse],
        cache: AddressCacheResponse
    ) {
        self.type = type
        self.purpose = purpose
        self.xpriv = xpriv
        self.xpub = xpub
        self.addressLabels = addressLabels
        self.cache = cache
    }
}

extension DerivationResponse.Format {
    static func create(from model: DerivationResponse.Format) -> DerivationType {
        switch model {
        case .legacy:
            return .legacy
        case .segwit:
            return .segwit
        }
    }

    static func create(type: DerivationType) -> DerivationResponse.Format {
        switch type {
        case .legacy:
            return .legacy
        case .segwit:
            return .segwit
        }
    }
}

// MARK: - Derivation Creation

extension WalletPayloadKit.Derivation {
    static func from(model: DerivationResponse) -> Derivation {
        Derivation(
            type: DerivationResponse.Format.create(from: model.type),
            purpose: model.purpose,
            xpriv: model.xpriv,
            xpub: model.xpub,
            addressLabels: transform(from: model.addressLabels),
            cache: transform(from: model.cache)
        )
    }

    var derivationResponse: DerivationResponse {
        DerivationResponse(
            type: DerivationResponse.Format.create(type: type),
            purpose: DerivationResponse.Format.create(type: type).purpose,
            xpriv: xpriv,
            xpub: xpub,
            addressLabels: addressLabels.map(\.toAddressLabelResponse),
            cache: cache.toAddressCacheResponse
        )
    }
}

func transform(from model: [AddressLabelResponse]) -> [WalletPayloadKit.AddressLabel] {
    model.map { label in
        WalletPayloadKit.AddressLabel(
            index: label.index,
            label: label.label
        )
    }
}

func transform(from model: AddressCacheResponse) -> WalletPayloadKit.AddressCache {
    WalletPayloadKit.AddressCache(
        receiveAccount: model.receiveAccount,
        changeAccount: model.changeAccount
    )
}<|MERGE_RESOLUTION|>--- conflicted
+++ resolved
@@ -38,11 +38,7 @@
         let container = try decoder.container(keyedBy: CodingKeys.self)
         type = try container.decode(Format.self, forKey: .type)
         purpose = try container.decode(Int.self, forKey: .purpose)
-<<<<<<< HEAD
-        xpriv = try container.decodeIfPresent(String.self, forKey: .xpriv) ?? ""
-=======
         xpriv = try container.decodeIfPresent(String.self, forKey: .xpriv)
->>>>>>> 28faebc4
         xpub = try container.decode(String.self, forKey: .xpub)
         addressLabels = try container.decodeIfPresent([AddressLabelResponse].self, forKey: .addressLabels) ?? []
         cache = try container.decodeIfPresent(AddressCacheResponse.self, forKey: .cache) ?? AddressCacheResponse.empty

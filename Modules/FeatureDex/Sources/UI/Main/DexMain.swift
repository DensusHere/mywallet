// Copyright © Blockchain Luxembourg S.A. All rights reserved.

import BlockchainComponentLibrary
import BlockchainNamespace
import Combine
import ComposableArchitecture
import DelegatedSelfCustodyDomain
import DIKit
import Errors
import FeatureDexData
import FeatureDexDomain
import Foundation
import MoneyKit
import SwiftUI

public struct DexMain: ReducerProtocol {

    @Dependency(\.dexService) var dexService

    let mainQueue: AnySchedulerOf<DispatchQueue> = .main
    let app: AppProtocol

    public var body: some ReducerProtocol<State, Action> {
        BindingReducer()
        Scope(state: \.source, action: /Action.sourceAction) {
            DexCell()
        }
        Scope(state: \.destination, action: /Action.destinationAction) {
            DexCell()
        }
        Reduce { state, action in
            switch action {
            case .onAppear:
                let balances = dexService.balances()
                    .receive(on: mainQueue)
                    .eraseToEffect(Action.onBalances)
                let supportedTokens = dexService.supportedTokens()
                    .receive(on: mainQueue)
                    .eraseToEffect(Action.onSupportedTokens)
                return .merge(balances, supportedTokens)

            case .didTapFlip:
                // TODO: @paulo
                return .none
            case .didTapSettings:
                let settings = blockchain.ux.currency.exchange.dex.settings
                let detents = blockchain.ui.type.action.then.enter.into.detents
                app.post(
                    event: settings.tap,
                    context: [
                        settings.sheet.slippage: state.slippage,
                        detents: [detents.automatic.dimension]
                    ]
                )
                return .none
            case .didTapPreview:
                state.confirmation = DexConfirmation.State(
                    quote: state.quote?.success,
                    slippage: state.slippage
                )
                state.isConfirmationShown = true
                return .none
            case .didTapAllowance:
                let allowance = blockchain.ux.currency.exchange.dex.allowance
                let detents = blockchain.ui.type.action.then.enter.into.detents
                app.post(
                    event: allowance.tap,
                    context: [
                        allowance.sheet.currency: state.source.currency!.code,
                        detents: [detents.automatic.dimension]
                    ]
                )
                return .none

                // Supported Tokens
            case .onSupportedTokens(let result):
                switch result {
                case .success(let tokens):
                    state.destination.supportedTokens = tokens
                case .failure:
                    break
                }
                return .none

                // Balances
            case .onBalances(let result):
                switch result {
                case .success(let balances):
                    return EffectTask(value: .updateAvailableBalances(balances))
                case .failure:
                    return EffectTask(value: .updateAvailableBalances([]))
                }
            case .didTapSettings:
                let settings = blockchain.ux.currency.exchange.dex.settings
                app.post(
                    event: settings.tap,
                    context: [
                        settings.sheet.slippage: state.slippage,
                        blockchain.ui.type.action.then.enter.into.detents: [
                            blockchain.ui.type.action.then.enter.into.detents.automatic.dimension
                        ]
                    ]
                )
                return .none
            case .updateAvailableBalances(let availableBalances):
                state.availableBalances = availableBalances
                return .none

                // Quote
            case .refreshQuote:
                return .merge(
                    .cancel(id: CancellationID.allowanceFetch),
                    fetchQuote(with: state)
                        .receive(on: mainQueue)
                        .eraseToEffect(Action.onQuote)
                        .cancellable(id: CancellationID.quoteFetch, cancelInFlight: true)
                )
            case .onQuote(let result):
                _onQuote(with: &state, update: result)
                return EffectTask(value: .refreshAllowance)

                // Allowance
            case .refreshAllowance:
                guard let quote = state.quote?.success else {
                    return .none
                }
                return dexService
                    .allowance(app: app, currency: quote.sellAmount.currency)
                    .receive(on: mainQueue)
                    .eraseToEffect(Action.onAllowance)
                    .cancellable(id: CancellationID.allowanceFetch, cancelInFlight: true)
            case .onAllowance(let result):
                switch result {
                case .success(let allowance):
                    return EffectTask(value: .updateAllowance(allowance))
                case .failure:
                    return EffectTask(value: .updateAllowance(nil))
                }
            case .updateAllowance(let allowance):
                let willRefresh = allowance == .ok
                    && state.allowance.result != .ok
                    && state.quote?.success?.isValidated != true
                state.allowance.result = allowance
                if willRefresh {
                    return EffectTask(value: .refreshQuote)
                }
                return .none

            case .onTransaction(let result, let quote):
                switch result {
                case .success:
                    let dialog = dexSuccessDialog(quote: quote)
                    state.confirmation?.pendingTransaction?.status = .success(dialog, quote.buyAmount.amount.currency)
                    return .none
                case .failure(let error):
                    state.confirmation?.pendingTransaction?.status = .error(error)
                    return .none
                }

            // Confirmation Action
            case .confirmationAction(.confirm):
                if let quote = state.quote?.success {
                    let dialog = dexInProgressDialog(quote: quote)
                    let newState = PendingTransaction.State(
                        currency: quote.sellAmount.currency,
                        status: .inProgress(dialog)
                    )
                    state.confirmation?.pendingTransaction = newState
                    return dexService
                        .executeTransaction(quote: quote)
                        .receive(on: mainQueue)
                        .eraseToEffect { output in
                            Action.onTransaction(output, quote)
                        }
                }
                return .none
            case .confirmationAction:
                return .none

                // Source action
            case .sourceAction(.binding(\.$inputText)):
                _onQuote(with: &state, update: nil)
                return EffectTask.merge(
                    .cancel(id: CancellationID.allowanceFetch),
                    .cancel(id: CancellationID.quoteFetch),
                    EffectTask(value: .refreshQuote)
                        .debounce(
                            id: CancellationID.quoteDebounce,
                            for: .milliseconds(500),
                            scheduler: mainQueue
                        )
                )

            case .sourceAction(.didSelectCurrency):
                _onQuote(with: &state, update: nil)
                return .cancel(id: CancellationID.quoteFetch)
            case .sourceAction:
                return .none
<<<<<<< HEAD

                // Destination action
            case .destinationAction(.didSelectCurrency):
                _onQuote(with: &state, update: nil)
                return .cancel(id: CancellationID.quoteFetch)
            case .destinationAction:
                return .none

                // Binding
            case .binding(\.allowance.$transactionHash):
                guard let quote = state.quote?.success else {
                    return .none
                }
                return dexService
                    .allowancePoll(app: app, currency: quote.sellAmount.currency)
                    .receive(on: mainQueue)
                    .eraseToEffect(Action.onAllowance)
                    .cancellable(id: CancellationID.allowanceFetch, cancelInFlight: true)
            case .binding(\.$defaultFiatCurrency):
                return .none
            case .binding(\.$slippage):
=======
            case .binding(\.$defaultFiatCurrency):
                print("🏓 binding(defaultFiatCurrency): \(String(describing: state.defaultFiatCurrency))")
                return .none
            case .binding(\.$slippage):
                print("🏓 binding(slippage): \(state.slippage)")
>>>>>>> 2f1ef9d9
                return .none
            case .binding:
                return .none
            }
        }
        .ifLet(\.confirmation, action: /Action.confirmationAction) {
            DexConfirmation(app: app)
        }
    }
}

extension DexConfirmation.State {
    init?(quote: DexQuoteOutput?, slippage: Double) {
        guard let quote else {
            return nil
        }
        self.init(
            fee: Fee(
                network: quote.productFee, // TODO: @paulo: Fix this when value is added to response.
                product: quote.productFee
            ),
            from: Target(value: quote.sellAmount),
            minimumReceivedAmount: quote.buyAmount.minimum!,
            slippage: slippage,
            to: Target(value: quote.buyAmount.amount)
        )
    }
}

extension DexMain {

    func _onQuote(with state: inout State, update quote: Result<DexQuoteOutput, UX.Error>?) {
        if let old = state.quote?.success, old.sellAmount.currency != quote?.success?.sellAmount.currency {
            state.allowance.result = nil
            state.allowance.transactionHash = nil
        }
        state.quote = quote
    }

    func fetchQuote(with state: State) -> AnyPublisher<Result<DexQuoteOutput, UX.Error>, Never> {
        quoteInput(with: state)
            .flatMap { input -> AnyPublisher<Result<DexQuoteOutput, UX.Error>, Never> in
                guard let input else {
                    return .just(.failure(UX.Error(error: QuoteError.notReady)))
                }
                return dexService.quote(input)
            }
            .eraseToAnyPublisher()
    }

<<<<<<< HEAD
    private func quoteInput(with state: State) -> AnyPublisher<DexQuoteInput?, Never> {
        guard let amount = state.source.amount else {
            return .just(nil)
=======
        var source: DexCell.State
        var destination: DexCell.State
        var fees: FiatValue?

        @BindingState var slippage: Double = defaultSlippage
        @BindingState var defaultFiatCurrency: FiatCurrency?

        public init(
            availableBalances: [DexBalance] = [],
            source: DexCell.State = .init(style: .source),
            destination: DexCell.State = .init(style: .destination),
            fees: FiatValue? = nil,
            defaultFiatCurrency: FiatCurrency? = nil
        ) {
            self.availableBalances = availableBalances
            self.source = source
            self.destination = destination
            self.fees = fees
            self.defaultFiatCurrency = defaultFiatCurrency
>>>>>>> 2f1ef9d9
        }
        guard let destination = state.destination.currency else {
            return .just(nil)
        }
        let skipValidation = state.allowance.result != .ok && !amount.currency.isCoin
        return dexService.receiveAddressProvider(app, amount.currency)
            .map { takerAddress in
                DexQuoteInput(
                    amount: amount,
                    destination: destination,
                    skipValidation: skipValidation,
                    slippage: state.slippage,
                    takerAddress: takerAddress
                )
            }
            .optional()
            .replaceError(with: nil)
            .eraseToAnyPublisher()
    }
}

public enum DexMainError: Error, Equatable {
    case lowBalance
    case balancesFailed
}

extension DexMain {
<<<<<<< HEAD
    enum CancellationID {
        case quoteDebounce
        case quoteFetch
        case allowanceFetch
=======
    public enum Action: BindableAction, Equatable {
        case binding(BindingAction<State>)
        case onAppear
        case onBalances(Result<DelegatedCustodyBalances, DexMainError>)
        case updateAvailableBalances([DexBalance])
        case sourceAction(DexCell.Action)
        case destinationAction(DexCell.Action)
        case didTapSettings
>>>>>>> 2f1ef9d9
    }
}

private func dexInProgressDialog(quote: DexQuoteOutput) -> DexDialog {
    DexDialog(
        title: String(
            format: L10n.Execution.InProgress.title,
            quote.sellAmount.displayCode,
            quote.buyAmount.amount.displayCode
        ),
        message: "",
        actions: [],
        status: .pending
    )
}

private func dexSuccessDialog(
    quote: DexQuoteOutput
) -> DexDialog {
    DexDialog(
        title: String(
            format: L10n.Execution.Success.title,
            quote.sellAmount.displayCode,
            quote.buyAmount.amount.displayCode
        ),
        message: L10n.Execution.Success.body,
        actions: [
            DexDialog.Action(
                title: "View on Explorer",
                handler: { print("tap") }
            ),
            DexDialog.Action(
                title: "Done",
                handler: { print("tap") }
            )
        ],
        status: .pending
    )
}<|MERGE_RESOLUTION|>--- conflicted
+++ resolved
@@ -196,7 +196,12 @@
                 return .cancel(id: CancellationID.quoteFetch)
             case .sourceAction:
                 return .none
-<<<<<<< HEAD
+            case .binding(\.$defaultFiatCurrency):
+                print("🏓 binding(defaultFiatCurrency): \(String(describing: state.defaultFiatCurrency))")
+                return .none
+            case .binding(\.$slippage):
+                print("🏓 binding(slippage): \(state.slippage)")
+                return .none
 
                 // Destination action
             case .destinationAction(.didSelectCurrency):
@@ -218,13 +223,6 @@
             case .binding(\.$defaultFiatCurrency):
                 return .none
             case .binding(\.$slippage):
-=======
-            case .binding(\.$defaultFiatCurrency):
-                print("🏓 binding(defaultFiatCurrency): \(String(describing: state.defaultFiatCurrency))")
-                return .none
-            case .binding(\.$slippage):
-                print("🏓 binding(slippage): \(state.slippage)")
->>>>>>> 2f1ef9d9
                 return .none
             case .binding:
                 return .none
@@ -275,31 +273,9 @@
             .eraseToAnyPublisher()
     }
 
-<<<<<<< HEAD
     private func quoteInput(with state: State) -> AnyPublisher<DexQuoteInput?, Never> {
         guard let amount = state.source.amount else {
             return .just(nil)
-=======
-        var source: DexCell.State
-        var destination: DexCell.State
-        var fees: FiatValue?
-
-        @BindingState var slippage: Double = defaultSlippage
-        @BindingState var defaultFiatCurrency: FiatCurrency?
-
-        public init(
-            availableBalances: [DexBalance] = [],
-            source: DexCell.State = .init(style: .source),
-            destination: DexCell.State = .init(style: .destination),
-            fees: FiatValue? = nil,
-            defaultFiatCurrency: FiatCurrency? = nil
-        ) {
-            self.availableBalances = availableBalances
-            self.source = source
-            self.destination = destination
-            self.fees = fees
-            self.defaultFiatCurrency = defaultFiatCurrency
->>>>>>> 2f1ef9d9
         }
         guard let destination = state.destination.currency else {
             return .just(nil)
@@ -327,21 +303,10 @@
 }
 
 extension DexMain {
-<<<<<<< HEAD
     enum CancellationID {
         case quoteDebounce
         case quoteFetch
         case allowanceFetch
-=======
-    public enum Action: BindableAction, Equatable {
-        case binding(BindingAction<State>)
-        case onAppear
-        case onBalances(Result<DelegatedCustodyBalances, DexMainError>)
-        case updateAvailableBalances([DexBalance])
-        case sourceAction(DexCell.Action)
-        case destinationAction(DexCell.Action)
-        case didTapSettings
->>>>>>> 2f1ef9d9
     }
 }
 

--- conflicted
+++ resolved
@@ -298,7 +298,6 @@
 }
 
 extension DexConfirmation.State.Quote {
-<<<<<<< HEAD
     init?(quote: DexQuoteOutput?) {
         guard let quote else {
             return nil
@@ -306,12 +305,6 @@
         guard let slippage = Double(quote.slippage) else {
             return nil
         }
-=======
-    init?(quote: DexQuoteOutput?, slippage: Double) {
-        guard let quote else {
-            return nil
-        }
->>>>>>> e12957d8
         self = DexConfirmation.State.Quote(
             enoughBalance: true,
             from: DexConfirmation.State.Target(value: quote.sellAmount),
@@ -325,13 +318,8 @@
 }
 
 extension DexConfirmation.State {
-<<<<<<< HEAD
     init?(quote: DexQuoteOutput?) {
         guard let quote = DexConfirmation.State.Quote(quote: quote) else {
-=======
-    init?(quote: DexQuoteOutput?, slippage: Double) {
-        guard let quote = DexConfirmation.State.Quote(quote: quote, slippage: slippage) else {
->>>>>>> e12957d8
             return nil
         }
         self.init(quote: quote)
@@ -348,12 +336,7 @@
         state.quote = quote
         if state.confirmation != nil {
             let newQuote = DexConfirmation.State.Quote(
-<<<<<<< HEAD
                 quote: quote?.success
-=======
-                quote: quote?.success,
-                slippage: state.slippage
->>>>>>> e12957d8
             )
             state.confirmation?.newQuote = newQuote
         }

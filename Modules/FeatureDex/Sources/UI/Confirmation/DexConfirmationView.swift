// Copyright © Blockchain Luxembourg S.A. All rights reserved.

import BlockchainUI
import SwiftUI

struct DexConfirmationView: View {

    struct Explain {
        let title: String
        let message: String
    }

    typealias L10n = FeatureDexUI.L10n.Confirmation

    let store: StoreOf<DexConfirmation>
    @ObservedObject var viewStore: ViewStore<DexConfirmation.State, DexConfirmation.Action>
    @Environment(\.presentationMode) private var presentationMode
    @State private var explain: Explain?

    init(store: StoreOf<DexConfirmation>) {
        self.store = store
        self.viewStore = ViewStore(store)
    }

    @ViewBuilder
    var body: some View {
        Group {
            VStack(alignment: .center) {
                ScrollView(showsIndicators: false) {
                    VStack(alignment: .center, spacing: 24) {
                        swap()
                            .padding(.top, Spacing.padding2)
                        rows()
                        disclaimer()
                    }
                }
                .padding(.horizontal)
                Spacer()
                footer()
            }
            .frame(maxWidth: .infinity, maxHeight: .infinity)
            .background(Color.semantic.light.ignoresSafeArea())
            .bindings {
                subscribe(
                    viewStore.binding(\.quote.from.$toFiatExchangeRate),
                    to: blockchain.api.nabu.gateway.price.crypto[viewStore.quote.from.currency.code].fiat.quote.value
                )
                subscribe(
                    viewStore.binding(\.quote.to.$toFiatExchangeRate),
                    to: blockchain.api.nabu.gateway.price.crypto[viewStore.quote.to.currency.code].fiat.quote.value
                )
            }
            .bottomSheet(item: $explain.animation()) { explain in
                explainer(explain)
            }
            PrimaryNavigationLink(
                destination: pendingTransactionView,
                isActive: viewStore.binding(\.$didConfirm),
                label: EmptyView.init
            )
        }
        .primaryNavigation(
            title: L10n.title,
            trailing: { closeButton }
        )
    }

    @ViewBuilder
    private var pendingTransactionView: some View {
        IfLet(viewStore.binding(\.$pendingTransaction), then: { $state in
            PendingTransactionView(
                state: state,
                dismiss: { presentationMode.wrappedValue.dismiss() }
            )
        })
    }

    @ViewBuilder
    private var closeButton: some View {
        Button(
            action: { presentationMode.wrappedValue.dismiss() },
            label: {
                Icon
                    .closev2
                    .circle(backgroundColor: .semantic.light)
                    .frame(width: 24, height: 24)
            }
        )
    }

    @ViewBuilder
    private func explainer(_ explain: Explain) -> some View {
        VStack(spacing: 24.pt) {
            VStack(spacing: 8.pt) {
                Text(explain.title)
                    .typography(.title3)
                    .foregroundColor(.semantic.title)
                Text(explain.message)
                    .typography(.body1)
                    .foregroundColor(.semantic.body)
            }
            PrimaryButton(title: L10n.gotIt) {
                withAnimation {
                    self.explain = nil
                }
            }
        }
        .padding()
        .multilineTextAlignment(.center)
    }

    @ViewBuilder
    private func swap() -> some View {
        ZStack {
            VStack {
                target(viewStore.quote.from)
                target(viewStore.quote.to)
            }
            Icon.arrowDown
                .small()
                .color(.semantic.title)
                .circle(backgroundColor: .semantic.background)
                .background(Circle().fill(Color.semantic.light).scaleEffect(1.5))
        }
    }

    @ViewBuilder
    private func target(_ target: DexConfirmation.State.Target) -> some View {
        let cryptoValue = target.value
        TableRow(
            title: {
                Text(cryptoValue.toDisplayString(includeSymbol: false))
                    .typography(.title2.slashedZero())
                    .foregroundColor(.semantic.title)
            },
            byline: {
                if let exchangeRate = target.toFiatExchangeRate {
                    Text(cryptoValue.convert(using: exchangeRate).displayString)
                        .typography(.body1)
                        .foregroundColor(.semantic.body)
                }
            },
            trailing: {
                VStack(alignment: .trailing, spacing: 4) {
                    HStack {
                        cryptoValue.currency.logo(size: 24.pt)
                        Text(cryptoValue.currency.displayCode)
                            .typography(.body1)
                            .foregroundColor(.semantic.title)
                            .padding(.trailing, 2.pt)
                    }
                    .padding(6.pt)
                    .background(
                        RoundedRectangle(cornerRadius: 16)
                            .fill(Color.semantic.light)
                    )
                    Spacer()
                }
            }
        )
        .padding(.vertical, 4.pt)
        .background(
            RoundedRectangle(cornerRadius: 16)
                .fill(Color.semantic.background)
        )
    }

    @ViewBuilder
    private func rows() -> some View {
        DividedVStack {
            TableRow(
                title: {
                    TableRowTitle(L10n.network).foregroundColor(.semantic.body)
                },
                trailing: {
                    TableRowTitle("\(viewStore.quote.from.currency.network()?.nativeAsset.name)")
                }
            )
            TableRow(
                title: {
                    TableRowTitle(L10n.exchangeRate).foregroundColor(.semantic.body)
                },
                trailing: {
                    TableRowTitle("\(viewStore.quote.exchangeRate.base.displayString) = \(viewStore.quote.exchangeRate.quote.displayString)")
                }
            )
            TableRow(
                title: {
                    TableRowTitle(L10n.allowedSlippage).foregroundColor(.semantic.body)
                },
                trailing: {
                    TableRowTitle(formatSlippage(viewStore.quote.slippage))
                }
            )
            TableRow(
                title: {
                    HStack {
                        TableRowTitle(L10n.minAmount).foregroundColor(.semantic.body)
                        Icon.questionCircle.micro().color(.semantic.muted)
                    }
                },
                trailing: {
<<<<<<< HEAD
                    valueWithQuote(
                        viewStore.quote.minimumReceivedAmount,
                        using: viewStore.quote.to.toFiatExchangeRate,
                        isEstimated: false
                    )
=======
                    valueWithQuote(viewStore.quote.minimumReceivedAmount,
                                   using: viewStore.quote.to.toFiatExchangeRate,
                                   isEstimated: false)
>>>>>>> e12957d8
                }
            )
            .onTapGesture {
                explain = Explain(title: L10n.minAmount, message: L10n.minAmountDescription)
            }
            TableRow(
                title: {
                    HStack {
                        TableRowTitle(L10n.networkFee).foregroundColor(.semantic.body)
                        Icon.questionCircle.micro().color(.semantic.muted)
                    }
                },
                trailing: {
<<<<<<< HEAD
                    valueWithQuote(
                        viewStore.quote.networkFee,
                        using: viewStore.quote.from.toFiatExchangeRate
                    )
=======
                    valueWithQuote(viewStore.quote.networkFee,
                                   using: viewStore.quote.from.toFiatExchangeRate)
>>>>>>> e12957d8
                }
            )
            .onTapGesture {
                explain = Explain(
                    title: L10n.networkFee,
                    message: L10n.networkFeeDescription.interpolating(viewStore.quote.from.currency.displayCode)
                )
            }
            TableRow(
                title: {
                    HStack {
                        TableRowTitle(L10n.blockchainFee).foregroundColor(.semantic.body)
                        Icon.questionCircle.micro().color(.semantic.muted)
                    }
                },
                trailing: {
<<<<<<< HEAD
                    valueWithQuote(
                        viewStore.quote.productFee,
                        using: viewStore.quote.to.toFiatExchangeRate
                    )
=======
                    valueWithQuote(viewStore.quote.productFee,
                                   using: viewStore.quote.to.toFiatExchangeRate)
>>>>>>> e12957d8
                }
            )
            .onTapGesture {
                explain = Explain(title: L10n.blockchainFee, message: L10n.blockchainFeeDescription)
            }
        }
        .padding(.vertical, 6.pt)
        .background(
            RoundedRectangle(cornerRadius: 16)
                .fill(Color.semantic.background)
        )
    }

    @ViewBuilder
    private func valueWithQuote(
        _ cryptoValue: CryptoValue,
        using exchangeRate: MoneyValue?,
        isEstimated: Bool = true
    ) -> some View {
        VStack(alignment: .trailing) {
            if isEstimated {
                TableRowTitle("~ \(cryptoValue.displayString)")
            } else {
                TableRowTitle(cryptoValue.displayString)
            }
            if let exchangeRate {
                TableRowByline(cryptoValue.convert(using: exchangeRate).displayString)
            }
        }
    }

    @ViewBuilder
    private func disclaimer() -> some View {
        Text(L10n.disclaimer.interpolating(viewStore.quote.minimumReceivedAmount.displayString))
            .typography(.caption1)
            .foregroundColor(.semantic.body)
            .multilineTextAlignment(.center)
    }

    @ViewBuilder
    private func footer() -> some View {
        VStack(spacing: Spacing.padding2) {
            if viewStore.priceUpdated {
                HStack {
                    Icon.error.color(.semantic.warning).small()
                    Text(L10n.priceUpdated)
                        .typography(.paragraph2)
                        .foregroundColor(.semantic.title)
                    Spacer()
                    SmallPrimaryButton(title: L10n.accept) {
                        viewStore.send(.acceptPrice, animation: .linear)
                    }
                }
                .padding()
                .background(
                    RoundedRectangle(cornerRadius: 16)
                        .fill(Color.semantic.light)
                )
            }
            Group {
                if viewStore.quote.enoughBalance {
                    PrimaryButton(title: L10n.swap) {
                        viewStore.send(.confirm)
                    }
                    .disabled(viewStore.priceUpdated)
                } else {
                    Text(L10n.notEnoughBalance.interpolating(viewStore.quote.from.currency.displayCode))
                        .typography(.caption1)
                        .foregroundColor(.semantic.warning)
                    AlertButton(
                        title: L10n.notEnoughBalanceButton.interpolating(viewStore.quote.from.currency.displayCode),
                        action: {}
                    )
                }
            }
        }
        .padding()
        .background(
            RoundedRectangle(cornerRadius: 16)
                .fill(Color.semantic.background)
                .ignoresSafeArea(edges: .bottom)
        )
    }


}

struct DexConfirmationView_Previews: PreviewProvider {

    static var app: AppProtocol = App.preview.withPreviewData()

    @ViewBuilder
    static var previews: some View {
        DexConfirmationView(
            store: .init(
                initialState: .preview,
                reducer: DexConfirmation(app: app)
            )
        )
        .app(app)
        .previewDisplayName("Confirmation")

        DexConfirmationView(
            store: .init(
                initialState: .preview.setup { state in
                    state.newQuote = DexConfirmation.State.Quote.preview
                },
                reducer: DexConfirmation(app: app)
            )
        )
        .app(app)
        .previewDisplayName("Price updated")

        DexConfirmationView(
            store: .init(
                initialState: .preview.setup { state in
                    state.quote.enoughBalance = false
                },
                reducer: DexConfirmation(app: app)
            )
        )
        .app(app)
        .previewDisplayName("Not enough balance")
    }
}<|MERGE_RESOLUTION|>--- conflicted
+++ resolved
@@ -200,17 +200,11 @@
                     }
                 },
                 trailing: {
-<<<<<<< HEAD
                     valueWithQuote(
                         viewStore.quote.minimumReceivedAmount,
                         using: viewStore.quote.to.toFiatExchangeRate,
                         isEstimated: false
                     )
-=======
-                    valueWithQuote(viewStore.quote.minimumReceivedAmount,
-                                   using: viewStore.quote.to.toFiatExchangeRate,
-                                   isEstimated: false)
->>>>>>> e12957d8
                 }
             )
             .onTapGesture {
@@ -224,15 +218,10 @@
                     }
                 },
                 trailing: {
-<<<<<<< HEAD
                     valueWithQuote(
                         viewStore.quote.networkFee,
                         using: viewStore.quote.from.toFiatExchangeRate
                     )
-=======
-                    valueWithQuote(viewStore.quote.networkFee,
-                                   using: viewStore.quote.from.toFiatExchangeRate)
->>>>>>> e12957d8
                 }
             )
             .onTapGesture {
@@ -249,15 +238,10 @@
                     }
                 },
                 trailing: {
-<<<<<<< HEAD
                     valueWithQuote(
                         viewStore.quote.productFee,
                         using: viewStore.quote.to.toFiatExchangeRate
                     )
-=======
-                    valueWithQuote(viewStore.quote.productFee,
-                                   using: viewStore.quote.to.toFiatExchangeRate)
->>>>>>> e12957d8
                 }
             )
             .onTapGesture {

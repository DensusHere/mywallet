--- conflicted
+++ resolved
@@ -126,22 +126,15 @@
         }
 
         let observers = [
-<<<<<<< HEAD
+            app.on(blockchain.ux.frequent.action.currency.exchange.router)
+                .receive(on: DispatchQueue.main)
+                .sink(receiveValue: { [unowned self] _ in
+                    self.handleFrequentActionCurrencyExchangeRouter()
+                }),
             app.on(blockchain.ux.frequent.action.swap)
                 .receive(on: DispatchQueue.main)
                 .sink(receiveValue: { [unowned self] _ in
-                    self.handleSwapCrypto(account: nil)
-=======
-            app.on(blockchain.ux.frequent.action.currency.exchange.router)
-                .receive(on: DispatchQueue.main)
-                .sink(receiveValue: { [unowned self] _ in
-                    self.handleFrequentActionCurrencyExchangeRouter()
-                }),
-            app.on(blockchain.ux.frequent.action.swap)
-                .receive(on: DispatchQueue.main)
-                .sink(receiveValue: { [unowned self] _ in
                     self.handleFrequentActionSwap()
->>>>>>> b13d7971
                 }),
             app.on(blockchain.ux.frequent.action.send)
                 .receive(on: DispatchQueue.main)

--- conflicted
+++ resolved
@@ -141,10 +141,7 @@
     var nativeWalletFlagEnabled: () -> AnyPublisher<Bool, Never>
     var buildVersionProvider: () -> String
     var performanceTracing: PerformanceTracingServiceAPI
-<<<<<<< HEAD
-=======
     var appUpgradeState: () -> AnyPublisher<AppUpgradeState?, Never>
->>>>>>> a559ec3d
 }
 
 let mainAppReducer = Reducer<CoreAppState, CoreAppAction, CoreAppEnvironment>.combine(

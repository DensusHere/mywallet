// Copyright © Blockchain Luxembourg S.A. All rights reserved.

import AnalyticsKit
import BlockchainNamespace
import Combine
import ComposableArchitecture
import DIKit
import ERC20Kit
import FeatureAppDomain
import FeatureAppUpgradeDomain
import FeatureAppUpgradeUI
import FeatureAuthenticationDomain
import FeatureAuthenticationUI
import FeatureSettingsDomain
import Localization
import ObservabilityKit
import PlatformKit
import PlatformUIKit
import RemoteNotificationsKit
import ToolKit
import UIKit
import WalletPayloadKit

// swiftlint:disable file_length
public struct CoreAppState: Equatable {
    public var onboarding: Onboarding.State? = .init()
    public var loggedIn: LoggedIn.State?
    public var deviceAuthorization: AuthorizeDeviceState?

    public var alertState: AlertState<CoreAppAction>?

    var isLoggedIn: Bool {
        onboarding == nil && loggedIn != nil
    }

    public init(
        onboarding: Onboarding.State? = .init(),
        loggedIn: LoggedIn.State? = nil,
        deviceAuthorization: AuthorizeDeviceState? = nil
    ) {
        self.onboarding = onboarding
        self.loggedIn = loggedIn
        self.deviceAuthorization = deviceAuthorization
    }
}

public enum ProceedToLoggedInError: Error, Equatable {
    case coincore(CoincoreError)
    case erc20Service(ERC20CryptoAssetServiceError)
}

public indirect enum CoreAlertAction: Equatable {
    public struct Buttons: Equatable {
        let primary: AlertState<CoreAppAction>.Button
        let secondary: AlertState<CoreAppAction>.Button?
    }

    case show(title: String, message: String, buttons: Buttons?)
    case dismiss
    case openAppStore
}

public enum CoreAppAction: Equatable {
    case start
    case loggedIn(LoggedIn.Action)
    case onboarding(Onboarding.Action)
    case prepareForLoggedIn
    case proceedToLoggedIn(Result<Bool, ProceedToLoggedInError>)
    case appForegrounded
    case deeplink(DeeplinkOutcome)
    case requirePin
    case setupPin
    case alert(CoreAlertAction)

    // Wallet Authentication
    case wallet(WalletAction)
    case fetchWallet(password: String)
    case doFetchWallet(password: String)
    case authenticate
    case didDecryptWallet(WalletDecryption)
    case decryptionFailure(AuthenticationError)
    case authenticated(Result<Bool, AuthenticationError>)
    case initializeWallet
    case walletInitialized
    case checkWalletUpgrade
    case walletNeedsUpgrade(Bool)

    // Device Authorization
    case authorizeDevice(AuthorizeDeviceAction)
    case loginRequestReceived(deeplink: URL)
    case checkIfConfirmationRequired(sessionId: String, base64Str: String)
    case proceedToDeviceAuthorization(LoginRequestInfo)
    case deviceAuthorizationFinished

    // Account Recovery
    case resetPassword(newPassword: String)

    // Nabu Account Operations
    case resetVerificationStatusIfNeeded(guid: String?, sharedKey: String?)

    // Mobile Auth Sync
    case mobileAuthSync(isLogin: Bool)

    case none
}

struct CoreAppEnvironment {
    var app: AppProtocol
    var nabuUserService: NabuUserServiceAPI
    var loadingViewPresenter: LoadingViewPresenting
    var externalAppOpener: ExternalAppOpener
    var deeplinkHandler: DeepLinkHandling
    var deeplinkRouter: DeepLinkRouting
    var walletManager: WalletManagerAPI
    var mobileAuthSyncService: MobileAuthSyncServiceAPI
    var pushNotificationsRepository: PushNotificationsRepositoryAPI
    var resetPasswordService: ResetPasswordServiceAPI
    var accountRecoveryService: AccountRecoveryServiceAPI
    var userService: NabuUserServiceAPI
    var deviceVerificationService: DeviceVerificationServiceAPI
    var featureFlagsService: FeatureFlagsServiceAPI
    var fiatCurrencySettingsService: FiatCurrencySettingsServiceAPI
    var blockchainSettings: BlockchainSettingsAppAPI
    var credentialsStore: CredentialsStoreAPI
    var alertPresenter: AlertViewPresenterAPI
    var walletUpgradeService: WalletUpgradeServicing
    var exchangeRepository: ExchangeAccountRepositoryAPI
    var remoteNotificationServiceContainer: RemoteNotificationServiceContaining
    var coincore: CoincoreAPI
    var erc20CryptoAssetService: ERC20CryptoAssetServiceAPI
    var sharedContainer: SharedContainerUserDefaults
    var analyticsRecorder: AnalyticsEventRecorderAPI
    var siftService: FeatureAuthenticationDomain.SiftServiceAPI
    var mainQueue: AnySchedulerOf<DispatchQueue>
    var appStoreOpener: AppStoreOpening
    var walletPayloadService: WalletPayloadServiceAPI
    var walletService: WalletService
    var forgetWalletService: ForgetWalletService
    var secondPasswordPrompter: SecondPasswordPromptable
    var nativeWalletFlagEnabled: () -> AnyPublisher<Bool, Never>
    var buildVersionProvider: () -> String
    var performanceTracing: PerformanceTracingServiceAPI
    var appUpgradeState: () -> AnyPublisher<AppUpgradeState?, Never>
    var walletStateProvider: WalletStateProvider
}

let mainAppReducer = Reducer<CoreAppState, CoreAppAction, CoreAppEnvironment>.combine(
    onBoardingReducer
        .optional()
        .pullback(
            state: \.onboarding,
            action: /CoreAppAction.onboarding,
            environment: { environment -> Onboarding.Environment in
                Onboarding.Environment(
                    app: environment.app,
                    appSettings: environment.blockchainSettings,
                    credentialsStore: environment.credentialsStore,
                    alertPresenter: environment.alertPresenter,
                    mainQueue: environment.mainQueue,
                    deviceVerificationService: environment.deviceVerificationService,
                    walletManager: environment.walletManager,
                    mobileAuthSyncService: environment.mobileAuthSyncService,
                    pushNotificationsRepository: environment.pushNotificationsRepository,
                    walletPayloadService: environment.walletPayloadService,
                    featureFlagsService: environment.featureFlagsService,
                    externalAppOpener: environment.externalAppOpener,
                    forgetWalletService: environment.forgetWalletService,
                    buildVersionProvider: environment.buildVersionProvider,
                    appUpgradeState: environment.appUpgradeState
                )
            }
        ),
    loggedInReducer
        .optional()
        .pullback(
            state: \.loggedIn,
            action: /CoreAppAction.loggedIn,
            environment: { environment -> LoggedIn.Environment in
                LoggedIn.Environment(
                    mainQueue: environment.mainQueue,
                    app: environment.app,
                    analyticsRecorder: environment.analyticsRecorder,
                    loadingViewPresenter: environment.loadingViewPresenter,
                    exchangeRepository: environment.exchangeRepository,
                    remoteNotificationTokenSender: environment.remoteNotificationServiceContainer.tokenSender,
                    remoteNotificationAuthorizer: environment.remoteNotificationServiceContainer.authorizer,
                    nabuUserService: environment.nabuUserService,
                    walletManager: environment.walletManager,
                    appSettings: environment.blockchainSettings,
                    deeplinkRouter: environment.deeplinkRouter,
                    featureFlagsService: environment.featureFlagsService,
                    fiatCurrencySettingsService: environment.fiatCurrencySettingsService,
                    performanceTracing: environment.performanceTracing
                )
            }
        ),
    authorizeDeviceReducer
        .optional()
        .pullback(
            state: \.deviceAuthorization,
            action: /CoreAppAction.authorizeDevice,
            environment: {
                AuthorizeDeviceEnvironment(
                    mainQueue: $0.mainQueue,
                    deviceVerificationService: $0.deviceVerificationService
                )
            }
        ),
    mainAppReducerCore
)

// swiftlint:disable closure_body_length
let mainAppReducerCore = Reducer<CoreAppState, CoreAppAction, CoreAppEnvironment> { state, action, environment in
    switch action {
    case .start:
        return .fireAndForget {
            syncPinKeyWithICloud(
                blockchainSettings: environment.blockchainSettings,
                credentialsStore: environment.credentialsStore
            )
        }

    case .appForegrounded:
        let isLoggedIn = state.isLoggedIn
        return environment.nativeWalletFlagEnabled()
            .flatMap { isEnabled -> AnyPublisher<Bool, Never> in
                guard isEnabled else {
                    return .just(environment.walletManager.walletIsInitialized())
                }
                return environment.walletStateProvider
                    .isWalletInitializedPublisher()
            }
            .receive(on: environment.mainQueue)
            .flatMap { isWalletInitialized -> Effect<CoreAppAction, Never> in
                // check if we need to display the pin for authentication
                guard isWalletInitialized else {
                    // do nothing if we're on the authentication state,
                    // meaning we either need to register, login or recover
                    guard isLoggedIn else {
                        return .none
                    }
                    // We need to send the `stop` action prior we show the pin entry,
                    // this clears any running operation from the logged-in state.
                    return .concatenate(
                        Effect(value: .loggedIn(.stop)),
                        Effect(value: .requirePin)
                    )
                }
                return .none
            }
            .eraseToEffect()
            .cancellable(id: WalletCancelations.ForegroundInitCheckId())

    case .deeplink(.handleLink(let content)) where content.context == .dynamicLinks:
        // for context this performs side-effect to values in the appSettings
        // it'll then be up to the `DeeplinkRouter` to capture any of these changes
        // and route if needed, the router is handled once we're in a logged-in state
        environment.deeplinkHandler.handle(deepLink: content.url.absoluteString)
        return .none

    case .deeplink(.handleLink(let content)) where content.context.usableOnlyDuringAuthentication:
        // currently we only support only one deeplink for login, so being naive here
        guard content.context == .blockchainLinks(.login) else {
            return .none
        }
        // handle deeplink if we've entered verify device flow
        if let onboarding = state.onboarding,
           let authState = onboarding.welcomeState,
           let loginState = authState.emailLoginState,
           loginState.verifyDeviceState != nil
        {
            // Pass content to welcomeScreen to be handled
            return Effect(value: .onboarding(.welcomeScreen(.deeplinkReceived(content.url))))
        } else {
            return Effect(value: .loginRequestReceived(deeplink: content.url))
        }

    case .deeplink(.handleLink(let content)):
        // we first check if we're logged in, if not we need to defer the deeplink routing
        guard state.isLoggedIn else {
            // continue if we're on the onboarding state
            guard let onboarding = state.onboarding else {
                return .none
            }
            // check if we're on the pinState and we need the user to enter their pin
            if let pinState = onboarding.pinState,
               pinState.requiresPinAuthentication,
               !content.context.usableOnlyDuringAuthentication
            {
                // defer the deeplink until we handle the `.proceedToLoggedIn` action
                state.onboarding?.deeplinkContent = content
            }
            return .none
        }
        // continue with the deeplink
        return Effect(value: .loggedIn(.deeplink(content)))

    case .deeplink(.informAppNeedsUpdate):
        let buttons: CoreAlertAction.Buttons = .init(
            primary: .default(
                TextState(verbatim: LocalizationConstants.DeepLink.updateNow),
                action: .send(.alert(.openAppStore))
            ),
            secondary: .cancel(
                TextState(verbatim: LocalizationConstants.cancel),
                action: .send(.alert(.dismiss))
            )
        )
        let alertAction = CoreAlertAction.show(
            title: LocalizationConstants.DeepLink.deepLinkUpdateTitle,
            message: LocalizationConstants.DeepLink.deepLinkUpdateMessage,
            buttons: buttons
        )
        return Effect(value: .alert(alertAction))

    case .deeplink(.ignore):
        return .none

    case .requirePin:
        state.loggedIn = nil
        state.onboarding = Onboarding.State(pinState: .init())
        return Effect(value: .onboarding(.start))

    case .fetchWallet(let password):
        environment.loadingViewPresenter.showCircular()
        return environment.nativeWalletFlagEnabled()
            .flatMap { nativeWalletEnabled -> Effect<CoreAppAction, Never> in
                guard nativeWalletEnabled else {
                    // As much as I (Dimitris) hate delay-ing work this is one of those method
                    // that I'm going to make an exception, mainly because it's going to be replaced soon.
                    // This is to give a change for the circular loader to appear before
                    // we call `fetch(with: _password_)` which will call the evil that is JS.
                    return .merge(
                        Effect(value: .doFetchWallet(password: password))
                            .delay(for: .milliseconds(200), scheduler: environment.mainQueue)
                            .eraseToEffect()
                            .cancellable(id: WalletCancelations.FetchId(), cancelInFlight: true),
                        Effect(value: .authenticate)
                    )
                }
                return Effect(value: .doFetchWallet(password: password))
            }
            .eraseToEffect()

    case .doFetchWallet(let password):
        let walletManager = environment.walletManager
        let walletService = environment.walletService
        let mainQueue = environment.mainQueue
        return environment.nativeWalletFlagEnabled()
            .flatMap { nativeWalletEnabled -> Effect<CoreAppAction, Never> in
                guard nativeWalletEnabled else {
                    walletManager.fetch(with: password)
                    return .cancel(id: WalletCancelations.FetchId())
                }
                // Runs the native wallet fetching
                return walletService.fetch(password)
                    .receive(on: mainQueue)
                    .catchToEffect()
                    .cancellable(id: WalletCancelations.FetchId(), cancelInFlight: true)
                    .map { CoreAppAction.wallet(.walletFetched($0)) }
            }
            .eraseToEffect()

    case .authenticate:
        return .merge(
            environment.walletManager.didDecryptWallet
                .receive(on: environment.mainQueue)
                .catchToEffect()
                .cancellable(id: WalletCancelations.DecryptId(), cancelInFlight: false)
                .map { result -> CoreAppAction in
                    guard case .success(let value) = result else {
                        return .none
                    }
                    return handleWalletDecryption(value)
                },
            environment.walletManager.didCompleteAuthentication
                .receive(on: environment.mainQueue)
                .catchToEffect()
                .cancellable(id: WalletCancelations.AuthenticationId(), cancelInFlight: false)
                .map { result -> CoreAppAction in
                    guard case .success(let value) = result else {
                        return CoreAppAction.authenticated(
                            .failure(.init(code: AuthenticationError.ErrorCode.unknown))
                        )
                    }
                    return CoreAppAction.authenticated(value)
                }
        )

    case .didDecryptWallet(let decryption):
        // defer showing the loading spinner, we should find a better way of dealing with this
        // for context the underlying implementation of showing the circular loader
        // relies on attaching the loader to the top window's view!!, this is error-prone and there are cases
        // where the loader would not show above a presented view controller...
        environment.loadingViewPresenter.hide()

        // skip saving guid and sharedKey if we detect a second password is needed
        // TODO: Refactor this so that we don't call legacy methods directly
        if environment.walletManager.walletNeedsSecondPassword(),
           state.onboarding?.welcomeState != nil
        {
            return .cancel(id: WalletCancelations.DecryptId())
        }

        environment.loadingViewPresenter.showCircular()
        environment.blockchainSettings.guid = decryption.guid
        environment.blockchainSettings.sharedKey = decryption.sharedKey

        return .merge(
            // reset KYC verification if decrypted wallet under recovery context
            Effect(value: .resetVerificationStatusIfNeeded(
                guid: decryption.guid,
                sharedKey: decryption.sharedKey
            )),
            .cancel(id: WalletCancelations.DecryptId()),
            .fireAndForget {
                clearPinIfNeeded(
                    for: decryption.passwordPartHash,
                    appSettings: environment.blockchainSettings
                )
            }
        )

    case .decryptionFailure(let error):
        state.onboarding?.displayAlert = .walletAuthentication(error)
        return .cancel(id: WalletCancelations.DecryptId())

    case .authenticated(.failure(let error)) where error.code == .failedToLoadWallet:
        guard state.onboarding?.welcomeState != nil else {
            state.onboarding?.displayAlert = .walletAuthentication(error)
            return .merge(
                .cancel(id: WalletCancelations.AuthenticationId()),
                Effect(value: .onboarding(.pin(.logout)))
            )
        }
        if state.onboarding?.welcomeState?.manualCredentialsState != nil {
            return .merge(
                .cancel(id: WalletCancelations.AuthenticationId()),
                Effect(
                    value: CoreAppAction.onboarding(
                        .welcomeScreen(
                            .manualPairing(
                                .password(
                                    .showIncorrectPasswordError(true)
                                )
                            )
                        )
                    )
                )
            )
        }
        return .merge(
            .cancel(id: WalletCancelations.AuthenticationId()),
            Effect(
                value: CoreAppAction.onboarding(
                    .welcomeScreen(
                        .emailLogin(
                            .verifyDevice(
                                .credentials(
                                    .password(
                                        .showIncorrectPasswordError(true)
                                    )
                                )
                            )
                        )
                    )
                )
            )
        )

    case .authenticated(.failure(let error)):
        state.onboarding?.displayAlert = .walletAuthentication(error)
        return .cancel(id: WalletCancelations.AuthenticationId())

    case .authenticated(.success):
        // when on authenticated success we need to check if the wallet
        // requires a second password, if we do then we stop the process
        // and display a notice to the user
        // TODO: Refactor this so that we don't call legacy methods directly
        if environment.walletManager.walletNeedsSecondPassword(),
           state.onboarding?.welcomeState != nil
        {
            // unfortunately during login we store the guid in the settings
            // we need to reset this if we detect a second password
            environment.blockchainSettings.guid = nil
            environment.blockchainSettings.sharedKey = nil
            return .merge(
                .cancel(id: WalletCancelations.AuthenticationId()),
                Effect(
                    value: .onboarding(.informSecondPasswordDetected)
                )
            )
        }
        // decide if we need to reset password or not (we need to reset password after metadata recovery)
        // if needed, go to reset password screen, if not, go to PIN screen
        if let context = state.onboarding?.walletRecoveryContext,
           context == .metadataRecovery
        {
            environment.loadingViewPresenter.hide()
            return .merge(
                .cancel(id: WalletCancelations.AuthenticationId()),
                Effect(value: .onboarding(.handleMetadataRecoveryAfterAuthentication))
            )
        }
        // decide if we need to set a pin or not
        guard environment.blockchainSettings.isPinSet else {
            guard state.onboarding?.welcomeState != nil else {
                return .merge(
                    .cancel(id: WalletCancelations.AuthenticationId()),
                    Effect(value: .setupPin)
                )
            }
            return .merge(
                .cancel(id: WalletCancelations.AuthenticationId()),
                Effect(value: .onboarding(.welcomeScreen(.dismiss()))),
                Effect(value: .setupPin)
            )
        }
        return .merge(
            .cancel(id: WalletCancelations.AuthenticationId()),
            Effect(value: .initializeWallet)
        )

    case .setupPin:
        environment.loadingViewPresenter.hide()
        state.onboarding?.pinState = .init()
        state.onboarding?.passwordRequiredState = nil
        return Effect(value: CoreAppAction.onboarding(.pin(.create)))

    case .initializeWallet:
        return environment.walletManager
            .reactiveWallet
            .waitUntilInitializedFirst
            .receive(on: environment.mainQueue)
            .catchToEffect()
            .cancellable(id: WalletCancelations.InitializationId(), cancelInFlight: false)
            .map { _ in CoreAppAction.walletInitialized }

    case .walletInitialized:
        return Effect(value: .checkWalletUpgrade)

    case .checkWalletUpgrade:
        return environment.walletUpgradeService
            .needsWalletUpgrade
            .receive(on: environment.mainQueue)
            .catchToEffect()
            .cancellable(id: WalletCancelations.UpgradeId(), cancelInFlight: false)
            .map { result -> CoreAppAction in
                guard case .success(let shouldUpgrade) = result else {
                    // impossible with current `WalletUpgradeServicing` implementation
                    return CoreAppAction.prepareForLoggedIn
                }
                return CoreAppAction.walletNeedsUpgrade(shouldUpgrade)
            }

    case .walletNeedsUpgrade(let shouldUpgrade):
        // check if we need the wallet needs an upgrade otherwise proceed to logged in state
        guard shouldUpgrade else {
            return Effect(value: CoreAppAction.prepareForLoggedIn)
        }
        environment.loadingViewPresenter.hide()
        state.onboarding?.pinState = nil
        state.onboarding?.walletUpgradeState = WalletUpgrade.State()
        return .merge(
            .cancel(id: WalletCancelations.InitializationId()),
            .cancel(id: WalletCancelations.UpgradeId()),
            Effect(value: CoreAppAction.onboarding(.walletUpgrade(.begin)))
        )

    case .loginRequestReceived(let deeplink):
        return environment
            .featureFlagsService
            .isEnabled(.pollingForEmailLogin)
            .flatMap { isEnabled -> Effect<CoreAppAction, Never> in
                guard isEnabled else {
                    return .none
                }
                return environment
                    .deviceVerificationService
                    .handleLoginRequestDeeplink(url: deeplink)
                    .receive(on: environment.mainQueue)
                    .catchToEffect()
                    .map { result -> CoreAppAction in
                        guard case .failure(let error) = result else {
                            // if success, just ignore the effect
                            return .none
                        }
                        switch error {
                        // when catched a deeplink with a different session token,
                        // or when there is no session token from the app,
                        // it means a login magic link generated from a different device is catched
                        // proceed to login request authorization in this case
                        case .missingSessionToken(let sessionId, let base64Str),
                             .sessionTokenMismatch(let sessionId, let base64Str):
                            return .checkIfConfirmationRequired(sessionId: sessionId, base64Str: base64Str)
                        case .failToDecodeBase64Component,
                             .failToDecodeToWalletInfo:
                            return .none
                        }
                    }
            }
            .eraseToEffect()

    case .onboarding(.welcomeScreen(.emailLogin(.verifyDevice(.checkIfConfirmationRequired(let sessionId, let base64Str))))),
         .checkIfConfirmationRequired(let sessionId, let base64Str):
        return environment
            .deviceVerificationService
            // trigger confirmation required error
            .authorizeVerifyDevice(from: sessionId, payload: base64Str, confirmDevice: nil)
            .receive(on: environment.mainQueue)
            .catchToEffect()
            .map { result -> CoreAppAction in
                guard case .failure(let error) = result else {
                    return .none
                }
                switch error {
                case .confirmationRequired(let timestamp, let details):
                    let info = LoginRequestInfo(
                        sessionId: sessionId,
                        base64Str: base64Str,
                        details: details,
                        timestamp: timestamp
                    )
                    return .proceedToDeviceAuthorization(info)
                default:
                    return .none
                }
            }

    case .proceedToDeviceAuthorization(let loginRequestInfo):
        state.deviceAuthorization = .init(
            loginRequestInfo: loginRequestInfo
        )
        return .none

    case .deviceAuthorizationFinished:
        state.deviceAuthorization = nil
        return .none

    case .prepareForLoggedIn:
        let coincoreInit = environment.coincore
            .initialize()
            .mapError(ProceedToLoggedInError.coincore)
        let erc20Init = environment.erc20CryptoAssetService
            .initialize()
            .replaceError(with: ())
            .eraseToAnyPublisher()

        return coincoreInit
            .flatMap { _ in
                erc20Init
            }
            .receive(on: environment.mainQueue)
            .catchToEffect { result in
                switch result {
                case .failure(let error):
                    return .failure(error)
                case .success:
                    return .success(true)
                }
            }
            .cancellable(id: WalletCancelations.AssetInitializationId(), cancelInFlight: false)
            .map(CoreAppAction.proceedToLoggedIn)

    case .proceedToLoggedIn(.failure(let error)):
        state.onboarding?.displayAlert = .proceedToLoggedIn(error)
        return .merge(
            .cancel(id: WalletCancelations.AssetInitializationId()),
            .cancel(id: WalletCancelations.InitializationId()),
            .cancel(id: WalletCancelations.UpgradeId())
        )

    case .proceedToLoggedIn(.success):
        environment.loadingViewPresenter.hide()
        // prepare the context for logged in state, if required
        var context: LoggedIn.Context = .none
        if let deeplinkContent = state.onboarding?.deeplinkContent {
            context = .deeplink(deeplinkContent)
        }
        if let walletContext = state.onboarding?.walletCreationContext {
            context = .wallet(walletContext)
        }
        state.loggedIn = LoggedIn.State()
        state.onboarding = nil
        return .merge(
            .cancel(id: WalletCancelations.AssetInitializationId()),
            .cancel(id: WalletCancelations.InitializationId()),
            .cancel(id: WalletCancelations.UpgradeId()),
            Effect(value: CoreAppAction.loggedIn(.start(context))),
            Effect(value: CoreAppAction.mobileAuthSync(isLogin: true))
        )

    case .onboarding(.informForWalletInitialization):
        return Effect(value: .initializeWallet)

    case .onboarding(.welcomeScreen(.emailLogin(.verifyDevice(.credentials(.seedPhrase(.resetPassword(.reset(let password)))))))),
         .onboarding(.welcomeScreen(.restoreWallet(.resetPassword(.reset(let password))))):
        return Effect(value: .resetPassword(newPassword: password))

    case .onboarding(.walletUpgrade(.completed)):
        return Effect(
            value: CoreAppAction.prepareForLoggedIn
        )

    case .onboarding(.passwordScreen(.authenticate(let password))):
        return Effect(
            value: .fetchWallet(password: password)
        )

    case .onboarding(.pin(.handleAuthentication(let password))):
        environment.performanceTracing.begin(trace: .pinToDashboard)
        return Effect(
            value: .fetchWallet(password: password)
        )

    case .onboarding(.pin(.pinCreated)):
        return Effect(
            value: .initializeWallet
        )

    case .onboarding(.welcomeScreen(.requestedToDecryptWallet(let password))):
        return Effect(
            value: .fetchWallet(password: password)
        )

    case .onboarding(.welcomeScreen(.requestedToRestoreWallet(let walletRecovery))):
        switch walletRecovery {
        case .metadataRecovery,
             .importRecovery:
            return .none
        case .resetAccountRecovery:
            return .none
        }
    case .onboarding(.welcomeScreen(.triggerAuthenticate)):
        // this is needed for legacy wallet recovery flow
        return Effect(value: CoreAppAction.authenticate)
    case .onboarding(.welcomeScreen(.triggerCancelAuthenticate)):
        return .merge(
            .cancel(id: WalletCancelations.DecryptId()),
            .cancel(id: WalletCancelations.AuthenticationId())
        )
    case .loggedIn(.deleteWallet):

        // logout
        environment.walletManager.close()

        NotificationCenter.default.post(name: .logout, object: nil)
        environment.analyticsRecorder.record(
            event: AnalyticsEvents.New.Navigation.signedOut
        )

        environment.siftService.removeUserId()
        environment.sharedContainer.reset()
        environment.blockchainSettings.reset()

        // forget wallet
        environment.credentialsStore.erase()
        environment.walletManager.forgetWallet()
<<<<<<< HEAD
        environment.forgetWalletService.forget()
=======
>>>>>>> 405efb59

        // update state
        state.loggedIn = nil
        state.onboarding = .init(
            welcomeState: .init()
        )

        return .merge(
<<<<<<< HEAD
=======
            environment.forgetWalletService
                .forget()
                .receive(on: environment.mainQueue)
                .catchToEffect()
                .fireAndForget(),
>>>>>>> 405efb59
            environment
                .pushNotificationsRepository
                .revokeToken()
                .receive(on: environment.mainQueue)
                .catchToEffect()
                .fireAndForget(),
            environment
                .mobileAuthSyncService
                .updateMobileSetup(isMobileSetup: false)
                .receive(on: environment.mainQueue)
                .catchToEffect()
                .fireAndForget(),
            environment
                .mobileAuthSyncService
                .verifyCloudBackup(hasCloudBackup: false)
                .receive(on: environment.mainQueue)
                .catchToEffect()
                .fireAndForget()
        )
<<<<<<< HEAD
=======

    case .onboarding(.welcomeScreen(.informWalletFetched(let context))):
        return Effect(value: .wallet(.walletFetched(.success(context))))
>>>>>>> 405efb59

    case .onboarding(.pin(.logout)),
         .loggedIn(.logout):
        // reset
        environment.walletManager.close()

        NotificationCenter.default.post(name: .logout, object: nil)
        environment.analyticsRecorder.record(
            event: AnalyticsEvents.New.Navigation.signedOut
        )

        environment.siftService.removeUserId()
        environment.sharedContainer.reset()
        environment.blockchainSettings.reset()

        // update state
        state.loggedIn = nil
        state.onboarding = .init(
            pinState: nil,
            walletUpgradeState: nil,
            passwordRequiredState: .init(
                walletIdentifier: environment.blockchainSettings.guid ?? ""
            )
        )
        // show password screen
        return Effect(value: .onboarding(.passwordScreen(.start)))

    case .loggedIn(.wallet(.authenticateForBiometrics(let password))):
        return Effect(value: .fetchWallet(password: password))

    case .resetPassword(let newPassword):
        return environment
            .resetPasswordService
            .setNewPassword(newPassword: newPassword)
            .receive(on: environment.mainQueue)
            .catchToEffect()
            .map { result -> CoreAppAction in
                guard case .success = result else {
                    environment.analyticsRecorder.record(
                        event: AnalyticsEvents.New.AccountRecoveryCoreFlow.accountRecoveryFailed
                    )
                    return .none
                }
                environment.analyticsRecorder.record(
                    event: AnalyticsEvents.New.AccountRecoveryCoreFlow
                        .accountPasswordReset(hasRecoveryPhrase: true)
                )
                // proceed to setup PIN after reset password if needed
                guard environment.blockchainSettings.isPinSet else {
                    return .setupPin
                }
                return .none
            }

    case .resetVerificationStatusIfNeeded(let guidOrNil, let sharedKeyOrNil):
        guard let context = state.onboarding?.walletRecoveryContext,
              let guid = guidOrNil,
              let sharedKey = sharedKeyOrNil
        else {
            return .none
        }
        return environment
            .accountRecoveryService
            .resetVerificationStatus(guid: guid, sharedKey: sharedKey)
            .receive(on: environment.mainQueue)
            .catchToEffect()
            .map { result -> CoreAppAction in
                guard case .success = result else {
                    environment.analyticsRecorder.record(
                        event: AnalyticsEvents.New.AccountRecoveryCoreFlow.accountRecoveryFailed
                    )
                    return .none
                }
                return .none
            }

    case .mobileAuthSync(let isLogin):
        return .merge(
            environment
                .mobileAuthSyncService
                .updateMobileSetup(isMobileSetup: isLogin)
                .receive(on: environment.mainQueue)
                .eraseToEffect()
                .fireAndForget(),
            environment
                .mobileAuthSyncService
                .verifyCloudBackup(hasCloudBackup: isLogin)
                .receive(on: environment.mainQueue)
                .eraseToEffect()
                .fireAndForget()
        )

    case .onboarding,
         .loggedIn,
         .authorizeDevice,
         .none:
        return .none
    default:
        return .none
    }
}
.walletReducer()
.alertReducer()

// MARK: - Alert Reducer

extension Reducer where State == CoreAppState, Action == CoreAppAction, Environment == CoreAppEnvironment {
    /// Returns a combined reducer that handles all the wallet related actions
    func alertReducer() -> Self {
        combined(
            with: Reducer { state, action, environment in
                switch action {
                case .alert(.show(let title, let message, let buttons)):
                    let defaultButton = AlertState<CoreAppAction>.Button.default(
                        TextState(verbatim: LocalizationConstants.ErrorAlert.button),
                        action: .send(.alert(.dismiss))
                    )
                    let buttons = buttons ?? CoreAlertAction.Buttons(
                        primary: defaultButton,
                        secondary: nil
                    )
                    if let secondary = buttons.secondary {
                        state.alertState = AlertState(
                            title: TextState(verbatim: title),
                            message: TextState(verbatim: message),
                            primaryButton: buttons.primary,
                            secondaryButton: secondary
                        )
                    } else {
                        state.alertState = AlertState(
                            title: TextState(verbatim: title),
                            message: TextState(verbatim: message),
                            dismissButton: buttons.primary
                        )
                    }
                    return .none
                case .alert(.dismiss):
                    state.alertState = nil
                    return .none

                case .alert(.openAppStore):
                    state.alertState = nil
                    environment.appStoreOpener.openAppStore()
                    return .none
                default:
                    return .none
                }
            }
        )
    }
}

// MARK: Private Methods

/// - Note:
/// In order to login to wallet, we need to know:
/// - GUID                 - To look up the wallet
/// - SharedKey            - To be able to read/write to the wallet db record (payload, settings, etc)
/// - EncryptedPinPassword - To decrypt the wallet
/// - PinKey               - Used in conjunction with the user's PIN to retrieve decryption key to the -  EncryptedPinPassword (EncryptedWalletPassword)
/// - PIN                  - Provided by the user or retrieved from secure enclave if Face/TouchID is enabled
///
/// In this method, we backup/restore the pinKey - which is essentially the identifier of the PIN.
/// Upon successful PIN authentication, we will backup/restore the remaining wallet details: guid, sharedKey, encryptedPinPassword.
///
/// The backup/restore of guid and sharedKey requires an encryption/decryption step when backing up and restoring respectively.
///
/// The key used to encrypt/decrypt the guid and sharedKey is provided in the response to a successful PIN auth attempt.
internal func syncPinKeyWithICloud(
    blockchainSettings: BlockchainSettingsAppAPI,
    credentialsStore: CredentialsStoreAPI
) {
    guard !blockchainSettings.isPairedWithWallet else {
        // Wallet is Paired, we do not need to restore.
        // We will back up after pin authentication
        return
    }

    if blockchainSettings.pinKey == nil,
       blockchainSettings.encryptedPinPassword == nil,
       blockchainSettings.guid == nil,
       blockchainSettings.sharedKey == nil
    {

        credentialsStore.synchronize()

        // Attempt to restore the pinKey from iCloud
        if let pinData = credentialsStore.pinData() {
            blockchainSettings.pinKey = pinData.pinKey
            blockchainSettings.encryptedPinPassword = pinData.encryptedPinPassword
        }
    }
}

func handleWalletDecryption(_ decryption: WalletDecryption) -> CoreAppAction {

    //// Verify valid GUID and sharedKey
    guard let guid = decryption.guid, guid.count == 36 else {
        return .decryptionFailure(
            AuthenticationError(
                code: AuthenticationError.ErrorCode.errorDecryptingWallet,
                description: LocalizationConstants.Authentication.errorDecryptingWallet
            )
        )
    }

    guard let sharedKey = decryption.sharedKey, sharedKey.count == 36 else {
        return .decryptionFailure(
            AuthenticationError(
                code: AuthenticationError.ErrorCode.invalidSharedKey,
                description: LocalizationConstants.Authentication.invalidSharedKey
            )
        )
    }

    return .didDecryptWallet(decryption)
}

func clearPinIfNeeded(for passwordPartHash: String?, appSettings: AppSettingsAuthenticating) {
    // Because we are not storing the password on the device. We record the first few letters of the hashed password.
    // With the hash prefix we can then figure out if the password changed. If so, clear the pin
    // so that the user can reset it
    guard let passwordPartHash = passwordPartHash,
          let savedPasswordPartHash = appSettings.passwordPartHash
    else {
        return
    }

    guard passwordPartHash != savedPasswordPartHash else {
        return
    }

    appSettings.clearPin()
}<|MERGE_RESOLUTION|>--- conflicted
+++ resolved
@@ -756,10 +756,6 @@
         // forget wallet
         environment.credentialsStore.erase()
         environment.walletManager.forgetWallet()
-<<<<<<< HEAD
-        environment.forgetWalletService.forget()
-=======
->>>>>>> 405efb59
 
         // update state
         state.loggedIn = nil
@@ -768,14 +764,11 @@
         )
 
         return .merge(
-<<<<<<< HEAD
-=======
             environment.forgetWalletService
                 .forget()
                 .receive(on: environment.mainQueue)
                 .catchToEffect()
                 .fireAndForget(),
->>>>>>> 405efb59
             environment
                 .pushNotificationsRepository
                 .revokeToken()
@@ -795,13 +788,8 @@
                 .catchToEffect()
                 .fireAndForget()
         )
-<<<<<<< HEAD
-=======
-
     case .onboarding(.welcomeScreen(.informWalletFetched(let context))):
         return Effect(value: .wallet(.walletFetched(.success(context))))
->>>>>>> 405efb59
-
     case .onboarding(.pin(.logout)),
          .loggedIn(.logout):
         // reset

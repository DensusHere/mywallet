//  Copyright © 2021 Blockchain Luxembourg S.A. All rights reserved.

import AnalyticsKit
import BlockchainComponentLibrary
import BlockchainNamespace
import Collections
import Combine
import ComposableArchitecture
import DIKit
import FeatureAppDomain
import FeatureCoinData
import FeatureCoinDomain
import FeatureCoinUI
import FeatureDashboardUI
import FeatureInterestUI
import FeatureKYCUI
import FeatureTransactionUI
import MoneyKit
import NetworkKit
import PlatformKit
import PlatformUIKit
import SwiftUI
import ToolKit

public struct CoinAdapterView: View {

    let app: AppProtocol
    let store: Store<CoinViewState, CoinViewAction>
    let cryptoCurrency: CryptoCurrency

    public init(
        cryptoCurrency: CryptoCurrency,
        app: AppProtocol = resolve(),
        userAdapter: UserAdapterAPI = resolve(),
        coincore: CoincoreAPI = resolve(),
        fiatCurrencyService: FiatCurrencyServiceAPI = resolve(),
        assetInformationRepository: AssetInformationRepositoryAPI = resolve(),
        historicalPriceRepository: HistoricalPriceRepositoryAPI = resolve(),
        ratesRepository: RatesRepositoryAPI = resolve(),
        watchlistRepository: WatchlistRepositoryAPI = resolve(),
        dismiss: @escaping () -> Void
    ) {
        self.cryptoCurrency = cryptoCurrency
        self.app = app
        store = Store<CoinViewState, CoinViewAction>(
            initialState: .init(
                currency: cryptoCurrency
            ),
            reducer: coinViewReducer,
            environment: CoinViewEnvironment(
                app: app,
                kycStatusProvider: { [userAdapter] in
                    userAdapter.userState
                        .compactMap { result -> UserState.KYCStatus? in
                            guard case .success(let userState) = result else {
                                return nil
                            }
                            return userState.kycStatus
                        }
                        .map(FeatureCoinDomain.KYCStatus.init)
                        .eraseToAnyPublisher()
                },
                accountsProvider: { [fiatCurrencyService, coincore] in
                    fiatCurrencyService.displayCurrencyPublisher
                        .setFailureType(to: Error.self)
                        .flatMap { [coincore] fiatCurrency in
                            coincore.cryptoAccounts(for: cryptoCurrency)
                                .map { accounts in
                                    accounts
                                        .filter { !($0 is ExchangeAccount) }
                                        .map { Account($0, fiatCurrency) }
                                }
                                .eraseToAnyPublisher()
                        }
                        .eraseToAnyPublisher()
                },
                assetInformationService: AssetInformationService(
                    currency: cryptoCurrency,
                    repository: assetInformationRepository
                ),
                historicalPriceService: HistoricalPriceService(
                    base: cryptoCurrency,
                    displayFiatCurrency: fiatCurrencyService.displayCurrencyPublisher,
                    historicalPriceRepository: historicalPriceRepository
                ),
                interestRatesRepository: ratesRepository,
                explainerService: .init(app: app),
                watchlistService: WatchlistService(
                    base: cryptoCurrency,
                    watchlistRepository: watchlistRepository,
                    app: app
                ),
                dismiss: dismiss
            )
        )
    }

    public var body: some View {
        CoinView(store: store)
            .app(app)
            .context([blockchain.ux.asset.id: cryptoCurrency.code])
    }
}

// swiftlint:disable line_length

public final class CoinViewObserver: Session.Observer {

    let app: AppProtocol
    let transactionsRouter: TransactionsRouterAPI
    let coincore: CoincoreAPI
    let kycRouter: KYCRouterAPI
    let defaults: UserDefaults
    let application: URLOpener
    let topViewController: TopMostViewControllerProviding
    let exchangeProvider: ExchangeProviding
    let accountsRouter: () -> AccountsRouting

    public init(
        app: AppProtocol,
        transactionsRouter: TransactionsRouterAPI = resolve(),
        coincore: CoincoreAPI = resolve(),
        kycRouter: KYCRouterAPI = resolve(),
        defaults: UserDefaults = .standard,
        application: URLOpener = resolve(),
        topViewController: TopMostViewControllerProviding = resolve(),
        exchangeProvider: ExchangeProviding = resolve(),
        accountsRouter: @escaping () -> AccountsRouting = { resolve() }
    ) {
        self.app = app
        self.transactionsRouter = transactionsRouter
        self.coincore = coincore
        self.kycRouter = kycRouter
        self.defaults = defaults
        self.application = application
        self.topViewController = topViewController
        self.exchangeProvider = exchangeProvider
        self.accountsRouter = accountsRouter
    }

    var observers: [BlockchainEventSubscription] {
        [
            activity,
            buy,
            exchangeDeposit,
            exchangeWithdraw,
            explainerReset,
            kyc,
            receive,
            rewardsDeposit,
            rewardsSummary,
            rewardsWithdraw,
            select,
            sell,
            send,
            swap,
            website
        ]
    }

    public func start() {
        for observer in observers {
            observer.start()
        }
    }

    public func stop() {
        for observer in observers {
            observer.stop()
        }
    }

    lazy var select = app.on(blockchain.ux.asset.select) { @MainActor [unowned self] event in

        let cryptoCurrency = try event.reference.context.decode(blockchain.ux.asset.id) as CryptoCurrency
        let isRedesignEnabled = await app.publisher(for: blockchain.app.configuration.redesign.coinview, as: Bool.self)
            .values.first?.value ?? false

        if isRedesignEnabled {
            let navigationController = UINavigationController()
            navigationController.setViewControllers(
                [
                    UIHostingController(
                        rootView: CoinAdapterView(
                            cryptoCurrency: cryptoCurrency,
                            app: app,
                            dismiss: { [weak navigationController] in
                                navigationController?.dismiss(animated: true)
                            }
                        )
                    )
                ],
                animated: false
            )
            topViewController.topMostViewController?.present(navigationController, animated: true)
        } else {

            let builder = AssetDetailsBuilder(
                accountsRouter: accountsRouter(),
                currency: cryptoCurrency,
                exchangeProviding: exchangeProvider
            )
            let controller = builder.build()
            topViewController.topMostViewController?.present(controller, animated: true)
        }
    }

    lazy var buy = app.on(blockchain.ux.asset.buy, blockchain.ux.asset.account.buy) { @MainActor [unowned self] event in
        try await transactionsRouter.presentTransactionFlow(
            to: .buy(cryptoAccount(for: .buy, from: event))
        )
    }

    lazy var sell = app.on(blockchain.ux.asset.sell, blockchain.ux.asset.account.sell) { @MainActor [unowned self] event in
        try await transactionsRouter.presentTransactionFlow(
            to: .sell(cryptoAccount(for: .sell, from: event))
        )
    }

    lazy var receive = app.on(blockchain.ux.asset.receive, blockchain.ux.asset.account.receive) { @MainActor [unowned self] event in
        try await transactionsRouter.presentTransactionFlow(
            to: .receive(cryptoAccount(for: .receive, from: event))
        )
    }

    lazy var send = app.on(blockchain.ux.asset.send, blockchain.ux.asset.account.send) { @MainActor [unowned self] event in
        try await transactionsRouter.presentTransactionFlow(
            to: .send(cryptoAccount(for: .send, from: event), nil)
        )
    }

    lazy var swap = app.on(blockchain.ux.asset.account.swap) { @MainActor [unowned self] event in
        try await transactionsRouter.presentTransactionFlow(
            to: .swap(cryptoAccount(for: .swap, from: event))
        )
    }

    lazy var rewardsWithdraw = app.on(blockchain.ux.asset.account.rewards.withdraw) { @MainActor [unowned self] event in
        switch try await cryptoAccount(from: event) {
        case let account as CryptoInterestAccount:
            await transactionsRouter.presentTransactionFlow(to: .interestWithdraw(account))
        default:
            throw blockchain.ux.asset.account.error[]
                .error(message: "Withdrawing from rewards requires CryptoInterestAccount")
        }
    }

    lazy var rewardsDeposit = app.on(blockchain.ux.asset.account.rewards.deposit) { @MainActor [unowned self] event in
        switch try await cryptoAccount(from: event) {
        case let account as CryptoInterestAccount:
            await transactionsRouter.presentTransactionFlow(to: .interestTransfer(account))
        default:
            throw blockchain.ux.asset.account.error[]
                .error(message: "Transferring to rewards requires CryptoInterestAccount")
        }
    }

    lazy var rewardsSummary = app.on(blockchain.ux.asset.account.rewards.summary) { @MainActor [unowned self] event in
        let account = try await cryptoAccount(from: event)
        let interactor = InterestAccountDetailsScreenInteractor(account: account)
        let presenter = InterestAccountDetailsScreenPresenter(interactor: interactor)
        let controller = InterestAccountDetailsViewController(presenter: presenter)
        topViewController.topMostViewController?.present(controller, animated: true, completion: nil)
    }

    lazy var exchangeWithdraw = app.on(blockchain.ux.asset.account.exchange.withdraw) { @MainActor [unowned self] event in
        try await transactionsRouter.presentTransactionFlow(
            to: .send(
                cryptoAccount(for: .send, from: event),
                custodialAccount(CryptoTradingAccount.self, from: event)
            )
        )
    }

    lazy var exchangeDeposit = app.on(blockchain.ux.asset.account.exchange.deposit) { @MainActor [unowned self] event in
        try await transactionsRouter.presentTransactionFlow(
            to: .send(
                custodialAccount(CryptoTradingAccount.self, from: event),
                cryptoAccount(for: .send, from: event)
            )
        )
    }

<<<<<<< HEAD
    lazy var kyc = app.on(blockchain.ux.asset.account.require.KYC) { @MainActor [unowned self] event in
        let viewController = topViewController.topMostViewController!
        guard
            let result = await kycRouter.presentKYCUpgradeFlow(from: viewController).values.first,
            result != .abandoned
        else {
            return
        }
        if event.reference.context[blockchain.ux.asset.account.id] != nil {
            app.post(
                event: blockchain.ux.asset.account.sheet[].ref(to: event.reference.context)
            )
        } else {
            let account: BlockchainAccount.Type
            typealias AccountType = FeatureCoinDomain.Account.AccountType
            switch try event.context.decode(blockchain.ux.asset.account.type) as AccountType {
            case .trading:
                account = CryptoTradingAccount.self
            case .interest:
                account = CryptoInterestAccount.self
            case .exchange:
                account = CryptoExchangeAccount.self
            case .privateKey:
                return
            }
            try await app.post(
                event: blockchain.ux.asset.account.sheet[].ref(to: event.reference.context + [
                    blockchain.ux.asset.account.id: custodialAccount(account, from: event).identifier
                ])
            )
        }
=======
    lazy var kyc = app.on(blockchain.ux.asset.account.require.KYC) { @MainActor [unowned self] _ in
        kycRouter.start(tier: .tier2, parentFlow: .coin)
>>>>>>> 79b03aa9
    }

    lazy var activity = app.on(blockchain.ux.asset.account.activity) { @MainActor [unowned self] _ in
        self.topViewController.topMostViewController?.dismiss(animated: true) {
            self.app.post(event: blockchain.ux.home.tab[blockchain.ux.user.activity].select)
        }
    }

    lazy var website = app.on(blockchain.ux.asset.bio.visit.website) { @MainActor [application] event in
        try application.open(event.context.decode(blockchain.ux.asset.bio.visit.website.url, as: URL.self))
    }

    lazy var explainerReset = app.on(blockchain.ux.asset.account.explainer.reset) { @MainActor [defaults] _ in
        defaults.removeObject(forKey: blockchain.ux.asset.account.explainer(\.id))
    }

    // swiftlint:disable first_where
    func custodialAccount(
        _ type: BlockchainAccount.Type,
        from event: Session.Event
    ) async throws -> CryptoTradingAccount {
        try await coincore.cryptoAccounts(
            for: event.context.decode(blockchain.ux.asset.id),
            filter: .custodial
        )
        .filter(CryptoTradingAccount.self)
        .first
        .or(
            throw: blockchain.ux.asset.error[]
                .error(message: "No trading account found for \(event.reference)")
        )
    }

    func cryptoAccount(
        for action: AssetAction? = nil,
        from event: Session.Event
    ) async throws -> CryptoAccount {
        let accounts = try await coincore.cryptoAccounts(
            for: event.reference.context.decode(blockchain.ux.asset.id),
            supporting: action
        )
        if let id = try? event.reference.context.decode(blockchain.ux.asset.account.id, as: String.self) {
            return try accounts.first(where: { account in account.identifier as? String == id })
                .or(
                    throw: blockchain.ux.asset.error[]
                        .error(message: "No account found with id \(id)")
                )
        } else {
            return try (accounts.first(where: { account in account is TradingAccount }) ?? accounts.first)
                .or(
                    throw: blockchain.ux.asset.error[]
                        .error(message: "\(event) has no valid accounts for \(String(describing: action))")
                )
        }
    }
}

extension FeatureCoinDomain.Account {

    init(_ account: CryptoAccount, _ fiatCurrency: FiatCurrency) {
        self.init(
            id: account.identifier,
            name: account.label,
            accountType: .init(account),
            cryptoCurrency: account.currencyType.cryptoCurrency!,
            fiatCurrency: fiatCurrency,
            actionsPublisher: account.actionsPublisher()
                .map { actions in OrderedSet(actions.compactMap(Account.Action.init)) }
                .eraseToAnyPublisher(),
            cryptoBalancePublisher: account.balancePublisher.ignoreFailure(),
            fiatBalancePublisher: account.fiatBalance(fiatCurrency: fiatCurrency).ignoreFailure()
        )
    }
}

extension FeatureCoinDomain.Account.Action {

    // swiftlint:disable cyclomatic_complexity
    init?(_ action: AssetAction) {
        switch action {
        case .buy:
            self = .buy
        case .deposit:
            self = .exchange.deposit
        case .interestTransfer:
            self = .rewards.deposit
        case .interestWithdraw:
            self = .rewards.withdraw
        case .receive:
            self = .receive
        case .sell:
            self = .sell
        case .send:
            self = .send
        case .sign:
            return nil
        case .swap:
            self = .swap
        case .viewActivity:
            self = .activity
        case .withdraw:
            self = .exchange.withdraw
        }
    }
}

extension FeatureCoinDomain.Account.AccountType {

    init(_ account: CryptoAccount) {
        if account is TradingAccount {
            self = .trading
        } else if account is ExchangeAccount {
            self = .exchange
        } else if account is InterestAccount {
            self = .interest
        } else {
            self = .privateKey
        }
    }
}

extension FeatureCoinDomain.KYCStatus {

    init(_ kycStatus: UserState.KYCStatus) {
        switch kycStatus {
        case .unverified:
            self = .unverified
        case .inReview:
            self = .inReview
        case .silver:
            self = .silver
        case .silverPlus:
            self = .silverPlus
        case .gold:
            self = .gold
        }
    }
}

<<<<<<< HEAD
extension AssetDetails {

    init(cryptoCurrency: CryptoCurrency) {
        self.init(
            name: cryptoCurrency.name,
            code: cryptoCurrency.code,
            displayCode: cryptoCurrency.displayCode,
            brandColor: cryptoCurrency.brandColor,
            about: nil,
            website: nil,
            logoUrl: cryptoCurrency.assetModel.logoPngUrl.flatMap(URL.init(string:)),
            logoImage: cryptoCurrency.assetModel.logoResource.image,
            isTradable: cryptoCurrency.supports(product: .custodialWalletBalance)
                || cryptoCurrency.supports(product: .privateKey),
            supportsCustodial: cryptoCurrency.supports(product: .custodialWalletBalance),
            supportsInterest: cryptoCurrency.supports(product: .interestBalance)
        )
    }
}

=======
>>>>>>> 79b03aa9
extension TransactionsRouterAPI {

    @discardableResult
    func presentTransactionFlow(to action: TransactionFlowAction) async -> TransactionFlowResult? {
        await presentTransactionFlow(to: action).values.first
    }
}

extension CoincoreAPI {

    func cryptoAccounts(
        for cryptoCurrency: CryptoCurrency,
        supporting action: AssetAction? = nil,
        filter: AssetFilter = .all
    ) async throws -> [CryptoAccount] {
        try await cryptoAccounts(for: cryptoCurrency, supporting: action, filter: filter).values.first ?? []
    }
}<|MERGE_RESOLUTION|>--- conflicted
+++ resolved
@@ -281,42 +281,8 @@
         )
     }
 
-<<<<<<< HEAD
-    lazy var kyc = app.on(blockchain.ux.asset.account.require.KYC) { @MainActor [unowned self] event in
-        let viewController = topViewController.topMostViewController!
-        guard
-            let result = await kycRouter.presentKYCUpgradeFlow(from: viewController).values.first,
-            result != .abandoned
-        else {
-            return
-        }
-        if event.reference.context[blockchain.ux.asset.account.id] != nil {
-            app.post(
-                event: blockchain.ux.asset.account.sheet[].ref(to: event.reference.context)
-            )
-        } else {
-            let account: BlockchainAccount.Type
-            typealias AccountType = FeatureCoinDomain.Account.AccountType
-            switch try event.context.decode(blockchain.ux.asset.account.type) as AccountType {
-            case .trading:
-                account = CryptoTradingAccount.self
-            case .interest:
-                account = CryptoInterestAccount.self
-            case .exchange:
-                account = CryptoExchangeAccount.self
-            case .privateKey:
-                return
-            }
-            try await app.post(
-                event: blockchain.ux.asset.account.sheet[].ref(to: event.reference.context + [
-                    blockchain.ux.asset.account.id: custodialAccount(account, from: event).identifier
-                ])
-            )
-        }
-=======
     lazy var kyc = app.on(blockchain.ux.asset.account.require.KYC) { @MainActor [unowned self] _ in
         kycRouter.start(tier: .tier2, parentFlow: .coin)
->>>>>>> 79b03aa9
     }
 
     lazy var activity = app.on(blockchain.ux.asset.account.activity) { @MainActor [unowned self] _ in
@@ -456,29 +422,6 @@
     }
 }
 
-<<<<<<< HEAD
-extension AssetDetails {
-
-    init(cryptoCurrency: CryptoCurrency) {
-        self.init(
-            name: cryptoCurrency.name,
-            code: cryptoCurrency.code,
-            displayCode: cryptoCurrency.displayCode,
-            brandColor: cryptoCurrency.brandColor,
-            about: nil,
-            website: nil,
-            logoUrl: cryptoCurrency.assetModel.logoPngUrl.flatMap(URL.init(string:)),
-            logoImage: cryptoCurrency.assetModel.logoResource.image,
-            isTradable: cryptoCurrency.supports(product: .custodialWalletBalance)
-                || cryptoCurrency.supports(product: .privateKey),
-            supportsCustodial: cryptoCurrency.supports(product: .custodialWalletBalance),
-            supportsInterest: cryptoCurrency.supports(product: .interestBalance)
-        )
-    }
-}
-
-=======
->>>>>>> 79b03aa9
 extension TransactionsRouterAPI {
 
     @discardableResult

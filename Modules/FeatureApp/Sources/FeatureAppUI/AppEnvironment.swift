// Copyright © Blockchain Luxembourg S.A. All rights reserved.

import AnalyticsKit
import BlockchainNamespace
import ComposableArchitecture
import DIKit
import ERC20Kit
import FeatureAppDomain
import FeatureAuthenticationDomain
import FeatureAuthenticationUI
import FeatureCardPaymentDomain
import FeatureDebugUI
import FeatureOpenBankingDomain
import FeatureSettingsDomain
import NetworkKit
import ObservabilityKit
import PlatformKit
import PlatformUIKit
import RemoteNotificationsKit
import ToolKit
import WalletPayloadKit

public struct AppEnvironment {
    var app: AppProtocol
    var nabuUserService: NabuUserServiceAPI
    var loadingViewPresenter: LoadingViewPresenting
    var onboardingSettings: OnboardingSettingsAPI
    var blurEffectHandler: BlurVisualEffectHandlerAPI
    var cacheSuite: CacheSuite
    var remoteNotificationServiceContainer: RemoteNotificationServiceContaining
    var certificatePinner: CertificatePinnerAPI
    var siftService: FeatureAuthenticationDomain.SiftServiceAPI
    var alertViewPresenter: AlertViewPresenterAPI
    var deeplinkAppHandler: AppDeeplinkHandlerAPI
    var deeplinkHandler: DeepLinkHandling
    var deeplinkRouter: DeepLinkRouting
    var backgroundAppHandler: BackgroundAppHandlerAPI
    var mobileAuthSyncService: MobileAuthSyncServiceAPI
    var pushNotificationsRepository: PushNotificationsRepositoryAPI
    var resetPasswordService: ResetPasswordServiceAPI
    var accountRecoveryService: AccountRecoveryServiceAPI
    var userService: NabuUserServiceAPI
    var deviceVerificationService: DeviceVerificationServiceAPI
    var featureFlagsService: FeatureFlagsServiceAPI
    var fiatCurrencySettingsService: FiatCurrencySettingsServiceAPI
    var supportedAssetsRemoteService: SupportedAssetsRemoteServiceAPI
    var sharedContainer: SharedContainerUserDefaults
    var customerSupportChatService: CustomerSupportChatServiceAPI
    var analyticsRecorder: AnalyticsEventRecorderAPI
    var crashlyticsRecorder: Recording
    var openBanking: OpenBanking
    var cardService: CardServiceAPI
    var observabilityService: ObservabilityServiceAPI
    var performanceTracing: PerformanceTracingServiceAPI

    var coincore: CoincoreAPI
    var erc20CryptoAssetService: ERC20CryptoAssetServiceAPI

    var walletService: WalletService
    var forgetWalletService: ForgetWalletService
    var walletPayloadService: WalletPayloadServiceAPI
    var secondPasswordPrompter: SecondPasswordPromptable

    var walletManager: WalletManagerAPI
    var walletUpgradeService: WalletUpgradeServicing
    var walletRepoPersistence: WalletRepoPersistenceAPI
    var exchangeRepository: ExchangeAccountRepositoryAPI

    var blockchainSettings: BlockchainSettings.App
    var credentialsStore: CredentialsStoreAPI

    var urlSession: URLSession
    var mainQueue: AnySchedulerOf<DispatchQueue>
    var appStoreOpener: AppStoreOpening
    var buildVersionProvider: () -> String
    var externalAppOpener: ExternalAppOpener
    var deviceInfo: DeviceInfo

    public init(
        app: AppProtocol,
        nabuUserService: NabuUserServiceAPI,
        loadingViewPresenter: LoadingViewPresenting,
        onboardingSettings: OnboardingSettingsAPI,
        blurEffectHandler: BlurVisualEffectHandlerAPI,
        cacheSuite: CacheSuite,
        remoteNotificationServiceContainer: RemoteNotificationServiceContaining,
        certificatePinner: CertificatePinnerAPI,
        siftService: FeatureAuthenticationDomain.SiftServiceAPI,
        alertViewPresenter: AlertViewPresenterAPI,
        deeplinkAppHandler: AppDeeplinkHandlerAPI,
        deeplinkHandler: DeepLinkHandling,
        deeplinkRouter: DeepLinkRouting,
        backgroundAppHandler: BackgroundAppHandlerAPI,
        mobileAuthSyncService: MobileAuthSyncServiceAPI,
        pushNotificationsRepository: PushNotificationsRepositoryAPI,
        resetPasswordService: ResetPasswordServiceAPI,
        accountRecoveryService: AccountRecoveryServiceAPI,
        userService: NabuUserServiceAPI,
        deviceVerificationService: DeviceVerificationServiceAPI,
        featureFlagsService: FeatureFlagsServiceAPI,
        fiatCurrencySettingsService: FiatCurrencySettingsServiceAPI,
        supportedAssetsRemoteService: SupportedAssetsRemoteServiceAPI,
        sharedContainer: SharedContainerUserDefaults,
        customerSupportChatService: CustomerSupportChatServiceAPI,
        analyticsRecorder: AnalyticsEventRecorderAPI,
        crashlyticsRecorder: Recording,
        openBanking: OpenBanking,
        cardService: CardServiceAPI,
        coincore: CoincoreAPI,
        erc20CryptoAssetService: ERC20CryptoAssetServiceAPI,
        walletService: WalletService,
        forgetWalletService: ForgetWalletService,
        walletPayloadService: WalletPayloadServiceAPI,
        walletManager: WalletManagerAPI,
        walletUpgradeService: WalletUpgradeServicing,
        walletRepoPersistence: WalletRepoPersistenceAPI,
        exchangeRepository: ExchangeAccountRepositoryAPI,
        blockchainSettings: BlockchainSettings.App,
        credentialsStore: CredentialsStoreAPI,
        urlSession: URLSession,
        mainQueue: AnySchedulerOf<DispatchQueue>,
        appStoreOpener: AppStoreOpening,
        secondPasswordPrompter: SecondPasswordPromptable,
        buildVersionProvider: @escaping () -> String,
        externalAppOpener: ExternalAppOpener,
        observabilityService: ObservabilityServiceAPI,
<<<<<<< HEAD
        performanceTracing: PerformanceTracingServiceAPI
=======
        performanceTracing: PerformanceTracingServiceAPI,
        deviceInfo: DeviceInfo
>>>>>>> a559ec3d
    ) {
        self.app = app
        self.nabuUserService = nabuUserService
        self.loadingViewPresenter = loadingViewPresenter
        self.onboardingSettings = onboardingSettings
        self.blurEffectHandler = blurEffectHandler
        self.cacheSuite = cacheSuite
        self.remoteNotificationServiceContainer = remoteNotificationServiceContainer
        self.certificatePinner = certificatePinner
        self.siftService = siftService
        self.alertViewPresenter = alertViewPresenter
        self.deeplinkAppHandler = deeplinkAppHandler
        self.deeplinkHandler = deeplinkHandler
        self.deeplinkRouter = deeplinkRouter
        self.backgroundAppHandler = backgroundAppHandler
        self.mobileAuthSyncService = mobileAuthSyncService
        self.pushNotificationsRepository = pushNotificationsRepository
        self.resetPasswordService = resetPasswordService
        self.accountRecoveryService = accountRecoveryService
        self.userService = userService
        self.deviceVerificationService = deviceVerificationService
        self.featureFlagsService = featureFlagsService
        self.fiatCurrencySettingsService = fiatCurrencySettingsService
        self.supportedAssetsRemoteService = supportedAssetsRemoteService
        self.sharedContainer = sharedContainer
        self.analyticsRecorder = analyticsRecorder
        self.customerSupportChatService = customerSupportChatService
        self.crashlyticsRecorder = crashlyticsRecorder
        self.openBanking = openBanking
        self.coincore = coincore
        self.erc20CryptoAssetService = erc20CryptoAssetService
        self.walletService = walletService
        self.forgetWalletService = forgetWalletService
        self.walletPayloadService = walletPayloadService
        self.walletManager = walletManager
        self.walletUpgradeService = walletUpgradeService
        self.exchangeRepository = exchangeRepository
        self.blockchainSettings = blockchainSettings
        self.credentialsStore = credentialsStore
        self.urlSession = urlSession
        self.mainQueue = mainQueue
        self.appStoreOpener = appStoreOpener
        self.buildVersionProvider = buildVersionProvider
        self.walletRepoPersistence = walletRepoPersistence
        self.secondPasswordPrompter = secondPasswordPrompter
        self.cardService = cardService
        self.externalAppOpener = externalAppOpener
        self.observabilityService = observabilityService
        self.performanceTracing = performanceTracing
<<<<<<< HEAD
=======
        self.deviceInfo = deviceInfo
>>>>>>> a559ec3d
    }
}<|MERGE_RESOLUTION|>--- conflicted
+++ resolved
@@ -124,12 +124,8 @@
         buildVersionProvider: @escaping () -> String,
         externalAppOpener: ExternalAppOpener,
         observabilityService: ObservabilityServiceAPI,
-<<<<<<< HEAD
-        performanceTracing: PerformanceTracingServiceAPI
-=======
         performanceTracing: PerformanceTracingServiceAPI,
         deviceInfo: DeviceInfo
->>>>>>> a559ec3d
     ) {
         self.app = app
         self.nabuUserService = nabuUserService
@@ -179,9 +175,6 @@
         self.externalAppOpener = externalAppOpener
         self.observabilityService = observabilityService
         self.performanceTracing = performanceTracing
-<<<<<<< HEAD
-=======
         self.deviceInfo = deviceInfo
->>>>>>> a559ec3d
     }
 }
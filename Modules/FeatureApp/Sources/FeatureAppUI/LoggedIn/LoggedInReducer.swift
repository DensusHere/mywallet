--- conflicted
+++ resolved
@@ -81,18 +81,10 @@
     switch action {
     case .start(let context):
         return .merge(
-<<<<<<< HEAD
-            environment.unifiedActivityRepository
-                .connect
-                .receive(on: environment.mainQueue)
-                .catchToEffect()
-                .fireAndForget(),
-=======
             .fireAndForget {
                 environment.unifiedActivityService
                 .connect()
             },
->>>>>>> 3fdb9a2d
             environment.exchangeRepository
                 .syncDepositAddressesIfLinked()
                 .receive(on: environment.mainQueue)

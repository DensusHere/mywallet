// Copyright © Blockchain Luxembourg S.A. All rights reserved.

import BigInt
import Collections
import Combine
import FeatureCoinDomain
import Foundation
import MoneyKit
import NetworkError
import SwiftUI
import ToolKit

extension CryptoCurrency {

<<<<<<< HEAD
    static func preview(
        name: String = "Bitcoin",
        code: String = "BTC",
        displayCode: String = "BTC",
        brandColor: Color = .orange,
        // swiftlint:disable:next line_length
        about: String = "The world’s first cryptocurrency, Bitcoin is stored and exchanged securely on the internet through a digital ledger known as a blockchain. Bitcoins are divisible into smaller units known as satoshis — each satoshi is worth 0.00000001 bitcoin.",
        website: URL = URL(string: "https://www.blockchain.com/")!,
        logoUrl: URL? = URL(string: "https://cryptologos.cc/logos/bitcoin-btc-logo.png"),
        logoImage: Image? = nil,
        isTradable: Bool = true,
        supportsCustodial: Bool = true,
        supportsInterest: Bool = true
    ) -> AssetDetails {
        AssetDetails(
            name: name,
            code: code,
            displayCode: displayCode,
            brandColor: brandColor,
            about: about,
            website: website,
            logoUrl: logoUrl,
            logoImage: logoImage,
            isTradable: isTradable,
            supportsCustodial: supportsCustodial,
            supportsInterest: supportsInterest
=======
    public static let notTradable = CryptoCurrency(
        assetModel: AssetModel(
            code: "BTC",
            displayCode: "BTC",
            kind: .coin(minimumOnChainConfirmations: 2),
            name: "Bitcoin",
            precision: 8,
            products: [],
            logoPngUrl: nil,
            spotColor: "FF9B22",
            sortIndex: 1
>>>>>>> 79b03aa9
        )
    )!
}

enum PreviewHelper {

    class HistoricalPriceService: HistoricalPriceServiceAPI {
        func fetch(
            series: Series,
            relativeTo: Date
        ) -> AnyPublisher<GraphData, NetworkError> {
            .just(
                GraphData(
                    series: stride(
                        from: Double.pi,
                        to: series.cycles * Double.pi,
                        by: Double.pi / Double(180)
                    )
                    .map { sin($0) + 1 }
                    .enumerated()
                    .map {
                        .init(
                            price: $1 * 10,
                            timestamp: Date(timeIntervalSinceNow: Double($0) * 60 * series.cycles)
                        )
                    },
                    base: .bitcoin,
                    quote: .USD
                )
            )
        }
    }

    class InterestRatesRepository: RatesRepositoryAPI {
        func fetchRate(
            code: String
        ) -> AnyPublisher<Double, NetworkError> {
            .just(5 / 3)
        }
    }

    class WatchlistRepository: WatchlistRepositoryAPI {
        func addToWatchlist(
            _ assetCode: String
        ) -> AnyPublisher<Void, NetworkError> {
            .just(())
        }

        func removeFromWatchlist(
            _ assetCode: String
        ) -> AnyPublisher<Void, NetworkError> {
            .just(())
        }

        func getWatchlist() -> AnyPublisher<Set<String>, NetworkError> {
            .just(Set())
        }
    }
}

extension Series {

    fileprivate var cycles: Double {
        switch self {
        case .day:
            return 2
        case .week:
            return 3
        case .month:
            return 4
        case .year:
            return 5
        case .all:
            return 6
        default:
            return 1
        }
    }
}<|MERGE_RESOLUTION|>--- conflicted
+++ resolved
@@ -12,34 +12,6 @@
 
 extension CryptoCurrency {
 
-<<<<<<< HEAD
-    static func preview(
-        name: String = "Bitcoin",
-        code: String = "BTC",
-        displayCode: String = "BTC",
-        brandColor: Color = .orange,
-        // swiftlint:disable:next line_length
-        about: String = "The world’s first cryptocurrency, Bitcoin is stored and exchanged securely on the internet through a digital ledger known as a blockchain. Bitcoins are divisible into smaller units known as satoshis — each satoshi is worth 0.00000001 bitcoin.",
-        website: URL = URL(string: "https://www.blockchain.com/")!,
-        logoUrl: URL? = URL(string: "https://cryptologos.cc/logos/bitcoin-btc-logo.png"),
-        logoImage: Image? = nil,
-        isTradable: Bool = true,
-        supportsCustodial: Bool = true,
-        supportsInterest: Bool = true
-    ) -> AssetDetails {
-        AssetDetails(
-            name: name,
-            code: code,
-            displayCode: displayCode,
-            brandColor: brandColor,
-            about: about,
-            website: website,
-            logoUrl: logoUrl,
-            logoImage: logoImage,
-            isTradable: isTradable,
-            supportsCustodial: supportsCustodial,
-            supportsInterest: supportsInterest
-=======
     public static let notTradable = CryptoCurrency(
         assetModel: AssetModel(
             code: "BTC",
@@ -51,7 +23,58 @@
             logoPngUrl: nil,
             spotColor: "FF9B22",
             sortIndex: 1
->>>>>>> 79b03aa9
+        )
+    )!
+}
+
+extension Account.Snapshot {
+
+    static var preview = (
+        privateKey: Account.Snapshot.new(
+            id: "PrivateKey",
+            name: "Private Key Wallet",
+            accountType: .privateKey,
+            actions: [.send, .receive, .activity]
+        ),
+        trading: Account.Snapshot.new(
+            id: "Trading",
+            name: "Trading Account",
+            accountType: .trading,
+            actions: [.buy, .sell, .send, .receive, .swap, .activity]
+        ),
+        rewards: Account.Snapshot.new(
+            id: "Rewards",
+            name: "Rewards Account",
+            accountType: .interest,
+            actions: [.rewards.withdraw, .rewards.deposit]
+        ),
+        exchange: Account.Snapshot.new(
+            id: "Exchange",
+            name: "Exchange Account",
+            accountType: .exchange,
+            actions: [.exchange.withdraw, .exchange.deposit]
+        )
+    )
+
+    static func new(
+        id: AnyHashable = "PrivateKey",
+        name: String = "Private Key Wallet",
+        accountType: Account.AccountType = .privateKey,
+        cryptoCurrency: CryptoCurrency = .bitcoin,
+        fiatCurrency: FiatCurrency = .USD,
+        actions: OrderedSet<Account.Action> = [.send, .receive],
+        crypto: MoneyValue = .init(amount: BigInt(123000000), currency: .crypto(.bitcoin)),
+        fiat: MoneyValue = .init(amount: BigInt(4417223), currency: .fiat(.USD))
+    ) -> Account.Snapshot {
+        Account.Snapshot(
+            id: id,
+            name: name,
+            accountType: accountType,
+            cryptoCurrency: cryptoCurrency,
+            fiatCurrency: fiatCurrency,
+            actions: actions,
+            crypto: crypto,
+            fiat: fiat
         )
     )!
 }

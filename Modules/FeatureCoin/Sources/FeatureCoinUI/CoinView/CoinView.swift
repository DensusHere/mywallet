// Copyright © Blockchain Luxembourg S.A. All rights reserved.

import BlockchainComponentLibrary
import BlockchainNamespace
import Combine
import ComposableArchitecture
import ComposableArchitectureExtensions
import FeatureCoinDomain
import Localization
import SwiftUI
import ToolKit

public struct CoinView: View {

    let store: Store<CoinViewState, CoinViewAction>
    @BlockchainApp var app

    @Environment(\.context) var context

    public init(store: Store<CoinViewState, CoinViewAction>) {
        self.store = store
    }

    typealias Localization = LocalizationConstants.Coin

    public var body: some View {
        WithViewStore(store) { viewStore in
            VStack(alignment: .leading, spacing: 0) {
                ScrollView {
                    header(viewStore)
                    accounts(viewStore)
                    about(viewStore)
                    Color.clear
                        .frame(height: Spacing.padding2)
                }
                if viewStore.accounts.isNotEmpty {
                    actions(viewStore)
                }
            }
            .primaryNavigation(
                leading: navigationLeadingView,
                title: viewStore.currency.name,
                trailing: {
                    dismiss(viewStore)
                }
            )
            .padding(.bottom, 20.pt)
            .ignoresSafeArea(.container, edges: .bottom)
            .frame(maxWidth: .infinity, maxHeight: .infinity)
            .onAppear { viewStore.send(.onAppear) }
            .onDisappear { viewStore.send(.onDisappear) }
            .bottomSheet(
                item: viewStore.binding(\.$account).animation(.spring()),
                content: { account in
                    AccountSheet(
                        account: account,
                        isVerified: viewStore.kycStatus != .unverified,
                        onClose: {
                            withAnimation(.spring()) {
                                viewStore.send(.set(\.$account, nil))
                            }
                        }
                    )
                    .context([blockchain.ux.asset.account.id: account.id])
                }
            )
            .bottomSheet(
                item: viewStore.binding(\.$explainer).animation(.spring()),
                content: { account in
                    AccountExplainer(
                        account: account,
                        onClose: {
                            withAnimation(.spring()) {
                                viewStore.send(.set(\.$explainer, nil))
                            }
                        }
                    )
                    .context([blockchain.ux.asset.account.id: account.id])
                }
            )
        }
    }

    @ViewBuilder func header(_ viewStore: ViewStore<CoinViewState, CoinViewAction>) -> some View {
        GraphView(
            store: store.scope(state: \.graph, action: CoinViewAction.graph)
        )
    }

    @ViewBuilder func totalBalance() -> some View {
        WithViewStore(store) { viewStore in
            TotalBalanceView(
                currency: viewStore.currency,
                accounts: viewStore.accounts,
                trailing: {
                    WithViewStore(store) { viewStore in
                        if let isFavorite = viewStore.isFavorite {
                            IconButton(icon: isFavorite ? .favorite : .favoriteEmpty) {
                                viewStore.send(isFavorite ? .removeFromWatchlist : .addToWatchlist)
                            }
                        } else {
                            ProgressView()
                                .progressViewStyle(.circular)
                                .frame(width: 28, height: 28)
                        }
                    }
                }
            )
        }
    }

    @ViewBuilder func accounts(_ viewStore: ViewStore<CoinViewState, CoinViewAction>) -> some View {
        VStack {
            if viewStore.error == .failedToLoad {
                AlertCard(
                    title: Localization.Accounts.Error.title,
                    message: Localization.Accounts.Error.message,
                    variant: .error,
                    isBordered: true
                )
                .padding([.leading, .trailing, .top], Spacing.padding2)
<<<<<<< HEAD
            } else if viewStore.asset.isTradable {
=======
            } else if viewStore.currency.isTradable {
>>>>>>> 79b03aa9
                totalBalance()
                if let status = viewStore.kycStatus {
                    AccountListView(
                        accounts: viewStore.accounts,
<<<<<<< HEAD
                        asset: viewStore.asset,
                        assetColor: viewStore.asset.brandColor,
=======
                        currency: viewStore.currency,
>>>>>>> 79b03aa9
                        interestRate: viewStore.interestRate,
                        kycStatus: status
                    )
                }
            } else {
                totalBalance()
                AlertCard(
                    title: Localization.Label.Title.notTradable.interpolating(
<<<<<<< HEAD
                        viewStore.asset.name,
                        viewStore.asset.displayCode
                    ),
                    message: Localization.Label.Title.notTradableMessage.interpolating(
                        viewStore.asset.name,
                        viewStore.asset.displayCode
=======
                        viewStore.currency.name,
                        viewStore.currency.displayCode
                    ),
                    message: Localization.Label.Title.notTradableMessage.interpolating(
                        viewStore.currency.name,
                        viewStore.currency.displayCode
>>>>>>> 79b03aa9
                    )
                )
                .padding([.leading, .trailing, .top], Spacing.padding2)
            }
        }
    }

    @ViewBuilder func about(_ viewStore: ViewStore<CoinViewState, CoinViewAction>) -> some View {
        if viewStore.information?.description.nilIfEmpty == nil, viewStore.information?.website.nilIfEmpty == nil {
            EmptyView()
        } else {
            HStack {
                VStack(alignment: .leading, spacing: Spacing.padding1) {
                    Text(
                        Localization.Label.Title.aboutCrypto
                            .interpolating(viewStore.currency.name)
                    )
                    .foregroundColor(.semantic.title)
                    .typography(.body2)
                    if let about = viewStore.information?.description {
                        Text(about)
                            .typography(.paragraph1)
                            .foregroundColor(.semantic.title)
                    }
                    if let url = viewStore.information?.website {
                        Spacer()
                        SmallMinimalButton(title: Localization.Link.Title.visitWebsite) {
                            app.post(
                                event: blockchain.ux.asset.bio.visit.website[].ref(to: context),
                                context: [blockchain.ux.asset.bio.visit.website.url[]: url]
                            )
                        }
                    }
                }
                .padding(Spacing.padding3)
            }
        }
    }

    @ViewBuilder func navigationLeadingView() -> some View {
        WithViewStore(store) { viewStore in
            if let url = viewStore.information?.currencyInfo.type.logoPngUrl {
                Backport.AsyncImage(
                    url: url,
                    content: { image in
                        image
                            .resizable()
                            .aspectRatio(contentMode: .fit)
                            .cornerRadius(12)
                    }, placeholder: {
                        Color.semantic.muted
                            .opacity(0.3)
                            .overlay(
                                ProgressView()
                                    .progressViewStyle(.circular)
                            )
                            .clipShape(Circle())
                    }
                )
                .frame(width: 24.pt, height: 24.pt)
            }
        }
    }

    @ViewBuilder func dismiss(_ viewStore: ViewStore<CoinViewState, CoinViewAction>) -> some View {
        IconButton(icon: .closev2.circle()) {
            viewStore.send(.dismiss)
        }
        .frame(width: 24.pt, height: 24.pt)
    }

    @ViewBuilder func actions(_ viewStore: ViewStore<CoinViewState, CoinViewAction>) -> some View {
        VStack {
            let actions = viewStore.actions
            if actions.isNotEmpty {
                PrimaryDivider()
            }
            HStack {
                ForEach(actions.indexed(), id: \.element.event) { index, action in
                    if index == actions.index(before: actions.endIndex) {
                        PrimaryButton(
                            title: action.title,
                            leadingView: { action.icon },
                            action: {
                                app.post(event: action.event[].ref(to: context))
                            }
                        )
                    } else {
                        SecondaryButton(
                            title: action.title,
                            leadingView: { action.icon },
                            action: {
                                app.post(event: action.event[].ref(to: context))
                            }
                        )
                    }
                }
            }
            .padding()
        }
    }
}

// swiftlint:disable type_name
struct CoinView_PreviewProvider: PreviewProvider {
    static var previews: some View {
        CoinView(
            store: .init(
                initialState: .init(
                    currency: .bitcoin,
                    kycStatus: .gold,
                    accounts: [
                        .preview.privateKey,
                        .preview.trading,
                        .preview.rewards
                    ]
                ),
                reducer: coinViewReducer,
                environment: .preview
            )
        )
        .app(App.preview)
        .previewDevice("iPhone SE (2nd generation)")
        .previewDisplayName("Gold iPhone SE (2nd generation)")

        CoinView(
            store: .init(
                initialState: .init(
                    currency: .bitcoin,
                    kycStatus: .gold,
                    accounts: [
                        .preview.privateKey,
                        .preview.trading,
                        .preview.rewards
                    ]
                ),
                reducer: coinViewReducer,
                environment: .preview
            )
        )
        .app(App.preview)
        .previewDisplayName("Gold")

        CoinView(
            store: .init(
                initialState: .init(
                    currency: .bitcoin,
                    kycStatus: .silver,
                    accounts: [
                        .preview.privateKey,
                        .preview.trading,
                        .preview.rewards
                    ]
                ),
                reducer: coinViewReducer,
                environment: .preview
            )
        )
        .app(App.preview)
        .previewDisplayName("Silver")

        CoinView(
            store: .init(
                initialState: .init(
                    currency: .notTradable,
                    kycStatus: .unverified,
                    accounts: [
                        .stub(
                            cryptoCurrency: .bitcoin,
                            fiatCurrency: .USD,
                            crypto: .zero(currency: .bitcoin),
                            fiat: .zero(currency: .USD)
                        )
                    ]
                ),
                reducer: coinViewReducer,
                environment: .preview
            )
        )
        .app(App.preview)
        .previewDisplayName("Not Tradable")

        CoinView(
            store: .init(
                initialState: .init(
                    currency: .bitcoin,
                    kycStatus: .unverified,
                    accounts: [
                        .preview.privateKey,
                        .preview.trading
                    ]
                ),
                reducer: coinViewReducer,
                environment: .preview
            )
        )
        .app(App.preview)
        .previewDisplayName("Unverified")

        CoinView(
            store: .init(
                initialState: .init(
                    currency: .bitcoin,
                    kycStatus: .unverified,
                    accounts: [],
                    error: .failedToLoad
                ),
                reducer: coinViewReducer,
                environment: .preview
            )
        )
        .app(App.preview)
        .previewDisplayName("Error")
    }
}<|MERGE_RESOLUTION|>--- conflicted
+++ resolved
@@ -119,21 +119,12 @@
                     isBordered: true
                 )
                 .padding([.leading, .trailing, .top], Spacing.padding2)
-<<<<<<< HEAD
-            } else if viewStore.asset.isTradable {
-=======
             } else if viewStore.currency.isTradable {
->>>>>>> 79b03aa9
                 totalBalance()
                 if let status = viewStore.kycStatus {
                     AccountListView(
                         accounts: viewStore.accounts,
-<<<<<<< HEAD
-                        asset: viewStore.asset,
-                        assetColor: viewStore.asset.brandColor,
-=======
                         currency: viewStore.currency,
->>>>>>> 79b03aa9
                         interestRate: viewStore.interestRate,
                         kycStatus: status
                     )
@@ -142,21 +133,12 @@
                 totalBalance()
                 AlertCard(
                     title: Localization.Label.Title.notTradable.interpolating(
-<<<<<<< HEAD
-                        viewStore.asset.name,
-                        viewStore.asset.displayCode
-                    ),
-                    message: Localization.Label.Title.notTradableMessage.interpolating(
-                        viewStore.asset.name,
-                        viewStore.asset.displayCode
-=======
                         viewStore.currency.name,
                         viewStore.currency.displayCode
                     ),
                     message: Localization.Label.Title.notTradableMessage.interpolating(
                         viewStore.currency.name,
                         viewStore.currency.displayCode
->>>>>>> 79b03aa9
                     )
                 )
                 .padding([.leading, .trailing, .top], Spacing.padding2)

--- conflicted
+++ resolved
@@ -45,11 +45,7 @@
                 onboardingChecklistViewController.view.alpha = 0
                 floatingViewContainer.addSubview(onboardingChecklistViewController.view)
                 onboardingChecklistViewController.view.constraint(edgesTo: floatingViewContainer)
-<<<<<<< HEAD
-                self.floatingViewContainer.isHidden = false
-=======
                 floatingViewContainer.isHidden = false
->>>>>>> 7785328d
                 UIView.animate(withDuration: 0.3, delay: 0, options: .transitionFlipFromBottom) {
                     onboardingChecklistViewController.view.alpha = 1
                     self.showFloatingViewContent()

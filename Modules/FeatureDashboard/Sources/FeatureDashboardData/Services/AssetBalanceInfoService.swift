--- conflicted
+++ resolved
@@ -209,15 +209,6 @@
                     with: MoneyValuePair.zero(baseCurrency: account.fiatCurrency.currencyType, quoteCurrency: fiatCurrency.currencyType)
                 )
                 .combineLatest(
-<<<<<<< HEAD
-                    account.actions.prepend([]).replaceError(with: [])
-                )
-                .map { balance, actions in
-                    let balancePair = MoneyValuePair(base: balance.base, quote: balance.quote)
-                    return AssetBalanceInfo(
-                        cryptoBalance: balancePair.base,
-                        fiatBalance: balancePair,
-=======
                     account.actions.prepend([]).replaceError(with: []),
                     app.publisher(for: blockchain.ux.dashboard.test.balance.multiplier, as: Int.self)
                         .replaceError(with: 1)
@@ -227,7 +218,6 @@
                     return AssetBalanceInfo(
                         cryptoBalance: balancePairMultiplied.base,
                         fiatBalance: balancePairMultiplied,
->>>>>>> 52b287b7
                         currency: account.currencyType,
                         delta: nil,
                         actions: actions

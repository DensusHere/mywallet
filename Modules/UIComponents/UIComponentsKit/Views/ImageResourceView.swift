--- conflicted
+++ resolved
@@ -15,10 +15,6 @@
     @StateObject private var loader: ImageLoader
     private let placeholder: () -> Placeholder
     private let loading: () -> Loading
-<<<<<<< HEAD
-    private var image: (UniversalImage) -> Image = makeImage
-=======
->>>>>>> 1233dd79
     fileprivate var configurations: [(Image) -> Image] = []
 
     public init(
@@ -38,13 +34,8 @@
     @ViewBuilder private var content: some View {
         if loader.isLoading {
             loading()
-<<<<<<< HEAD
-        } else if let o = loader.image {
-            configurations.reduce(image(o)) { previous, configuration in
-=======
         } else if let image = loader.image {
             configurations.reduce(image) { previous, configuration in
->>>>>>> 1233dd79
                 configuration(previous)
             }
         } else {
@@ -257,15 +248,11 @@
 struct ImageResourceView_Previews: PreviewProvider {
     static var previews: some View {
         VStack(spacing: 20) {
-<<<<<<< HEAD
-            ImageResourceView(named: "cancel_icon", in: .UIComponents)
-=======
             ImageResourceView(systemName: "building.columns.fill")
                 .resizable()
                 .aspectRatio(contentMode: .fit)
                 .frame(width: 20)
             ImageResourceView(named: "cancel_icon", in: .module)
->>>>>>> 1233dd79
                 .resizable()
                 .aspectRatio(contentMode: .fit)
                 .frame(width: 20)

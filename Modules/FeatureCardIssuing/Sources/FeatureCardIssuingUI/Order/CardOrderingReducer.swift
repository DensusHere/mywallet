--- conflicted
+++ resolved
@@ -511,11 +511,7 @@
     }
 
     func fetchCard(with id: String) -> AnyPublisher<Card?, NabuNetworkError> {
-<<<<<<< HEAD
-        .just(card)
-=======
         .just(Self.card)
->>>>>>> 3fdb9a2d
     }
 
     func delete(card: Card) -> AnyPublisher<Card, NabuNetworkError> {

--- conflicted
+++ resolved
@@ -201,11 +201,7 @@
     }
 
     func fetchStatementUrl(statement: Statement) -> AnyPublisher<URL, NabuNetworkError> {
-<<<<<<< HEAD
-        client.fetchStatementUrl(statementId: statement.id)
-=======
         client.fetchStatementUrl(statementId: statement.statementId)
->>>>>>> 968e3982
     }
 
     private static func buildCardHelperUrl(

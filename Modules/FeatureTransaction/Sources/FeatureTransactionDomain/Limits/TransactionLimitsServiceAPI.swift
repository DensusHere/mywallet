--- conflicted
+++ resolved
@@ -150,17 +150,6 @@
         limitsCurrency: CurrencyType,
         product: TransactionLimitsProduct
     ) -> TransactionLimitsServicePublisher {
-<<<<<<< HEAD
-        featureFlagService.isEnabled(.remote(.newLimitsUIEnabled))
-            .flatMap { [unowned self] newLimitsEnabled -> TransactionLimitsServicePublisher in
-                guard newLimitsEnabled else {
-                    return .just(TransactionLimits(paymentMethod))
-                        .convertAmounts(
-                            from: paymentMethod.fiatCurrency.currencyType,
-                            to: limitsCurrency,
-                            using: conversionService
-                        )
-=======
         fetchTradeLimits(
             fiatCurrency: paymentMethod.fiatCurrency,
             destination: LimitsAccount(
@@ -189,7 +178,6 @@
                         targetCurrency: targetCurrency,
                         limitsCurrency: limitsCurrency
                     )
->>>>>>> a5176c42
                 }
                 .map { crossBorderLimits -> TransactionLimits in
                     transactionLimits.merge(with: crossBorderLimits)

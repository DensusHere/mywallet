--- conflicted
+++ resolved
@@ -50,18 +50,6 @@
                     action: nil
                 )
             } receiveValue: { result in
-<<<<<<< HEAD
-                completion(result == .completed)
-            }
-            .store(in: &cancellables)
-    }
-
-    func presentKYCUpgradeFlow(from viewController: UIViewController, completion: @escaping (Bool) -> Void) {
-        kycRouter.presentKYCUpgradeFlow(from: viewController)
-            .receive(on: DispatchQueue.main)
-            .sink { result in
-=======
->>>>>>> 06c7b3a5
                 completion(result == .completed)
             }
             .store(in: &cancellables)

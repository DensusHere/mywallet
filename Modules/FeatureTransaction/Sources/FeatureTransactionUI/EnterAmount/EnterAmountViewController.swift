// Copyright © Blockchain Luxembourg S.A. All rights reserved.

import ComposableArchitecture
import FeatureWithdrawalLocksUI
import Localization
import PlatformKit
import PlatformUIKit
import RxCocoa
import RxSwift
import SwiftUI
import UIKit

// swiftlint:disable:next type_body_length
final class EnterAmountViewController: BaseScreenViewController,
    EnterAmountViewControllable,
    EnterAmountPagePresentable
{

    // MARK: - Auxiliary Views

    private let topAuxiliaryViewContainer = UIView()
    private let bottomAuxiliaryViewContainer = UIView()

    private var topAuxiliaryViewHeightConstraint: NSLayoutConstraint!
    private var bottomAuxiliaryViewHeightConstraint: NSLayoutConstraint!

    private var topAuxiliaryViewController: UIViewController?
    private var bottomAuxiliaryViewController: UIViewController?

    private let topAuxiliaryItemSeparatorView = TitledSeparatorView()
    private let bottomAuxiliaryItemSeparatorView = TitledSeparatorView()

    private lazy var withdrawalLocksHostingController: UIHostingController<WithdrawalLocksView> = {
        let store = Store<WithdrawalLocksState, WithdrawalLocksAction>(
            initialState: .init(),
            reducer: withdrawalLocksReducer,
            environment: WithdrawalLocksEnvironment { [weak self] isVisible in
                self?.withdrawalLocksSeparatorView.isHidden = !isVisible
            }
        )
        return UIHostingController(rootView: WithdrawalLocksView(store: store))
    }()

    private let withdrawalLocksSeparatorView = TitledSeparatorView()

    // MARK: - Main CTA

    private let continueButtonView = ButtonView()
    let continueButtonTapped: Signal<Void>

    private var ctaContainerView = UIView()

    private var errorRecoveryCTAModel: ErrorRecoveryCTAModel
    private let errorRecoveryViewController: UIViewController

    // MARK: - Other Properties

    private let bottomSheetPresenting = BottomSheetPresenting(ignoresBackgroundTouches: true)
    private let amountViewable: AmountViewable
    private let digitPadView = DigitPadView()

    private let closeTriggerred = PublishSubject<Void>()
    private let backTriggered = PublishSubject<Void>()

    // MARK: - Injected

    private let displayBundle: DisplayBundle
    private let devicePresenterType: DevicePresenter.DeviceType
    private let disposeBag = DisposeBag()

    // MARK: - Lifecycle

    init(
        displayBundle: DisplayBundle,
        devicePresenterType: DevicePresenter.DeviceType = DevicePresenter.type,
        digitPadViewModel: DigitPadViewModel,
        continueButtonViewModel: ButtonViewModel,
        recoverFromInputError: @escaping () -> Void,
        amountViewProvider: AmountViewable
    ) {
        self.displayBundle = displayBundle
        self.devicePresenterType = devicePresenterType
        amountViewable = amountViewProvider
        continueButtonTapped = continueButtonViewModel.tap

        let errorRecoveryCTAModel = ErrorRecoveryCTAModel(
            buttonTitle: "", // initial state shows no error, and the button is hidden, so this is OK
            action: recoverFromInputError
        )
        self.errorRecoveryCTAModel = errorRecoveryCTAModel
        let errorRecoveryCTA = ErrorRecoveryCTA(model: errorRecoveryCTAModel)
        errorRecoveryViewController = UIHostingController(rootView: errorRecoveryCTA)
        errorRecoveryViewController.view.isHidden = true // initial state shows no error

        super.init(nibName: nil, bundle: nil)

        digitPadView.viewModel = digitPadViewModel
        continueButtonView.viewModel = continueButtonViewModel

        topAuxiliaryItemSeparatorView.viewModel = TitledSeparatorViewModel(separatorColor: .lightBorder)
        bottomAuxiliaryItemSeparatorView.viewModel = TitledSeparatorViewModel(separatorColor: .lightBorder)
        withdrawalLocksSeparatorView.viewModel = TitledSeparatorViewModel(separatorColor: .lightBorder)
    }

    @available(*, unavailable)
    required init?(coder: NSCoder) { nil }

    override func loadView() {
        view = UIView()
        view.backgroundColor = .white

        let amountView = amountViewable.view
        view.addSubview(topAuxiliaryViewContainer)
        view.addSubview(topAuxiliaryItemSeparatorView)
        view.addSubview(withdrawalLocksHostingController.view)
        withdrawalLocksHostingController.view.invalidateIntrinsicContentSize()
        if withdrawalLocksHostingController.parent != parent {
            withdrawalLocksHostingController.didMove(toParent: self)
        }
        view.addSubview(withdrawalLocksSeparatorView)
        view.addSubview(amountView)
        view.addSubview(bottomAuxiliaryItemSeparatorView)
        view.addSubview(bottomAuxiliaryViewContainer)
        view.addSubview(digitPadView)

        topAuxiliaryViewContainer.layoutToSuperview(axis: .horizontal)
        topAuxiliaryViewContainer.layoutToSuperview(.top, usesSafeAreaLayoutGuide: true)
        topAuxiliaryViewHeightConstraint = topAuxiliaryViewContainer.layout(
            dimension: .height,
            to: Constant.topSelectionViewHeight(device: devicePresenterType)
        )

        topAuxiliaryItemSeparatorView.layout(edge: .top, to: .bottom, of: topAuxiliaryViewContainer)
        topAuxiliaryItemSeparatorView.layoutToSuperview(axis: .horizontal)
        topAuxiliaryItemSeparatorView.layout(dimension: .height, to: 1)

        withdrawalLocksHostingController.view.layout(edge: .top, to: .bottom, of: topAuxiliaryItemSeparatorView)
        withdrawalLocksHostingController.view.layoutToSuperview(axis: .horizontal)

        withdrawalLocksSeparatorView.layout(edge: .top, to: .bottom, of: withdrawalLocksHostingController.view)
        withdrawalLocksSeparatorView.layoutToSuperview(axis: .horizontal)
        withdrawalLocksSeparatorView.layout(dimension: .height, to: 1)

        amountView.layoutToSuperview(axis: .horizontal)
        amountView.layout(edge: .top, to: .bottom, of: withdrawalLocksSeparatorView)

        bottomAuxiliaryItemSeparatorView.layout(edge: .top, to: .bottom, of: amountView)
        bottomAuxiliaryItemSeparatorView.layoutToSuperview(.leading, priority: .defaultHigh)
        bottomAuxiliaryItemSeparatorView.layoutToSuperview(.trailing)
        bottomAuxiliaryItemSeparatorView.layout(dimension: .height, to: 1)

        bottomAuxiliaryViewHeightConstraint = bottomAuxiliaryViewContainer.layout(
            dimension: .height,
            to: Constant.topSelectionViewHeight(device: devicePresenterType)
        )

        let stackView = UIStackView(arrangedSubviews: [bottomAuxiliaryViewContainer, ctaContainerView])
        stackView.axis = .vertical
        stackView.spacing = 16

        view.addSubview(stackView)
        stackView.layoutToSuperview(.leading, .trailing)
        stackView.layout(
            edge: .top,
            to: .bottom,
            of: bottomAuxiliaryItemSeparatorView,
            priority: .defaultLow
        )
        stackView.layoutToSuperview(axis: .horizontal, offset: 24, priority: .penultimateHigh)

        ctaContainerView.layout(dimension: .height, to: 48)
        ctaContainerView.addSubview(continueButtonView)
        continueButtonView.constraint(edgesTo: ctaContainerView, insets: UIEdgeInsets(horizontal: 24, vertical: .zero))
        embed(errorRecoveryViewController, in: ctaContainerView, insets: UIEdgeInsets(horizontal: 24, vertical: .zero))
        digitPadView.layoutToSuperview(axis: .horizontal, priority: .penultimateHigh)
        digitPadView.layout(edge: .top, to: .bottom, of: stackView, offset: 16)
        digitPadView.layoutToSuperview(.bottom, usesSafeAreaLayoutGuide: true)
        digitPadView.layout(
            dimension: .height,
            to: Constant.digitPadHeight(device: devicePresenterType),
            priority: .penultimateHigh
        )
    }

    func connect(
        state: Driver<EnterAmountPageInteractor.State>
    ) -> Driver<EnterAmountPageInteractor.NavigationEffects> {
        let stateDriver = state
            .distinctUntilChanged()

        stateDriver
            .map(\.topAuxiliaryViewPresenter)
            .drive(weak: self) { (self, presenter) in
                self.topAuxiliaryViewModelStateDidChange(to: presenter)
            }
            .disposed(by: disposeBag)

        stateDriver
            .map(\.bottomAuxiliaryViewPresenter)
            .drive(weak: self) { (self, presenter) in
                self.bottomAuxiliaryViewModelStateDidChange(to: presenter)
            }
            .disposed(by: disposeBag)

        ControlEvent.merge(rx.viewDidLoad.mapToVoid(), rx.viewWillAppear.mapToVoid())
            .asDriver(onErrorJustReturn: ())
            .flatMap { _ in
                state
            }
            .map(\.navigationModel)
            .drive(weak: self) { (self, model) in
                self.setupNavigationBar(model: model)
            }
            .disposed(by: disposeBag)

        let digitInput = digitPadView.viewModel
            .valueObservable
            .asDriverCatchError()

        let deleteInput = digitPadView.viewModel
            .backspaceButtonTapObservable
            .asDriverCatchError()

        let amountViewInputs = [
            digitInput
                .compactMap(\.first)
                .map { AmountPresenterInput.input($0) },
            deleteInput.map { AmountPresenterInput.delete }
        ]

        amountViewable.connect(input: Driver.merge(amountViewInputs))
            .drive()
            .disposed(by: disposeBag)

        stateDriver
            .map(\.canContinue)
            .drive(continueButtonView.viewModel.isEnabledRelay)
            .disposed(by: disposeBag)

        stateDriver
            .map(\.showContinueAction)
            .map { !$0 } // flip the flag because we're modifying the hidden state
            .drive(continueButtonView.viewModel.isHiddenRelay)
            .disposed(by: disposeBag)

        stateDriver
            .map(\.showErrorRecoveryAction)
            .drive(onNext: { [weak errorRecoveryViewController] showError in
                errorRecoveryViewController?.view.isHidden = !showError
            })
            .disposed(by: disposeBag)

        stateDriver
            .map { $0.showContinueAction || $0.showErrorRecoveryAction }
            .drive(onNext: { [ctaContainerView] canShowAnyCTA in
                ctaContainerView.isHidden = !canShowAnyCTA
            })
            .disposed(by: disposeBag)

        stateDriver
            .map(\.errorState)
            .map(\.recoveryWarningHint)
            .drive(onNext: { [errorRecoveryCTAModel] errorTitle in
                errorRecoveryCTAModel.buttonTitle = errorTitle
            })
            .disposed(by: disposeBag)

        stateDriver
            .map(\.showWithdrawalLocks)
            .drive(onNext: { [weak self] showWithdrawalLocks in
                let heightAnchor = self?.withdrawalLocksHostingController.view.heightAnchor
                heightAnchor?.constraint(equalToConstant: 1).isActive = !showWithdrawalLocks
                self?.withdrawalLocksSeparatorView.isHidden = !showWithdrawalLocks
                self?.withdrawalLocksHostingController.view.isHidden = !showWithdrawalLocks
            })
            .disposed(by: disposeBag)

        let backTapped = backTriggered
            .map { EnterAmountPageInteractor.NavigationEffects.back }

        let closeTapped = closeTriggerred
            .map { EnterAmountPageInteractor.NavigationEffects.close }

        return Observable.merge(backTapped, closeTapped)
            .asDriver(onErrorJustReturn: .none)
    }

    // MARK: - Setup

    private func setupNavigationBar(model: ScreenNavigationModel) {
        titleViewStyle = .text(value: displayBundle.title)
        let mayGoBack = model.leadingButton != .none ? (navigationController?.children.count ?? 0) > 1 : false
        set(
            barStyle: model.barStyle,
            leadingButtonStyle: mayGoBack ? .back : .none,
            trailingButtonStyle: model.trailingButton
        )
    }

    private func topAuxiliaryViewModelStateDidChange(to presenter: AuxiliaryViewPresenting?) {
        loadViewIfNeeded()
        remove(child: topAuxiliaryViewController)
        topAuxiliaryViewController = presenter?.makeViewController()

        if let viewController = topAuxiliaryViewController {
            topAuxiliaryViewHeightConstraint.constant = Constant
                .topSelectionViewHeight(device: devicePresenterType)

            embed(viewController, in: topAuxiliaryViewContainer)
            topAuxiliaryItemSeparatorView.alpha = 1
        } else {
            topAuxiliaryViewHeightConstraint.constant = .zero
            topAuxiliaryItemSeparatorView.alpha = .zero
        }
    }

    private func bottomAuxiliaryViewModelStateDidChange(to presenter: AuxiliaryViewPresenting?) {
        loadViewIfNeeded()
        remove(child: bottomAuxiliaryViewController)
        bottomAuxiliaryViewController = presenter?.makeViewController()

        if let viewController = bottomAuxiliaryViewController {
            bottomAuxiliaryViewHeightConstraint.constant = Constant
                .bottomSelectionViewHeight(device: devicePresenterType)
            embed(viewController, in: bottomAuxiliaryViewContainer)
            // NOTE: ATM this separator is unused as some auxiliary views already have one.
            bottomAuxiliaryItemSeparatorView.alpha = .zero
        } else {
            bottomAuxiliaryViewHeightConstraint.constant = .zero
            bottomAuxiliaryItemSeparatorView.alpha = .zero
        }
    }

    // MARK: - Navigation

    override func navigationBarLeadingButtonPressed() {
        backTriggered.onNext(())
    }

    override func navigationBarTrailingButtonPressed() {
        closeTriggerred.onNext(())
    }

    // MARK: - Withdrawal Locks

    func presentWithdrawalLocks(amountAvailable: String) {
        let store = Store<WithdrawalLocksInfoState, WithdrawalLocksInfoAction>(
            initialState: WithdrawalLocksInfoState(amountAvailable: amountAvailable),
            reducer: withdrawalLockInfoReducer,
            environment: WithdrawalLocksInfoEnvironment { [weak self] in
                self?.dismiss(animated: true, completion: nil)
            }
        )
        let rootView = WithdrawalLocksInfoView(store: store)
        let viewController = UIHostingController(rootView: rootView)
        viewController.transitioningDelegate = bottomSheetPresenting
        viewController.modalPresentationStyle = .custom
        present(viewController, animated: true, completion: nil)
    }
}

extension EnterAmountViewController {

    // MARK: - Types

    private enum Constant {
        private enum SuperCompact {
            static let topSelectionViewHeight: CGFloat = 48
<<<<<<< HEAD
=======
            static let bottomAuxiliaryViewOffset: CGFloat = 8
>>>>>>> a5176c42
        }

        private enum Compact {
            static let digitPadHeight: CGFloat = 216
        }

        private enum Standard {
            static let digitPadHeight: CGFloat = 260
            static let topSelectionViewHeight: CGFloat = 78
            static let bottomSelectionViewHeight: CGFloat = 78
        }

        static func digitPadHeight(device: DevicePresenter.DeviceType) -> CGFloat {
            switch device {
            case .superCompact, .compact:
                return Compact.digitPadHeight
            case .max, .regular:
                return Standard.digitPadHeight
            }
        }

        static func topSelectionViewHeight(device: DevicePresenter.DeviceType) -> CGFloat {
            switch device {
            case .superCompact:
                return SuperCompact.topSelectionViewHeight
            case .compact, .max, .regular:
                return Standard.topSelectionViewHeight
            }
        }

        static func bottomSelectionViewHeight(device: DevicePresenter.DeviceType) -> CGFloat {
            Standard.bottomSelectionViewHeight
        }
    }
}

extension UIViewController {

    func embed(_ viewController: UIViewController, in subview: UIView, insets: UIEdgeInsets = .zero) {
        addChild(viewController)
        subview.addSubview(viewController.view)
        viewController.view.constraint(edgesTo: subview, insets: insets)
    }

    func remove(child: UIViewController?) {
        guard let child = child, child.parent === self else {
            return
        }
        child.view.removeFromSuperview()
        child.removeFromParent()
    }
}<|MERGE_RESOLUTION|>--- conflicted
+++ resolved
@@ -366,10 +366,7 @@
     private enum Constant {
         private enum SuperCompact {
             static let topSelectionViewHeight: CGFloat = 48
-<<<<<<< HEAD
-=======
             static let bottomAuxiliaryViewOffset: CGFloat = 8
->>>>>>> a5176c42
         }
 
         private enum Compact {

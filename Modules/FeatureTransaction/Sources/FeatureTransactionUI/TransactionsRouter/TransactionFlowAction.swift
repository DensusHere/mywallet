// Copyright © Blockchain Luxembourg S.A. All rights reserved.

import PlatformKit
import ToolKit

/// Represents all types of transactions the user can perform
public enum TransactionFlowAction {

    // Restores an existing order.
    case order(OrderDetails)
    /// Performs a buy. If `CryptoAccount` is `nil`, the users will be presented with a crypto currency selector.
    case buy(CryptoAccount?)
    /// Performs a sell. If `CryptoCurrency` is `nil`, the users will be presented with a crypto currency selector.
    case sell(CryptoAccount?)
    /// Performs a swap. If `CryptoCurrency` is `nil`, the users will be presented with a crypto currency selector.
    case swap(CryptoAccount?)
    /// Performs a send. If `BlockchainAccount` is `nil`, the users will be presented with a crypto account selector.
    case send(BlockchainAccount?, TransactionTarget?)
    /// Performs a receive. If `CryptoAccount` is `nil`, the users will be presented with a crypto account selector.
    case receive(CryptoAccount?)
    /// Performs an interest transfer.
    case interestTransfer(CryptoInterestAccount)
    /// Performs an interest withdraw.
    case interestWithdraw(CryptoInterestAccount)
    /// Performs a withdraw.
    case withdraw(FiatAccount)
    /// Performs a deposit.
    case deposit(FiatAccount)
    /// Signs a transaction
    case sign(sourceAccount: BlockchainAccount, destination: TransactionTarget)
}

extension TransactionFlowAction: Equatable {
    public static func == (lhs: TransactionFlowAction, rhs: TransactionFlowAction) -> Bool {
        switch (lhs, rhs) {
        case (.buy(let lhsAccount), .buy(let rhsAccount)),
             (.sell(let lhsAccount), .sell(let rhsAccount)),
             (.swap(let lhsAccount), .swap(let rhsAccount)),
             (.receive(let lhsAccount), .receive(let rhsAccount)):
            return lhsAccount?.identifier == rhsAccount?.identifier
        case (.interestTransfer(let lhsAccount), .interestTransfer(let rhsAccount)),
             (.interestWithdraw(let lhsAccount), .interestWithdraw(let rhsAccount)):
            return lhsAccount.identifier == rhsAccount.identifier
        case (.withdraw(let lhsAccount), .withdraw(let rhsAccount)),
             (.deposit(let lhsAccount), .deposit(let rhsAccount)):
            return lhsAccount.identifier == rhsAccount.identifier
        case (.order(let lhsOrder), .order(let rhsOrder)):
            return lhsOrder.identifier == rhsOrder.identifier
        case (.sign(let lhsAccount, let lhsDestination), .sign(let rhsAccount, let rhsDestination)):
            return lhsAccount.identifier == rhsAccount.identifier
                && lhsDestination.label == rhsDestination.label
        case (.send(let lhsFromAccount, let lhsDestination), .send(let rhsFromAccount, let rhsDestination)):
            return lhsFromAccount?.identifier == rhsFromAccount?.identifier
                && lhsDestination?.label == rhsDestination?.label
        default:
            return false
        }
    }
}

extension TransactionFlowAction {

    public var isCustodial: Bool {
        switch self {
        case
<<<<<<< HEAD
            .buy(let account as BlockchainAccount?),
            .sell(let account as BlockchainAccount?),
            .swap(let account as BlockchainAccount?),
            .send(let account, _),
            .sign(let account as BlockchainAccount?, _),
            .receive(let account as BlockchainAccount?):
                return account?.accountType.isCustodial ?? true
=======
            .buy,
            .sell,
            .swap:
                return true
        case
            .send(let account, _),
            .sign(let account as BlockchainAccount?, _),
            .receive(let account as BlockchainAccount?):
                return account?.accountType.isCustodial ?? false
>>>>>>> 9f0f6a0c
        case
            .order,
            .interestTransfer,
            .interestWithdraw,
            .withdraw,
            .deposit:
                return true
        }
    }
}

// swiftlint:disable switch_case_on_newline
extension TransactionFlowAction {
    public var asset: AssetAction {
        switch self {
        case .buy: return .buy
        case .sell: return .sell
        case .swap: return .swap
        case .send: return .send
        case .receive: return .receive
        case .order: return .buy
        case .deposit: return .deposit
        case .withdraw: return .withdraw
        case .interestTransfer: return .interestTransfer
        case .interestWithdraw: return .interestWithdraw
        case .sign: return .sign
        }
    }
}<|MERGE_RESOLUTION|>--- conflicted
+++ resolved
@@ -63,15 +63,6 @@
     public var isCustodial: Bool {
         switch self {
         case
-<<<<<<< HEAD
-            .buy(let account as BlockchainAccount?),
-            .sell(let account as BlockchainAccount?),
-            .swap(let account as BlockchainAccount?),
-            .send(let account, _),
-            .sign(let account as BlockchainAccount?, _),
-            .receive(let account as BlockchainAccount?):
-                return account?.accountType.isCustodial ?? true
-=======
             .buy,
             .sell,
             .swap:
@@ -81,7 +72,6 @@
             .sign(let account as BlockchainAccount?, _),
             .receive(let account as BlockchainAccount?):
                 return account?.accountType.isCustodial ?? false
->>>>>>> 9f0f6a0c
         case
             .order,
             .interestTransfer,

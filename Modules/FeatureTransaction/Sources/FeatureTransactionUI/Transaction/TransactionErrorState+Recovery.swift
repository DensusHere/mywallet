--- conflicted
+++ resolved
@@ -100,11 +100,7 @@
                 text = nil
             }
         case .nabuError(let error):
-<<<<<<< HEAD
-            text = transactionErrorTitle(for: error.code, action: action)
-=======
             text = transactionErrorTitle(for: error.code, action: action) ?? error.serverDescription
->>>>>>> 79b03aa9
         case .insufficientFunds(let balance, _, _, _) where action == .swap:
             text = String.localizedStringWithFormat(
                 Localization.insufficientFundsRecoveryTitle_swap,

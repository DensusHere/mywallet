// Copyright © Blockchain Luxembourg S.A. All rights reserved.

import BlockchainComponentLibrary
import ComposableArchitecture
import ComposableNavigation
import FeatureCryptoDomainDomain
import Localization
import SwiftUI
import ToolKit
<<<<<<< HEAD

// MARK: - ComposableArchitecture

enum ClaimIntroductionRoute: NavigationRoute {
    case benefits
    case searchDomain

    @ViewBuilder
    func destination(in store: Store<ClaimIntroductionState, ClaimIntroductionAction>) -> some View {
        switch self {
        case .benefits:
            ClaimBenefitsView()
        case .searchDomain:
            IfLetStore(
                store.scope(
                    state: \.searchState,
                    action: ClaimIntroductionAction.searchAction
                ),
                then: SearchCryptoDomainView.init(store:)
            )
        }
    }
}

struct ClaimIntroductionState: NavigationState {
    var route: RouteIntent<ClaimIntroductionRoute>?
    var searchState: SearchCryptoDomainState?
}

enum ClaimIntroductionAction: NavigationAction {
    case route(RouteIntent<ClaimIntroductionRoute>?)
    case searchAction(SearchCryptoDomainAction)
}

let claimIntroductionReducer = Reducer.combine(
    searchCryptoDomainReducer
        .optional()
        .pullback(
            state: \.searchState,
            action: /ClaimIntroductionAction.searchAction,
            environment: {
                SearchCryptoDomainEnvironment(
                    mainQueue: .main
                )
            }
        ),
    Reducer<ClaimIntroductionState, ClaimIntroductionAction, Void> {
        state, action, _ in
        switch action {
        case .route(let route):
            if let routeValue = route?.route {
                switch routeValue {
                case .searchDomain:
                    state.searchState = .init(
                        searchResults: [
                            SearchDomainResult(
                                domainName: "cocacola.blockchain",
                                domainType: .premium(purchaseURL: URL(string: "https://www.blockchain.com/")!),
                                domainAvailability: .unavailable
                            ),
                            SearchDomainResult(
                                domainName: "cocacola001.blockchain",
                                domainType: .free,
                                domainAvailability: .availableForFree
                            ),
                            SearchDomainResult(
                                domainName: "cocacola002.blockchain",
                                domainType: .free,
                                domainAvailability: .availableForFree
                            ),
                            SearchDomainResult(
                                domainName: "cocola.blockchain",
                                domainType: .premium(purchaseURL: URL(string: "https://www.blockchain.com/")!),
                                domainAvailability: .availableForPremiumSale(price: "50")
                            ),
                            SearchDomainResult(
                                domainName: "cocola2.blockchain",
                                domainType: .premium(purchaseURL: URL(string: "https://www.blockchain.com/")!),
                                domainAvailability: .availableForPremiumSale(price: "500")
                            )
                        ]
                    )
                case .benefits:
                    break
                }
            }
            return .none
        case .searchAction:
            return .none
        }
    }
    .routing()
)

// MARK: - ClaimIntroductionView
=======
>>>>>>> 8cc4a1d2

// MARK: - ComposableArchitecture

<<<<<<< HEAD
    private typealias LocalizedString = LocalizationConstants.FeatureCryptoDomain.ClaimIntroduction
    private typealias Accessibility = AccessibilityIdentifiers.HowItWorks

    private let store: Store<ClaimIntroductionState, ClaimIntroductionAction>

    init(store: Store<ClaimIntroductionState, ClaimIntroductionAction>) {
        self.store = store
    }

    var body: some View {
        WithViewStore(store) { viewStore in
            VStack(alignment: .center, spacing: Spacing.padding3) {
                introductionHeader
                    .padding([.top, .leading, .trailing], Spacing.padding3)
                introductionList
                Spacer()
                SmallMinimalButton(title: LocalizedString.promptButton) {
                    viewStore.send(.enter(into: .benefits))
                }
                .accessibility(identifier: Accessibility.smallButton)
                Spacer()
                Text(LocalizedString.instruction)
                    .typography(.caption1)
                    .foregroundColor(.semantic.overlay)
                    .multilineTextAlignment(.center)
                    .padding([.leading, .trailing], Spacing.padding3)
                    .accessibility(identifier: Accessibility.instructionText)
                PrimaryButton(title: LocalizedString.goButton) {
                    viewStore.send(.navigate(to: .searchDomain))
                }
                .padding([.leading, .trailing], Spacing.padding3)
                .accessibility(identifier: Accessibility.ctaButton)
            }
            .navigationRoute(in: store)
            .primaryNavigation(title: LocalizedString.title)
        }
    }

    private var introductionHeader: some View {
        VStack(alignment: .center, spacing: Spacing.padding2) {
            Text(LocalizedString.Header.title)
                .typography(.title3)
                .accessibility(identifier: Accessibility.headerTitle)
            Text(LocalizedString.Header.description)
                .typography(.paragraph1)
                .foregroundColor(.semantic.overlay)
                .multilineTextAlignment(.center)
                .accessibility(identifier: Accessibility.headerDescription)
        }
    }

    private var introductionList: some View {
        VStack(alignment: .leading, spacing: 0) {
            PrimaryDivider()
            PrimaryRow(
                title: LocalizedString.ListView.ChooseDomain.title,
                subtitle: LocalizedString.ListView.ChooseDomain.description,
                leading: {
                    Image("number-one")
                        .resizable()
                        .frame(width: 24, height: 24)
                },
                trailing: { EmptyView() }
            ).padding([.top, .bottom], 10)
            PrimaryDivider()
            PrimaryRow(
                title: LocalizedString.ListView.ClaimDomain.title,
                subtitle: LocalizedString.ListView.ClaimDomain.description,
                leading: {
                    Image("number-two")
                        .resizable()
                        .frame(width: 24, height: 24)
                },
                trailing: { EmptyView() }
            ).padding([.top, .bottom], 10)
            PrimaryDivider()
            PrimaryRow(
                title: LocalizedString.ListView.ReceiveCrypto.title,
                subtitle: LocalizedString.ListView.ReceiveCrypto.description,
                leading: {
                    Image("number-three")
                        .resizable()
                        .frame(width: 24, height: 24)
                },
                trailing: { EmptyView() }
            ).padding([.top, .bottom], 10)
            PrimaryDivider()
        }
        .accessibility(identifier: Accessibility.introductionList)
=======
enum ClaimIntroductionRoute: NavigationRoute {
    case benefits
    case searchDomain

    @ViewBuilder
    func destination(in store: Store<ClaimIntroductionState, ClaimIntroductionAction>) -> some View {
        switch self {
        case .benefits:
            ClaimBenefitsView()
        case .searchDomain:
            IfLetStore(
                store.scope(
                    state: \.searchState,
                    action: ClaimIntroductionAction.searchAction
                ),
                then: SearchCryptoDomainView.init(store:)
            )
        }
>>>>>>> 8cc4a1d2
    }
}

enum ClaimIntroductionAction: NavigationAction {
    case route(RouteIntent<ClaimIntroductionRoute>?)
    case searchAction(SearchCryptoDomainAction)
}

struct ClaimIntroductionState: NavigationState {
    var route: RouteIntent<ClaimIntroductionRoute>?
    var searchState: SearchCryptoDomainState?
}

struct ClaimIntroductionEnvironment {
    let mainQueue: AnySchedulerOf<DispatchQueue>
    let searchDomainRepository: SearchDomainRepositoryAPI
}

let claimIntroductionReducer = Reducer.combine(
    searchCryptoDomainReducer
        .optional()
        .pullback(
            state: \.searchState,
            action: /ClaimIntroductionAction.searchAction,
            environment: {
                SearchCryptoDomainEnvironment(
                    mainQueue: $0.mainQueue,
                    searchDomainRepository: $0.searchDomainRepository
                )
            }
        ),
    Reducer<ClaimIntroductionState, ClaimIntroductionAction, ClaimIntroductionEnvironment> {
        state, action, _ in
        switch action {
        case .route(let route):
            if let routeValue = route?.route {
                switch routeValue {
                case .searchDomain:
                    state.searchState = .init()
                case .benefits:
                    break
                }
            }
            return .none
        case .searchAction:
            return .none
        }
    }
    .routing()
)

// MARK: - ClaimIntroductionView

public final class ClaimIntroductionHostingController: UIViewController {

    private let mainQueue: AnySchedulerOf<DispatchQueue>
    private let searchDomainRepository: SearchDomainRepositoryAPI
    private let contentView: UIHostingController<ClaimIntroductionView>

    public init(
        mainQueue: AnySchedulerOf<DispatchQueue>,
        searchDomainRepository: SearchDomainRepositoryAPI
    ) {
        self.mainQueue = mainQueue
        self.searchDomainRepository = searchDomainRepository
        contentView = UIHostingController(
            rootView: ClaimIntroductionView(
                store: .init(
                    initialState: .init(),
                    reducer: claimIntroductionReducer,
                    environment: .init(mainQueue: mainQueue, searchDomainRepository: searchDomainRepository)
                )
            )
        )
        super.init(nibName: nil, bundle: nil)
    }

    override public func viewDidLoad() {
        super.viewDidLoad()
        view.addSubview(contentView.view)
        addChild(contentView)
        contentView.view.translatesAutoresizingMaskIntoConstraints = false
        contentView.view.topAnchor.constraint(equalTo: view.topAnchor).isActive = true
        contentView.view.bottomAnchor.constraint(equalTo: view.bottomAnchor).isActive = true
        contentView.view.leadingAnchor.constraint(equalTo: view.leadingAnchor).isActive = true
        contentView.view.trailingAnchor.constraint(equalTo: view.trailingAnchor).isActive = true
    }

    override public func viewDidAppear(_ animated: Bool) {
        super.viewDidAppear(animated)
        navigationController?.isNavigationBarHidden = true
    }

    override public func viewDidLayoutSubviews() {
        navigationController?.isNavigationBarHidden = true
    }

    @available(*, unavailable)
    required init?(coder: NSCoder) {
        fatalError("init(coder:) has not been implemented")
    }
}

public struct ClaimIntroductionView: View {

    private typealias LocalizedString = LocalizationConstants.FeatureCryptoDomain.ClaimIntroduction
    private typealias Accessibility = AccessibilityIdentifiers.HowItWorks

    private let store: Store<ClaimIntroductionState, ClaimIntroductionAction>

    init(store: Store<ClaimIntroductionState, ClaimIntroductionAction>) {
        self.store = store
    }

    public var body: some View {
        WithViewStore(store) { viewStore in
            PrimaryNavigationView {
                VStack(alignment: .center, spacing: Spacing.padding3) {
                    introductionHeader
                        .padding([.top, .leading, .trailing], Spacing.padding3)
                    introductionList
                    Spacer()
                    SmallMinimalButton(title: LocalizedString.promptButton) {
                        viewStore.send(.enter(into: .benefits))
                    }
                    .accessibility(identifier: Accessibility.smallButton)
                    Spacer()
                    Text(LocalizedString.instruction)
                        .typography(.caption1)
                        .foregroundColor(.semantic.overlay)
                        .multilineTextAlignment(.center)
                        .padding([.leading, .trailing], Spacing.padding3)
                        .accessibility(identifier: Accessibility.instructionText)
                    PrimaryButton(title: LocalizedString.goButton) {
                        viewStore.send(.navigate(to: .searchDomain))
                    }
                    .padding([.leading, .trailing], Spacing.padding3)
                    .accessibility(identifier: Accessibility.ctaButton)
                }
                .navigationRoute(in: store)
                .primaryNavigation(title: LocalizedString.title)
            }
        }
    }

    private var introductionHeader: some View {
        VStack(alignment: .center, spacing: Spacing.padding2) {
            Text(LocalizedString.Header.title)
                .typography(.title3)
                .accessibility(identifier: Accessibility.headerTitle)
            Text(LocalizedString.Header.description)
                .typography(.paragraph1)
                .foregroundColor(.semantic.overlay)
                .multilineTextAlignment(.center)
                .accessibility(identifier: Accessibility.headerDescription)
        }
    }

    private var introductionList: some View {
        VStack(alignment: .leading, spacing: 0) {
            PrimaryDivider()
            PrimaryRow(
                title: LocalizedString.ListView.ChooseDomain.title,
                subtitle: LocalizedString.ListView.ChooseDomain.description,
                leading: {
                    Image("number-one")
                        .resizable()
                        .frame(width: 24, height: 24)
                },
                trailing: { EmptyView() }
            ).padding([.top, .bottom], 10)
            PrimaryDivider()
            PrimaryRow(
                title: LocalizedString.ListView.ClaimDomain.title,
                subtitle: LocalizedString.ListView.ClaimDomain.description,
                leading: {
                    Image("number-two")
                        .resizable()
                        .frame(width: 24, height: 24)
                },
                trailing: { EmptyView() }
            ).padding([.top, .bottom], 10)
            PrimaryDivider()
            PrimaryRow(
                title: LocalizedString.ListView.ReceiveCrypto.title,
                subtitle: LocalizedString.ListView.ReceiveCrypto.description,
                leading: {
                    Image("number-three")
                        .resizable()
                        .frame(width: 24, height: 24)
                },
                trailing: { EmptyView() }
            ).padding([.top, .bottom], 10)
            PrimaryDivider()
        }
        .accessibility(identifier: Accessibility.introductionList)
    }
}

#if DEBUG
@testable import FeatureCryptoDomainData
@testable import FeatureCryptoDomainMock

struct ClaimIntroductionView_Previews: PreviewProvider {
    static var previews: some View {
        ClaimIntroductionView(
            store: .init(
                initialState: .init(),
                reducer: claimIntroductionReducer,
<<<<<<< HEAD
                environment: ()
=======
                environment: .init(
                    mainQueue: .main,
                    searchDomainRepository: SearchDomainRepository(
                        apiClient: SearchDomainClient.mock
                    )
                )
>>>>>>> 8cc4a1d2
            )
        )
    }
}
#endif<|MERGE_RESOLUTION|>--- conflicted
+++ resolved
@@ -7,7 +7,6 @@
 import Localization
 import SwiftUI
 import ToolKit
-<<<<<<< HEAD
 
 // MARK: - ComposableArchitecture
 
@@ -29,195 +28,6 @@
                 then: SearchCryptoDomainView.init(store:)
             )
         }
-    }
-}
-
-struct ClaimIntroductionState: NavigationState {
-    var route: RouteIntent<ClaimIntroductionRoute>?
-    var searchState: SearchCryptoDomainState?
-}
-
-enum ClaimIntroductionAction: NavigationAction {
-    case route(RouteIntent<ClaimIntroductionRoute>?)
-    case searchAction(SearchCryptoDomainAction)
-}
-
-let claimIntroductionReducer = Reducer.combine(
-    searchCryptoDomainReducer
-        .optional()
-        .pullback(
-            state: \.searchState,
-            action: /ClaimIntroductionAction.searchAction,
-            environment: {
-                SearchCryptoDomainEnvironment(
-                    mainQueue: .main
-                )
-            }
-        ),
-    Reducer<ClaimIntroductionState, ClaimIntroductionAction, Void> {
-        state, action, _ in
-        switch action {
-        case .route(let route):
-            if let routeValue = route?.route {
-                switch routeValue {
-                case .searchDomain:
-                    state.searchState = .init(
-                        searchResults: [
-                            SearchDomainResult(
-                                domainName: "cocacola.blockchain",
-                                domainType: .premium(purchaseURL: URL(string: "https://www.blockchain.com/")!),
-                                domainAvailability: .unavailable
-                            ),
-                            SearchDomainResult(
-                                domainName: "cocacola001.blockchain",
-                                domainType: .free,
-                                domainAvailability: .availableForFree
-                            ),
-                            SearchDomainResult(
-                                domainName: "cocacola002.blockchain",
-                                domainType: .free,
-                                domainAvailability: .availableForFree
-                            ),
-                            SearchDomainResult(
-                                domainName: "cocola.blockchain",
-                                domainType: .premium(purchaseURL: URL(string: "https://www.blockchain.com/")!),
-                                domainAvailability: .availableForPremiumSale(price: "50")
-                            ),
-                            SearchDomainResult(
-                                domainName: "cocola2.blockchain",
-                                domainType: .premium(purchaseURL: URL(string: "https://www.blockchain.com/")!),
-                                domainAvailability: .availableForPremiumSale(price: "500")
-                            )
-                        ]
-                    )
-                case .benefits:
-                    break
-                }
-            }
-            return .none
-        case .searchAction:
-            return .none
-        }
-    }
-    .routing()
-)
-
-// MARK: - ClaimIntroductionView
-=======
->>>>>>> 8cc4a1d2
-
-// MARK: - ComposableArchitecture
-
-<<<<<<< HEAD
-    private typealias LocalizedString = LocalizationConstants.FeatureCryptoDomain.ClaimIntroduction
-    private typealias Accessibility = AccessibilityIdentifiers.HowItWorks
-
-    private let store: Store<ClaimIntroductionState, ClaimIntroductionAction>
-
-    init(store: Store<ClaimIntroductionState, ClaimIntroductionAction>) {
-        self.store = store
-    }
-
-    var body: some View {
-        WithViewStore(store) { viewStore in
-            VStack(alignment: .center, spacing: Spacing.padding3) {
-                introductionHeader
-                    .padding([.top, .leading, .trailing], Spacing.padding3)
-                introductionList
-                Spacer()
-                SmallMinimalButton(title: LocalizedString.promptButton) {
-                    viewStore.send(.enter(into: .benefits))
-                }
-                .accessibility(identifier: Accessibility.smallButton)
-                Spacer()
-                Text(LocalizedString.instruction)
-                    .typography(.caption1)
-                    .foregroundColor(.semantic.overlay)
-                    .multilineTextAlignment(.center)
-                    .padding([.leading, .trailing], Spacing.padding3)
-                    .accessibility(identifier: Accessibility.instructionText)
-                PrimaryButton(title: LocalizedString.goButton) {
-                    viewStore.send(.navigate(to: .searchDomain))
-                }
-                .padding([.leading, .trailing], Spacing.padding3)
-                .accessibility(identifier: Accessibility.ctaButton)
-            }
-            .navigationRoute(in: store)
-            .primaryNavigation(title: LocalizedString.title)
-        }
-    }
-
-    private var introductionHeader: some View {
-        VStack(alignment: .center, spacing: Spacing.padding2) {
-            Text(LocalizedString.Header.title)
-                .typography(.title3)
-                .accessibility(identifier: Accessibility.headerTitle)
-            Text(LocalizedString.Header.description)
-                .typography(.paragraph1)
-                .foregroundColor(.semantic.overlay)
-                .multilineTextAlignment(.center)
-                .accessibility(identifier: Accessibility.headerDescription)
-        }
-    }
-
-    private var introductionList: some View {
-        VStack(alignment: .leading, spacing: 0) {
-            PrimaryDivider()
-            PrimaryRow(
-                title: LocalizedString.ListView.ChooseDomain.title,
-                subtitle: LocalizedString.ListView.ChooseDomain.description,
-                leading: {
-                    Image("number-one")
-                        .resizable()
-                        .frame(width: 24, height: 24)
-                },
-                trailing: { EmptyView() }
-            ).padding([.top, .bottom], 10)
-            PrimaryDivider()
-            PrimaryRow(
-                title: LocalizedString.ListView.ClaimDomain.title,
-                subtitle: LocalizedString.ListView.ClaimDomain.description,
-                leading: {
-                    Image("number-two")
-                        .resizable()
-                        .frame(width: 24, height: 24)
-                },
-                trailing: { EmptyView() }
-            ).padding([.top, .bottom], 10)
-            PrimaryDivider()
-            PrimaryRow(
-                title: LocalizedString.ListView.ReceiveCrypto.title,
-                subtitle: LocalizedString.ListView.ReceiveCrypto.description,
-                leading: {
-                    Image("number-three")
-                        .resizable()
-                        .frame(width: 24, height: 24)
-                },
-                trailing: { EmptyView() }
-            ).padding([.top, .bottom], 10)
-            PrimaryDivider()
-        }
-        .accessibility(identifier: Accessibility.introductionList)
-=======
-enum ClaimIntroductionRoute: NavigationRoute {
-    case benefits
-    case searchDomain
-
-    @ViewBuilder
-    func destination(in store: Store<ClaimIntroductionState, ClaimIntroductionAction>) -> some View {
-        switch self {
-        case .benefits:
-            ClaimBenefitsView()
-        case .searchDomain:
-            IfLetStore(
-                store.scope(
-                    state: \.searchState,
-                    action: ClaimIntroductionAction.searchAction
-                ),
-                then: SearchCryptoDomainView.init(store:)
-            )
-        }
->>>>>>> 8cc4a1d2
     }
 }
 
@@ -427,16 +237,12 @@
             store: .init(
                 initialState: .init(),
                 reducer: claimIntroductionReducer,
-<<<<<<< HEAD
-                environment: ()
-=======
                 environment: .init(
                     mainQueue: .main,
                     searchDomainRepository: SearchDomainRepository(
                         apiClient: SearchDomainClient.mock
                     )
                 )
->>>>>>> 8cc4a1d2
             )
         )
     }

// Copyright © Blockchain Luxembourg S.A. All rights reserved.

import ComposableArchitecture
import ComposableNavigation
import FeatureCryptoDomainDomain
import OrderedCollections
import SwiftUI
import ToolKit

// MARK: - Type

enum SearchCryptoDomainRoute: NavigationRoute {

    case checkout

    @ViewBuilder
    func destination(in store: Store<SearchCryptoDomainState, SearchCryptoDomainAction>) -> some View {
        switch self {
        case .checkout:
            IfLetStore(
                store.scope(
                    state: \.checkoutState,
                    action: SearchCryptoDomainAction.checkoutAction
                ),
                then: DomainCheckoutView.init(store:)
            )
        }
    }
}

enum SearchCryptoDomainId {
    struct SearchDebounceId: Hashable {}
}

enum SearchCryptoDomainAction: Equatable, NavigationAction, BindableAction {
    case route(RouteIntent<SearchCryptoDomainRoute>?)
    case binding(BindingAction<SearchCryptoDomainState>)
<<<<<<< HEAD
=======
    case onAppear
    case searchDomains
    case didReceiveDomainsResult(Result<[SearchDomainResult], SearchDomainRepositoryError>)
>>>>>>> 8cc4a1d2
    case selectFreeDomain(SearchDomainResult)
    case selectPremiumDomain(SearchDomainResult)
    case openPremiumDomainLink(URL)
    case checkoutAction(DomainCheckoutAction)
}

// MARK: - Properties

struct SearchCryptoDomainState: Equatable, NavigationState {

    @BindableState var searchText: String
    @BindableState var isSearchFieldSelected: Bool
    @BindableState var isSearchTextValid: Bool
    @BindableState var isAlertCardShown: Bool
    @BindableState var isPremiumDomainBottomSheetShown: Bool
    @BindableState var selectedPremiumDomain: SearchDomainResult?
<<<<<<< HEAD
    var searchResults: [SearchDomainResult]
    var filteredSearchResults: [SearchDomainResult]
=======
    var isSearchResultsLoading: Bool
    var searchResults: [SearchDomainResult]
>>>>>>> 8cc4a1d2
    var selectedDomains: OrderedSet<SearchDomainResult>
    var route: RouteIntent<SearchCryptoDomainRoute>?
    var checkoutState: DomainCheckoutState?

    init(
        searchText: String = "",
        isSearchFieldSelected: Bool = false,
        isSearchTextValid: Bool = true,
        isAlertCardShown: Bool = true,
        isPremiumDomainBottomSheetShown: Bool = false,
        selectedPremiumDomain: SearchDomainResult? = nil,
<<<<<<< HEAD
=======
        isSearchResultsLoading: Bool = false,
>>>>>>> 8cc4a1d2
        searchResults: [SearchDomainResult] = [],
        route: RouteIntent<SearchCryptoDomainRoute>? = nil,
        checkoutState: DomainCheckoutState? = nil
    ) {
        self.searchText = searchText
        self.isSearchFieldSelected = isSearchFieldSelected
        self.isSearchTextValid = isSearchTextValid
        self.isAlertCardShown = isAlertCardShown
        self.isPremiumDomainBottomSheetShown = isPremiumDomainBottomSheetShown
        self.selectedPremiumDomain = selectedPremiumDomain
<<<<<<< HEAD
        self.searchResults = searchResults
        filteredSearchResults = searchResults
=======
        self.isSearchResultsLoading = isSearchResultsLoading
        self.searchResults = searchResults
>>>>>>> 8cc4a1d2
        selectedDomains = OrderedSet([])
        self.route = route
        self.checkoutState = checkoutState
    }
}

struct SearchCryptoDomainEnvironment {

    let mainQueue: AnySchedulerOf<DispatchQueue>
<<<<<<< HEAD
=======
    let searchDomainRepository: SearchDomainRepositoryAPI
>>>>>>> 8cc4a1d2

    init(
        mainQueue: AnySchedulerOf<DispatchQueue>,
        searchDomainRepository: SearchDomainRepositoryAPI
    ) {
        self.mainQueue = mainQueue
        self.searchDomainRepository = searchDomainRepository
    }
}

let searchCryptoDomainReducer = Reducer.combine(
    domainCheckoutReducer
        .optional()
        .pullback(
            state: \.checkoutState,
            action: /SearchCryptoDomainAction.checkoutAction,
            environment: { _ in () }
        ),
    Reducer<
        SearchCryptoDomainState,
        SearchCryptoDomainAction,
        SearchCryptoDomainEnvironment
<<<<<<< HEAD
    > { state, action, _ in
        switch action {
=======
    > { state, action, environment in
        switch action {
        case .binding(\.$searchText):
            state.isSearchTextValid = state.searchText.range(
                of: TextRegex.noSpecialCharacters.rawValue, options: .regularExpression
            ) != nil || state.searchText.isEmpty
            return state.isSearchTextValid ? Effect(value: .searchDomains) : .none

>>>>>>> 8cc4a1d2
        case .binding(.set(\.$isPremiumDomainBottomSheetShown, false)):
            state.selectedPremiumDomain = nil
            return .none

        case .binding:
            return .none

<<<<<<< HEAD
        case .selectFreeDomain(let domain):
            state.selectedDomains.removeAll()
            state.selectedDomains.append(domain)
            return Effect(value: .navigate(to: .checkout))

        case .selectPremiumDomain(let domain):
            state.selectedPremiumDomain = domain
            return Effect(value: .set(\.$isPremiumDomainBottomSheetShown, true))

        case .openPremiumDomainLink(let url):
            // TODO: remove this and use ExternalAppOpener when integrated with main target
            UIApplication.shared.open(url)
            return .none

        case .route(let route):
            if let routeValue = route?.route {
                switch routeValue {
                case .checkout:
                    state.checkoutState = .init(
                        selectedDomains: state.selectedDomains
                    )
                }
            }
=======
        case .onAppear:
            return .none

        case .searchDomains:
            state.isSearchResultsLoading = true
            return environment
                .searchDomainRepository
                .searchResults(searchKey: state.searchText)
                .receive(on: environment.mainQueue)
                .catchToEffect()
                .debounce(
                    id: SearchCryptoDomainId.SearchDebounceId(),
                    for: .milliseconds(500),
                    scheduler: environment.mainQueue
                )
                .map { result in
                    .didReceiveDomainsResult(result)
                }

        case .didReceiveDomainsResult(let result):
            state.isSearchResultsLoading = false
            switch result {
            case .success(let searchedDomains):
                state.searchResults = searchedDomains
            case .failure(let error):
                print(error)
            }
            return .none

        case .selectFreeDomain(let domain):
            guard domain.domainType == .free,
                  domain.domainAvailability == .availableForFree
            else {
                return .none
            }
            state.selectedDomains.removeAll()
            state.selectedDomains.append(domain)
            return Effect(value: .navigate(to: .checkout))

        case .selectPremiumDomain(let domain):
            guard domain.domainType == .premium else {
                return .none
            }
            state.selectedPremiumDomain = domain
            return Effect(value: .set(\.$isPremiumDomainBottomSheetShown, true))

        case .openPremiumDomainLink(let url):
            // TODO: remove this and use ExternalAppOpener when integrated with main target
            UIApplication.shared.open(url)
            return .none

        case .route(let route):
            if let routeValue = route?.route {
                switch routeValue {
                case .checkout:
                    state.checkoutState = .init(
                        selectedDomains: state.selectedDomains
                    )
                }
            }
>>>>>>> 8cc4a1d2
            return .none

        case .checkoutAction(.removeDomain(let domain)):
            guard let domain = domain else {
                return .none
            }
            state.selectedDomains.remove(domain)
            return .none

        case .checkoutAction(.returnToBrowseDomains):
            return .dismiss()

        case .checkoutAction:
            return .none
        }
    }
    .routing()
    .binding()
)<|MERGE_RESOLUTION|>--- conflicted
+++ resolved
@@ -35,12 +35,9 @@
 enum SearchCryptoDomainAction: Equatable, NavigationAction, BindableAction {
     case route(RouteIntent<SearchCryptoDomainRoute>?)
     case binding(BindingAction<SearchCryptoDomainState>)
-<<<<<<< HEAD
-=======
     case onAppear
     case searchDomains
     case didReceiveDomainsResult(Result<[SearchDomainResult], SearchDomainRepositoryError>)
->>>>>>> 8cc4a1d2
     case selectFreeDomain(SearchDomainResult)
     case selectPremiumDomain(SearchDomainResult)
     case openPremiumDomainLink(URL)
@@ -57,13 +54,8 @@
     @BindableState var isAlertCardShown: Bool
     @BindableState var isPremiumDomainBottomSheetShown: Bool
     @BindableState var selectedPremiumDomain: SearchDomainResult?
-<<<<<<< HEAD
-    var searchResults: [SearchDomainResult]
-    var filteredSearchResults: [SearchDomainResult]
-=======
     var isSearchResultsLoading: Bool
     var searchResults: [SearchDomainResult]
->>>>>>> 8cc4a1d2
     var selectedDomains: OrderedSet<SearchDomainResult>
     var route: RouteIntent<SearchCryptoDomainRoute>?
     var checkoutState: DomainCheckoutState?
@@ -75,10 +67,7 @@
         isAlertCardShown: Bool = true,
         isPremiumDomainBottomSheetShown: Bool = false,
         selectedPremiumDomain: SearchDomainResult? = nil,
-<<<<<<< HEAD
-=======
         isSearchResultsLoading: Bool = false,
->>>>>>> 8cc4a1d2
         searchResults: [SearchDomainResult] = [],
         route: RouteIntent<SearchCryptoDomainRoute>? = nil,
         checkoutState: DomainCheckoutState? = nil
@@ -89,13 +78,8 @@
         self.isAlertCardShown = isAlertCardShown
         self.isPremiumDomainBottomSheetShown = isPremiumDomainBottomSheetShown
         self.selectedPremiumDomain = selectedPremiumDomain
-<<<<<<< HEAD
-        self.searchResults = searchResults
-        filteredSearchResults = searchResults
-=======
         self.isSearchResultsLoading = isSearchResultsLoading
         self.searchResults = searchResults
->>>>>>> 8cc4a1d2
         selectedDomains = OrderedSet([])
         self.route = route
         self.checkoutState = checkoutState
@@ -105,10 +89,7 @@
 struct SearchCryptoDomainEnvironment {
 
     let mainQueue: AnySchedulerOf<DispatchQueue>
-<<<<<<< HEAD
-=======
     let searchDomainRepository: SearchDomainRepositoryAPI
->>>>>>> 8cc4a1d2
 
     init(
         mainQueue: AnySchedulerOf<DispatchQueue>,
@@ -131,10 +112,6 @@
         SearchCryptoDomainState,
         SearchCryptoDomainAction,
         SearchCryptoDomainEnvironment
-<<<<<<< HEAD
-    > { state, action, _ in
-        switch action {
-=======
     > { state, action, environment in
         switch action {
         case .binding(\.$searchText):
@@ -143,7 +120,6 @@
             ) != nil || state.searchText.isEmpty
             return state.isSearchTextValid ? Effect(value: .searchDomains) : .none
 
->>>>>>> 8cc4a1d2
         case .binding(.set(\.$isPremiumDomainBottomSheetShown, false)):
             state.selectedPremiumDomain = nil
             return .none
@@ -151,31 +127,6 @@
         case .binding:
             return .none
 
-<<<<<<< HEAD
-        case .selectFreeDomain(let domain):
-            state.selectedDomains.removeAll()
-            state.selectedDomains.append(domain)
-            return Effect(value: .navigate(to: .checkout))
-
-        case .selectPremiumDomain(let domain):
-            state.selectedPremiumDomain = domain
-            return Effect(value: .set(\.$isPremiumDomainBottomSheetShown, true))
-
-        case .openPremiumDomainLink(let url):
-            // TODO: remove this and use ExternalAppOpener when integrated with main target
-            UIApplication.shared.open(url)
-            return .none
-
-        case .route(let route):
-            if let routeValue = route?.route {
-                switch routeValue {
-                case .checkout:
-                    state.checkoutState = .init(
-                        selectedDomains: state.selectedDomains
-                    )
-                }
-            }
-=======
         case .onAppear:
             return .none
 
@@ -236,7 +187,6 @@
                     )
                 }
             }
->>>>>>> 8cc4a1d2
             return .none
 
         case .checkoutAction(.removeDomain(let domain)):

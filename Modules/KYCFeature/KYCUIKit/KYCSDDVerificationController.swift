--- conflicted
+++ resolved
@@ -59,7 +59,7 @@
     }
 
     private func checkForSDDVerification(completion: @escaping (Bool) -> Void) {
-        kycTiersService.checkSimplifiedDueDiligenceVerification(pollUntilComplete: true)
+        kycTiersService.checkSimplifiedDueDiligenceVerification()
             .receive(on: DispatchQueue.main)
             .sink(receiveValue: completion)
             .store(in: &cancellabes)
@@ -73,14 +73,6 @@
 
     var body: some View {
         VStack(spacing: LayoutConstants.VerticalSpacing.betweenContentGroups) {
-<<<<<<< HEAD
-            ActivityIndicatorView()
-            VStack(spacing: 0) {
-                Text(LocalizationConstants.KYC.verificationInProgress)
-                    .textStyle(.heading)
-                Text(LocalizationConstants.KYC.verificationInProgressWait)
-                    .textStyle(.body)
-=======
             if loading {
                 ActivityIndicatorView()
                 VStack(spacing: 0) {
@@ -99,7 +91,6 @@
                 SecondaryButton(title: LocalizationConstants.KYC.retryAction) {
                     retryCallback?()
                 }
->>>>>>> 55c4ec68
             }
         }
         .padding()

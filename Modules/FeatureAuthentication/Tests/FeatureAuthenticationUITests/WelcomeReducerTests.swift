// Copyright © Blockchain Luxembourg S.A. All rights reserved.

import ComposableArchitecture
@testable import FeatureAuthenticationUI
@testable import ToolKit
import XCTest

// Mocks
@testable import AnalyticsKitMock
@testable import FeatureAuthenticationMock
@testable import ToolKitMock

final class WelcomeReducerTests: XCTestCase {

    private var dummyUserDefaults: UserDefaults!
    private var mockInternalFeatureFlagService: InternalFeatureFlagServiceAPI!
    private var mockMainQueue: TestSchedulerOf<DispatchQueue>!
    private var testStore: TestStore<
        WelcomeState,
        WelcomeState,
        WelcomeAction,
        WelcomeAction,
        WelcomeEnvironment
    >!

    override func setUpWithError() throws {
        try super.setUpWithError()
        mockMainQueue = DispatchQueue.test
        dummyUserDefaults = UserDefaults(suiteName: "welcome.reducer.tests.defaults")!
        mockInternalFeatureFlagService = InternalFeatureFlagService(defaultsProvider: { dummyUserDefaults })
        mockInternalFeatureFlagService.enable(.disableGUIDLogin)
        testStore = TestStore(
            initialState: .init(),
            reducer: welcomeReducer,
            environment: WelcomeEnvironment(
                mainQueue: mockMainQueue.eraseToAnyScheduler(),
                sessionTokenService: MockSessionTokenService(),
                deviceVerificationService: MockDeviceVerificationService(),
                featureFlags: mockInternalFeatureFlagService,
                appFeatureConfigurator: NoOpFeatureConfigurator(),
                buildVersionProvider: { "Test Version" },
                errorRecorder: MockErrorRecorder(),
                externalAppOpener: MockExternalAppOpener(),
                analyticsRecorder: MockAnalyticsRecorder()
            )
        )
    }

    override func tearDownWithError() throws {
        mockMainQueue = nil
        testStore = nil
        mockInternalFeatureFlagService = nil
        dummyUserDefaults.removeSuite(named: "welcome.reducer.tests.defaults")
        try super.tearDownWithError()
    }

    func test_verify_initial_state_is_correct() {
        let state = WelcomeState()
        XCTAssertNil(state.emailLoginState)
    }

    func test_start_updates_the_build_version() {
        testStore.send(.start) { state in
            state.buildVersion = "Test Version"
        }
    }

    func test_start_shows_manual_pairing_when_feature_flag_is_not_enabled() {
        mockInternalFeatureFlagService.disable(.disableGUIDLogin)
        testStore.send(.start) { state in
            state.buildVersion = "Test Version"
            state.manualPairingEnabled = true
        }
    }

    func test_present_screen_flow_updates_screen_flow() {
        let screenFlows: [WelcomeState.ScreenFlow] = [
            .welcomeScreen,
            .createWalletScreen,
            .emailLoginScreen,
            .restoreWalletScreen,
            .legacyRestoreWalletScreen
        ]
        screenFlows.forEach { screenFlow in
            testStore.send(.presentScreenFlow(screenFlow)) { state in
                switch screenFlow {
                case .emailLoginScreen:
                    state.emailLoginState = .init()
                case .restoreWalletScreen:
                    state.restoreWalletState = .init()
<<<<<<< HEAD
                case .createWalletScreen, .manualLoginScreen, .legacyRestoreWalletScreen:
=======
                case .createWalletScreen, .manualLoginScreen, .restoreScreen:
>>>>>>> df68a0ff
                    break
                case .welcomeScreen, .legacyRestoreWalletScreen:
                    state.emailLoginState = nil
                    state.restoreWalletState = nil
                }
                state.screenFlow = screenFlow
            }
        }
    }

    func test_close_email_login_should_reset_state() {
        testStore.send(.presentScreenFlow(.emailLoginScreen)) { state in
            state.screenFlow = .emailLoginScreen
            state.emailLoginState = .init()
        }
        testStore.send(.emailLogin(.closeButtonTapped)) { state in
            state.screenFlow = .welcomeScreen
            state.emailLoginState = nil
        }
    }

    func test_secondPassword_modal_can_be_presented() {
        // given (we're in a flow)
        testStore.send(.presentScreenFlow(.manualLoginScreen)) { state in
            state.screenFlow = .manualLoginScreen
            state.manualCredentialsState = .init(accountRecoveryEnabled: false)
        }

        // when
        testStore.send(.informSecondPasswordDetected) { state in
            state.screenFlow = .welcomeScreen
            state.modals = .secondPasswordNoticeScreen
            state.secondPasswordNoticeState = .init()
        }
    }

    func test_secondPassword_modal_can_be_dismissed_from_close_button() {
        // given (we're in a flow)
        testStore.send(.presentScreenFlow(.manualLoginScreen)) { state in
            state.screenFlow = .manualLoginScreen
            state.manualCredentialsState = .init(accountRecoveryEnabled: false)
        }

        // when
        testStore.send(.informSecondPasswordDetected) { state in
            state.screenFlow = .welcomeScreen
            state.modals = .secondPasswordNoticeScreen
            state.secondPasswordNoticeState = .init()
        }

        // when
        testStore.send(.secondPasswordNotice(.closeButtonTapped)) { state in
            state.screenFlow = .welcomeScreen
            state.modals = .none
            state.emailLoginState = nil
            state.secondPasswordNoticeState = nil
            state.manualCredentialsState = nil
        }
    }

    func test_secondPassword_modal_can_be_dismissed_interactively() {
        // given (we're in a flow)
        testStore.send(.presentScreenFlow(.manualLoginScreen)) { state in
            state.screenFlow = .manualLoginScreen
            state.manualCredentialsState = .init(accountRecoveryEnabled: false)
        }

        // when
        testStore.send(.informSecondPasswordDetected) { state in
            state.screenFlow = .welcomeScreen
            state.modals = .secondPasswordNoticeScreen
            state.secondPasswordNoticeState = .init()
        }

        // when
        testStore.send(.modalDismissed(.secondPasswordNoticeScreen)) { state in
            state.screenFlow = .welcomeScreen
            state.modals = .none
            state.emailLoginState = nil
            state.secondPasswordNoticeState = nil
            state.manualCredentialsState = nil
        }
    }
}<|MERGE_RESOLUTION|>--- conflicted
+++ resolved
@@ -88,11 +88,7 @@
                     state.emailLoginState = .init()
                 case .restoreWalletScreen:
                     state.restoreWalletState = .init()
-<<<<<<< HEAD
-                case .createWalletScreen, .manualLoginScreen, .legacyRestoreWalletScreen:
-=======
                 case .createWalletScreen, .manualLoginScreen, .restoreScreen:
->>>>>>> df68a0ff
                     break
                 case .welcomeScreen, .legacyRestoreWalletScreen:
                     state.emailLoginState = nil

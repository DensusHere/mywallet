// Copyright © Blockchain Luxembourg S.A. All rights reserved.

import AnalyticsKit
#if canImport(SharedComponentLibrary)
import SharedComponentLibrary
#else
import ComponentLibrary
#endif
import ComposableArchitecture
import FeatureAuthenticationDomain
import Localization
import SwiftUI
import ToolKit
import UIComponentsKit

// swiftlint:disable type_body_length
public struct CredentialsView: View {

    private typealias LocalizedString = LocalizationConstants.FeatureAuthentication.EmailLogin

    private enum Layout {
        static let topPadding: CGFloat = 34
        static let bottomPadding: CGFloat = 34
        static let leadingPadding: CGFloat = 24
        static let trailingPadding: CGFloat = 24

        static let resetTwoFATextSpacing: CGFloat = 2
        static let troubleLogInTextTopPadding: CGFloat = 1
        static let linkTextFontSize: CGFloat = 14
        static let textFieldBottomPadding: CGFloat = 20
    }

    private let context: CredentialsContext
    private let store: Store<CredentialsState, CredentialsAction>
    @ObservedObject private var viewStore: ViewStore<CredentialsState, CredentialsAction>

    private var twoFATitle: String {
        switch viewStore.twoFAState?.twoFAType {
        case nil, .standard, .email:
            return ""
        case .sms:
            return LocalizedString.TextFieldTitle.smsCode
        case .google:
            return LocalizedString.TextFieldTitle.authenticatorCode
        case .yubiKey, .yubikeyMtGox:
            return LocalizedString.TextFieldTitle.hardwareKeyCode
        }
    }

    private var twoFAErrorMessage: String {
        guard !viewStore.isAccountLocked else {
            return LocalizedString.TextFieldError.accountLocked
        }
        guard let twoFAState = viewStore.twoFAState,
              twoFAState.isTwoFACodeIncorrect
        else {
            return ""
        }
        switch twoFAState.twoFACodeIncorrectContext {
        case .incorrect:
            return String(
                format: LocalizedString.TextFieldError.incorrectTwoFACode,
                viewStore.twoFAState?.twoFACodeAttemptsLeft ?? 0
            )
        case .missingCode:
            return LocalizedString.TextFieldError.missingTwoFACode
        case .none:
            return ""
        }
    }

    @State private var isWalletIdentifierFirstResponder: Bool = false
    @State private var isPasswordFieldFirstResponder: Bool = false
    @State private var isTwoFAFieldFirstResponder: Bool = false
    @State private var isPasswordVisible: Bool = false
    @State private var isHardwareKeyVisible: Bool = false

    public init(context: CredentialsContext, store: Store<CredentialsState, CredentialsAction>) {
        self.context = context
        self.store = store
        viewStore = ViewStore(store)
    }

    // swiftlint:disable closure_body_length
    public var body: some View {
        VStack(alignment: .leading) {
            emailOrWalletIdentifierView()
                .padding(.bottom, Layout.textFieldBottomPadding)

            passwordField
                .accessibility(identifier: AccessibilityIdentifiers.CredentialsScreen.passwordGroup)

            Button(
                action: {
                    viewStore.send(.setTroubleLoggingInScreenVisible(true))
                },
                label: {
                    Text(LocalizedString.Link.troubleLogInLink)
                        .font(Font(weight: .medium, size: Layout.linkTextFontSize))
                        .foregroundColor(.buttonLinkText)
                }
            )
            .padding(.top, Layout.troubleLogInTextTopPadding)
            .accessibility(identifier: AccessibilityIdentifiers.CredentialsScreen.troubleLoggingInButton)

            if let state = viewStore.twoFAState, state.isTwoFACodeFieldVisible {
                twoFAField
                    .padding(.top, Layout.textFieldBottomPadding)
                    .padding(.bottom, Layout.troubleLogInTextTopPadding)
                    .accessibility(identifier: AccessibilityIdentifiers.CredentialsScreen.twoFAGroup)

                if let state = viewStore.twoFAState, state.isResendSMSButtonVisible {
                    Button(
                        action: {
                            viewStore.send(.walletPairing(.resendSMSCode))
                        },
                        label: {
                            Text(LocalizedString.Button.resendSMS)
                                .font(Font(weight: .medium, size: Layout.linkTextFontSize))
                                .foregroundColor(.buttonLinkText)
                        }
                    )
                    .accessibility(identifier: AccessibilityIdentifiers.CredentialsScreen.resendSMSButton)
                }

                if viewStore.twoFAState?.twoFAType == .yubiKey || viewStore.twoFAState?.twoFAType == .yubikeyMtGox {
                    Text(LocalizedString.TextFieldFootnote.hardwareKeyInstruction)
                        .textStyle(.subheading)
                }

                HStack(spacing: Layout.resetTwoFATextSpacing) {
                    Text(LocalizedString.TextFieldFootnote.lostTwoFACodePrompt)
                        .textStyle(.subheading)
                    Button(
                        action: {
                            guard let url = URL(string: Constants.HostURL.resetTwoFA) else { return }
                            UIApplication.shared.open(url)
                        },
                        label: {
                            Text(LocalizedString.Link.resetTwoFALink)
                                .font(Font(weight: .medium, size: Layout.linkTextFontSize))
                                .foregroundColor(.buttonLinkText)
                        }
                    )
                }
                .padding(.top, 0.5)
                .accessibility(identifier: AccessibilityIdentifiers.CredentialsScreen.resetTwoFAButton)
            }

            Spacer()

            PrimaryButton(
                title: LocalizedString.Button._continue,
                isLoading: viewStore.isLoading
            ) {
                viewStore.send(.continueButtonTapped)
            }
            .disabled(viewStore.isLoading || viewStore.walletPairingState.walletGuid.isEmpty)

            PrimaryNavigationLink(
                destination: IfLetStore(
                    store.scope(
                        state: \.seedPhraseState,
                        action: CredentialsAction.seedPhrase
                    ),
                    then: { store in
                        SeedPhraseView(store: store)
                    }
                ),
                isActive: viewStore.binding(
                    get: \.isTroubleLoggingInScreenVisible,
                    send: CredentialsAction.setTroubleLoggingInScreenVisible(_:)
                ),
                label: EmptyView.init
            )
        }
        .padding(
            EdgeInsets(
                top: Layout.topPadding,
                leading: Layout.leadingPadding,
                bottom: Layout.bottomPadding,
                trailing: Layout.trailingPadding
            )
        )
        .primaryNavigation(title: LocalizedString.navigationTitle) {
            Button {
                viewStore.send(.continueButtonTapped)
            } label: {
                Text(LocalizedString.Button.next)
                    .typography(.paragraph2)
                    .foregroundColor(
                        viewStore.walletPairingState.walletGuid.isEmpty ? .semantic.muted : .semantic.primary
                    )
            }
            .disabled(viewStore.walletPairingState.walletGuid.isEmpty)
            .accessibility(identifier: AccessibilityIdentifiers.CredentialsScreen.nextButton)
        }
        .onAppear {
            viewStore.send(.didAppear(context: context))
        }
        .onWillDisappear {
            viewStore.send(.onWillDisappear)
        }
        .alert(self.store.scope(state: \.credentialsFailureAlert), dismiss: .alert(.dismiss))
    }

    // MARK: - Private

    private func emailOrWalletIdentifierView() -> AnyView {
        switch context {
        case .walletInfo(let info):
            return AnyView(emailTextfield(info: info))
        case .walletIdentifier,
             .manualPairing:
            return AnyView(walletIdentifierTextfield())
        case .none:
            return AnyView(Divider().foregroundColor(.clear))
        }
    }

    private func emailTextfield(info: WalletInfo) -> some View {
        FormTextFieldGroup(
            text: .constant(viewStore.walletPairingState.emailAddress),
            isFirstResponder: .constant(false),
            isError: .constant(false),
            title: LocalizedString.TextFieldTitle.email,
            footnote: LocalizedString.TextFieldFootnote.wallet + viewStore.walletPairingState.walletGuid,
            isPrefilledAndDisabled: true
        )
        .accessibility(identifier: AccessibilityIdentifiers.CredentialsScreen.emailGuidGroup)
    }

    private func walletIdentifierTextfield() -> some View {
        FormTextFieldGroup(
            text: viewStore.binding(
                get: { $0.walletPairingState.walletGuid },
                send: { .didChangeWalletIdentifier($0) }
            ),
            isFirstResponder: $isWalletIdentifierFirstResponder,
            isError: viewStore.binding(
                get: \.isWalletIdentifierIncorrect,
                send: .none
            ),
            title: LocalizedString.TextFieldTitle.walletIdentifier,
            configuration: {
                $0.adjustsFontSizeToFitWidth = true
                $0.autocorrectionType = .no
                $0.autocapitalizationType = .none
                $0.textContentType = .username
                $0.returnKeyType = .next
            },
            onPaddingTapped: {
                self.isWalletIdentifierFirstResponder = true
                self.isPasswordFieldFirstResponder = false
                self.isTwoFAFieldFirstResponder = false
            },
            onReturnTapped: {
                self.isWalletIdentifierFirstResponder = false
                self.isPasswordFieldFirstResponder = true
                self.isTwoFAFieldFirstResponder = false
            }
        )
        .accessibility(identifier: AccessibilityIdentifiers.CredentialsScreen.guidGroup)
    }

    private var passwordField: some View {
        FormTextFieldGroup(
            text: viewStore.binding(
                get: \.passwordState.password,
                send: { .password(.didChangePassword($0)) }
            ),
            isFirstResponder: $isPasswordFieldFirstResponder,
            isError: viewStore.binding(
                get: { $0.passwordState.isPasswordIncorrect || $0.isAccountLocked },
                send: .none
            ),
            title: LocalizedString.TextFieldTitle.password,
            configuration: {
                $0.autocorrectionType = .no
                $0.autocapitalizationType = .none
                $0.isSecureTextEntry = !isPasswordVisible
                $0.textContentType = .password
            },
            errorMessage: viewStore.isAccountLocked ?
                LocalizedString.TextFieldError.accountLocked :
                LocalizedString.TextFieldError.incorrectPassword,
            onPaddingTapped: {
                self.isWalletIdentifierFirstResponder = false
                self.isPasswordFieldFirstResponder = true
                self.isTwoFAFieldFirstResponder = false
            },
            onReturnTapped: {
                self.isWalletIdentifierFirstResponder = false
                self.isPasswordFieldFirstResponder = false
<<<<<<< HEAD
                if viewStore.twoFAState != nil {
                    viewStore.send(.continueButtonTapped)
                } else {
                    self.isTwoFAFieldFirstResponder = true
=======
                if let state = viewStore.twoFAState, state.isTwoFACodeFieldVisible {
                    self.isTwoFAFieldFirstResponder = true
                } else {
                    viewStore.send(.continueButtonTapped)
>>>>>>> b2f9e245
                }
            },
            trailingAccessoryView: {
                PasswordEyeSymbolButton(isPasswordVisible: $isPasswordVisible)
            }
        )
    }

    private var twoFAField: some View {
        FormTextFieldGroup(
            text: viewStore.binding(
                get: { $0.twoFAState?.twoFACode ?? "" },
                send: { .twoFA(.didChangeTwoFACode($0)) }
            ),
            isFirstResponder: $isTwoFAFieldFirstResponder,
            isError: viewStore.binding(
                get: { $0.twoFAState?.isTwoFACodeIncorrect ?? false || $0.isAccountLocked },
                send: .none
            ),
            title: twoFATitle,
            configuration: {
                $0.autocorrectionType = .no
                $0.autocapitalizationType = .none
                $0.textContentType = .oneTimeCode
                $0.isSecureTextEntry = !isHardwareKeyVisible &&
                    viewStore.twoFAState?.twoFAType == .yubiKey ||
                    viewStore.twoFAState?.twoFAType == .yubikeyMtGox
                $0.returnKeyType = .done
            },
            errorMessage: twoFAErrorMessage,
            onPaddingTapped: {
                self.isWalletIdentifierFirstResponder = false
                self.isPasswordFieldFirstResponder = false
                self.isTwoFAFieldFirstResponder = true
            },
            onReturnTapped: {
                self.isWalletIdentifierFirstResponder = false
                self.isPasswordFieldFirstResponder = false
                self.isTwoFAFieldFirstResponder = false
                viewStore.send(.continueButtonTapped)
            },
            trailingAccessoryView: {
                if viewStore.twoFAState?.twoFAType == .yubiKey ||
                    viewStore.twoFAState?.twoFAType == .yubikeyMtGox
                {
                    PasswordEyeSymbolButton(isPasswordVisible: $isHardwareKeyVisible)
                } else {
                    EmptyView()
                }
            }
        )
    }
}

#if DEBUG
struct PasswordLoginView_Previews: PreviewProvider {
    static var previews: some View {
        CredentialsView(
            context: .none,
            store: Store(
                initialState: .init(),
                reducer: credentialsReducer,
                environment: .init(
                    mainQueue: .main,
                    deviceVerificationService: NoOpDeviceVerificationService(),
                    errorRecorder: NoOpErrorRecorder(),
                    featureFlagsService: NoOpFeatureFlagsService(),
                    analyticsRecorder: NoOpAnalyticsRecorder(),
                    walletRecoveryService: .noop
                )
            )
        )
    }
}
#endif<|MERGE_RESOLUTION|>--- conflicted
+++ resolved
@@ -292,17 +292,10 @@
             onReturnTapped: {
                 self.isWalletIdentifierFirstResponder = false
                 self.isPasswordFieldFirstResponder = false
-<<<<<<< HEAD
-                if viewStore.twoFAState != nil {
-                    viewStore.send(.continueButtonTapped)
-                } else {
-                    self.isTwoFAFieldFirstResponder = true
-=======
                 if let state = viewStore.twoFAState, state.isTwoFACodeFieldVisible {
                     self.isTwoFAFieldFirstResponder = true
                 } else {
                     viewStore.send(.continueButtonTapped)
->>>>>>> b2f9e245
                 }
             },
             trailingAccessoryView: {

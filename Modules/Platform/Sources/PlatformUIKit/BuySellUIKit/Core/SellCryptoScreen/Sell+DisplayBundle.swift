--- conflicted
+++ resolved
@@ -16,11 +16,7 @@
 
         return EnterAmountScreenPresenter.DisplayBundle(
             strings: Strings(
-<<<<<<< HEAD
-                title: "\(LocalizedString.titlePrefix) \(cryptoCurrency.code)",
-=======
                 title: "\(LocalizedString.titlePrefix) \(cryptoCurrency.displayCode)",
->>>>>>> 8b1ed6f3
                 ctaButton: LocalizedString.previewSell,
                 bottomAuxiliaryItemSeparatorTitle: ""
             ),

// Copyright © Blockchain Luxembourg S.A. All rights reserved.

import Combine
import DIKit
import Errors
import FeatureFormDomain
import NetworkKit

public struct SimplifiedDueDiligenceResponse: Codable {
    public let eligible: Bool
    public let tier: Int
}

// swiftlint:disable:next type_name
public struct SimplifiedDueDiligenceVerificationResponse: Codable {
    let verified: Bool
    let taskComplete: Bool
}

public protocol KYCClientAPI: AnyObject {

    func tiers() -> AnyPublisher<KYC.UserTiers, NabuNetworkError>

    func supportedDocuments(
        for country: String
    ) -> AnyPublisher<KYCSupportedDocumentsResponse, NabuNetworkError>

    func user() -> AnyPublisher<NabuUser, NabuNetworkError>

    func listOfStates(
        in country: String
    ) -> AnyPublisher<[KYCState], NabuNetworkError>

    func setInitialResidentialInfo(
        country: String,
        state: String?
    ) -> AnyPublisher<Void, NabuNetworkError>

    func setTradingCurrency(
        _ currency: String
    ) -> AnyPublisher<Void, Nabu.Error>

    func selectCountry(
        country: String,
        state: String?,
        notifyWhenAvailable: Bool,
        jwtToken: String
    ) -> AnyPublisher<Void, NabuNetworkError>

    func updatePersonalDetails(
        firstName: String?,
        lastName: String?,
        birthday: Date?
    ) -> AnyPublisher<Void, NabuNetworkError>

    func updateAddress(
        userAddress: UserAddress
    ) -> AnyPublisher<Void, NabuNetworkError>

    func credentialsForVeriff() -> AnyPublisher<VeriffCredentials, NabuNetworkError>

    func submitToVeriffForVerification(
        applicantId: String
    ) -> AnyPublisher<Void, NabuNetworkError>

    func fetchUser() -> AnyPublisher<NabuUser, NabuNetworkError>

    func checkSimplifiedDueDiligenceEligibility() -> AnyPublisher<SimplifiedDueDiligenceResponse, NabuNetworkError>

    func checkSimplifiedDueDiligenceVerification(
    ) -> AnyPublisher<SimplifiedDueDiligenceVerificationResponse, NabuNetworkError>

    func fetchLimitsOverview() -> AnyPublisher<KYCLimitsOverviewResponse, NabuNetworkError>

    func fetchAccountUsageForm() -> AnyPublisher<[FormQuestion], NabuNetworkError>

    func submitAccountUsageForm(_ form: [FormQuestion]) -> AnyPublisher<Void, NabuNetworkError>
}

final class KYCClient: KYCClientAPI {

    // MARK: - Types

    private enum Path {

        // GET

        static let tiers = ["kyc", "tiers"]
        static let credentials = ["kyc", "credentials"]
        static let credentiasForVeriff = ["kyc", "credentials", "veriff"]
        static let currentUser = ["users", "current"]
        static let simplifiedDueDiligenceEligibility = ["sdd", "eligible"]
        static let simplifiedDueDiligenceVerification = ["sdd", "verified"]
        static let tierTradingLimitsOverview = ["limits", "overview"]
        static let accountUsage = ["kyc", "extra-questions"]

        static func supportedDocuments(for country: String) -> [String] {
            ["kyc", "supported-documents", country]
        }

        static func listOfStates(in country: String) -> [String] {
            ["countries", country, "states"]
        }

        // POST

        static let initialAddress = ["users", "current", "address", "initial"]
        static let country = ["users", "current", "country"]
        static let verifications = ["verifications"]
        static let submitVerification = ["kyc", "verifications"]

        // PUT

        static let updateAddress = ["users", "current", "address"]
        static let updateUserDetails = ["users", "current"]
    }

    // MARK: - Properties

    private let requestBuilder: RequestBuilder
    private let networkAdapter: NetworkAdapterAPI

    // MARK: - Setup

    init(
        networkAdapter: NetworkAdapterAPI = resolve(tag: DIKitContext.retail),
        requestBuilder: RequestBuilder = resolve(tag: DIKitContext.retail)
    ) {
        self.networkAdapter = networkAdapter
        self.requestBuilder = requestBuilder
    }

    func tiers() -> AnyPublisher<KYC.UserTiers, NabuNetworkError> {
        let request = requestBuilder.get(
            path: Path.tiers,
            authenticated: true
        )!
        return networkAdapter.perform(request: request)
    }

    func supportedDocuments(
        for country: String
    ) -> AnyPublisher<KYCSupportedDocumentsResponse, NabuNetworkError> {
        let request = requestBuilder.get(
            path: Path.supportedDocuments(for: country),
            authenticated: true
        )!
        return networkAdapter.perform(request: request)
    }

    func credentialsForVeriff() -> AnyPublisher<VeriffCredentials, NabuNetworkError> {
        let request = requestBuilder.get(
            path: Path.credentiasForVeriff,
            authenticated: true
        )!
        return networkAdapter.perform(request: request)
    }

    func user() -> AnyPublisher<NabuUser, NabuNetworkError> {
        fetchUser()
    }

    func listOfStates(
        in country: String
    ) -> AnyPublisher<[KYCState], NabuNetworkError> {
        let request = requestBuilder.get(
            path: Path.listOfStates(in: country)
        )!
        return networkAdapter
            .perform(request: request)
            .map { (states: [KYCState]) in
                states.sorted { $0.name.uppercased() < $1.name.uppercased() }
            }
            .eraseToAnyPublisher()
    }

    func submitToVeriffForVerification(
        applicantId: String
    ) -> AnyPublisher<Void, NabuNetworkError> {
        struct Payload: Encodable {

            private enum CodingKeys: String, CodingKey {
                case applicantId
                case clientType = "X-CLIENT-TYPE"
            }

            let applicantId: String
            let clientType: String

            init(applicantId: String) {
                self.applicantId = applicantId
                clientType = HttpHeaderValue.clientTypeApp
            }
        }

        let payload = Payload(applicantId: applicantId)

        let request = requestBuilder.post(
            path: Path.submitVerification,
            body: try? payload.encode(),
            authenticated: true
        )!
        return networkAdapter.perform(request: request)
    }

    func setInitialResidentialInfo(
        country: String,
        state: String?
    ) -> AnyPublisher<Void, NabuNetworkError> {
        struct Payload: Encodable {
            let country: String
            let state: String?
        }

        func normalizedState() -> String? {
            guard let state = state else {
                return nil
            }
            return "\(country)-\(state)".uppercased()
        }

        let payload = Payload(
            country: country.uppercased(),
            state: normalizedState()
        )
        let request = requestBuilder.put(
            path: Path.initialAddress,
            body: try? payload.encode(),
            authenticated: true
        )!
        return networkAdapter.perform(request: request)
    }

    func setTradingCurrency(_ currency: String) -> AnyPublisher<Void, Nabu.Error> {
<<<<<<< HEAD
        let request = requestBuilder.put(
            path: "/users/current/currency",
            body: try? ["fiatTradingCurrency": currency].json(),
=======
        struct Payload: Codable { let fiatTradingCurrency: String }
        let request = requestBuilder.put(
            path: ["users", "current", "currency"],
            body: try? Payload(fiatTradingCurrency: currency).encode(),
>>>>>>> 708bddd4
            authenticated: true
        )!
        return networkAdapter.perform(request: request)
    }

    func selectCountry(
        country: String,
        state: String?,
        notifyWhenAvailable: Bool,
        jwtToken: String
    ) -> AnyPublisher<Void, NabuNetworkError> {
        struct Payload: Encodable {
            let jwt: String
            let countryCode: String
            let state: String?
            let notifyWhenAvailable: String

            init(jwt: String, country: String, state: String?, notifyWhenAvailable: Bool) {
                self.jwt = jwt
                countryCode = country
                self.state = state
                self.notifyWhenAvailable = "\(notifyWhenAvailable)"
            }
        }

        let payload = Payload(
            jwt: jwtToken,
            country: country,
            state: state,
            notifyWhenAvailable: notifyWhenAvailable
        )

        let request = requestBuilder.post(
            path: Path.country,
            body: try? payload.encode(),
            authenticated: true
        )!
        return networkAdapter.perform(request: request)
    }

    func updatePersonalDetails(
        firstName: String?,
        lastName: String?,
        birthday: Date?
    ) -> AnyPublisher<Void, NabuNetworkError> {
        let payload = KYCUpdatePersonalDetailsRequest(
            firstName: firstName,
            lastName: lastName,
            birthday: birthday
        )

        let encoder = JSONEncoder()
        encoder.dateEncodingStrategy = .formatted(DateFormatter.birthday)

        let request = requestBuilder.put(
            path: Path.updateUserDetails,
            body: try? encoder.encode(payload),
            authenticated: true
        )!
        return networkAdapter.perform(request: request)
    }

    func updateAddress(
        userAddress: UserAddress
    ) -> AnyPublisher<Void, NabuNetworkError> {
        let payload = KYCUpdateAddressRequest(address: userAddress)
        let request = requestBuilder.put(
            path: Path.updateAddress,
            body: try? payload.encode(),
            authenticated: true
        )!
        return networkAdapter.perform(request: request)
    }

    // MARK: Combine Interface

    func fetchUser() -> AnyPublisher<NabuUser, NabuNetworkError> {
        let request = requestBuilder.get(
            path: Path.currentUser,
            authenticated: true
        )!
        return networkAdapter.perform(request: request)
    }

    func checkSimplifiedDueDiligenceEligibility() -> AnyPublisher<SimplifiedDueDiligenceResponse, NabuNetworkError> {
        let request = requestBuilder.get(
            path: Path.simplifiedDueDiligenceEligibility,
            authenticated: true
        )!
        return networkAdapter.perform(request: request)
    }

    func checkSimplifiedDueDiligenceVerification(
    ) -> AnyPublisher<SimplifiedDueDiligenceVerificationResponse, NabuNetworkError> {
        let request = requestBuilder.get(
            path: Path.simplifiedDueDiligenceVerification,
            authenticated: true
        )!
        return networkAdapter.perform(request: request)
    }

    func fetchLimitsOverview() -> AnyPublisher<KYCLimitsOverviewResponse, NabuNetworkError> {
        let request = requestBuilder.get(
            path: Path.tierTradingLimitsOverview,
            authenticated: true
        )!
        return networkAdapter.perform(request: request)
    }

    func fetchAccountUsageForm() -> AnyPublisher<[FormQuestion], NabuNetworkError> {
        struct RawResponse: Decodable {
            let nodes: [FormQuestion]
        }
        let request = requestBuilder.get(path: Path.accountUsage, authenticated: true)!
        return networkAdapter.perform(request: request, responseType: RawResponse.self)
            .map(\.nodes)
            .eraseToAnyPublisher()
    }

    func submitAccountUsageForm(_ form: [FormQuestion]) -> AnyPublisher<Void, NabuNetworkError> {
        struct Payload: Codable {
            let nodes: [FormQuestion]
        }

        let payload = Payload(nodes: form)
        let request = requestBuilder.put(
            path: Path.accountUsage,
            body: try? payload.encode(),
            authenticated: true
        )!
        return networkAdapter.perform(request: request)
    }
}<|MERGE_RESOLUTION|>--- conflicted
+++ resolved
@@ -232,16 +232,10 @@
     }
 
     func setTradingCurrency(_ currency: String) -> AnyPublisher<Void, Nabu.Error> {
-<<<<<<< HEAD
-        let request = requestBuilder.put(
-            path: "/users/current/currency",
-            body: try? ["fiatTradingCurrency": currency].json(),
-=======
         struct Payload: Codable { let fiatTradingCurrency: String }
         let request = requestBuilder.put(
             path: ["users", "current", "currency"],
             body: try? Payload(fiatTradingCurrency: currency).encode(),
->>>>>>> 708bddd4
             authenticated: true
         )!
         return networkAdapter.perform(request: request)

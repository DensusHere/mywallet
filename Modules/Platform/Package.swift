--- conflicted
+++ resolved
@@ -101,11 +101,8 @@
                 .product(name: "ComposableArchitectureExtensions", package: "ComposableArchitectureExtensions"),
                 .product(name: "RxToolKit", package: "RxTool"),
                 .product(name: "WalletPayloadKit", package: "WalletPayload"),
-<<<<<<< HEAD
-                .product(name: "FeatureOpenBankingDomain", package: "FeatureOpenBanking")
-=======
+                .product(name: "FeatureOpenBankingDomain", package: "FeatureOpenBanking"),
                 .product(name: "Algorithms", package: "swift-algorithms")
->>>>>>> 2ea869ae
             ],
             resources: [
                 .copy("Services/Currencies/local-currencies-custodial.json"),

// swift-tools-version:5.3

import PackageDescription

let package = Package(
    name: "Platform",
    platforms: [.iOS(.v14)],
    products: [
        .library(name: "PlatformKit", targets: ["PlatformKit"]),
        .library(name: "PlatformDataKit", targets: ["PlatformDataKit"]),
        .library(name: "PlatformUIKit", targets: ["PlatformUIKit"]),
        .library(name: "PlatformKitMock", targets: ["PlatformKitMock"]),
        .library(name: "PlatformUIKitMock", targets: ["PlatformUIKitMock"])
    ],
    dependencies: [
        .package(
            name: "BigInt",
            url: "https://github.com/attaswift/BigInt.git",
            from: "5.2.1"
        ),
        .package(
            name: "Charts",
            url: "https://github.com/danielgindi/Charts.git",
            from: "3.6.0"
        ),
        .package(
            name: "DIKit",
            url: "https://github.com/jackpooleybc/DIKit.git",
            .branch("safe-property-wrappers")
        ),
        .package(
            name: "RIBs",
            url: "https://github.com/uber/RIBs.git",
            from: "0.12.1"
        ),
        .package(
            name: "RxDataSources",
            url: "https://github.com/RxSwiftCommunity/RxDataSources.git",
            from: "5.0.2"
        ),
        .package(
            name: "RxSwift",
            url: "https://github.com/ReactiveX/RxSwift.git",
            from: "6.2.0"
        ),
        .package(
            name: "Nuke",
            url: "https://github.com/kean/Nuke.git",
            from: "10.3.1"
        ),
        .package(
            name: "PhoneNumberKit",
            url: "https://github.com/marmelroy/PhoneNumberKit.git",
            from: "3.3.3"
        ),
        .package(
            name: "Zxcvbn",
            url: "https://github.com/oliveratkinson-bc/zxcvbn-ios.git",
            .branch("swift-package-manager")
        ),
        .package(
            name: "swift-algorithms",
            url: "https://github.com/apple/swift-algorithms.git",
            from: "1.0.0"
        ),
        .package(path: "../Analytics"),
        .package(path: "../RxAnalytics"),
        .package(path: "../FeatureAuthentication"),
        .package(path: "../CommonCrypto"),
        .package(path: "../Localization"),
        .package(path: "../NetworkErrors"),
        .package(path: "../Network"),
        .package(path: "../Money"),
        .package(path: "../Test"),
        .package(path: "../Tool"),
        .package(path: "../RxTool"),
        .package(path: "../WalletPayload"),
        .package(path: "../UIComponents"),
        .package(path: "../FeatureOpenBanking"),
        .package(path: "../ComposableArchitectureExtensions"),
        .package(path: "../BlockchainComponentLibrary"),
        .package(path: "../FeatureWithdrawalLocks"),
        .package(path: "../FeatureForm"),
<<<<<<< HEAD
        .package(path: "../FeatureCards")
=======
        .package(path: "../FeatureCardPayment")
>>>>>>> 3c4be167
    ],
    targets: [
        .target(
            name: "PlatformKit",
            dependencies: [
                .product(name: "BigInt", package: "BigInt"),
                .product(name: "DIKit", package: "DIKit"),
                .product(name: "RxCocoa", package: "RxSwift"),
                .product(name: "RxSwift", package: "RxSwift"),
                .product(name: "AnalyticsKit", package: "Analytics"),
                // TODO: refactor this to use `FeatureAuthenticationDomain` as this shouldn't depend on DataKit
                .product(name: "FeatureAuthentication", package: "FeatureAuthentication"),
                .product(name: "FeatureFormDomain", package: "FeatureForm"),
                .product(name: "CommonCryptoKit", package: "CommonCrypto"),
                .product(name: "Localization", package: "Localization"),
                .product(name: "NetworkError", package: "NetworkErrors"),
                .product(name: "NabuNetworkError", package: "NetworkErrors"),
                .product(name: "NetworkKit", package: "Network"),
                .product(name: "MoneyKit", package: "Money"),
                .product(name: "ToolKit", package: "Tool"),
                .product(name: "ComposableNavigation", package: "ComposableArchitectureExtensions"),
                .product(name: "ComposableArchitectureExtensions", package: "ComposableArchitectureExtensions"),
                .product(name: "RxToolKit", package: "RxTool"),
                .product(name: "WalletPayloadKit", package: "WalletPayload"),
                .product(name: "FeatureOpenBankingDomain", package: "FeatureOpenBanking"),
                .product(name: "Algorithms", package: "swift-algorithms"),
                .product(name: "FeatureCardPaymentDomain", package: "FeatureCardPayment")
            ]
        ),
        .target(
            name: "PlatformDataKit",
            dependencies: [
                .target(name: "PlatformKit"),
                .product(name: "BigInt", package: "BigInt"),
                .product(name: "DIKit", package: "DIKit"),
                .product(name: "NetworkError", package: "NetworkErrors"),
                .product(name: "NabuNetworkError", package: "NetworkErrors"),
                .product(name: "NetworkKit", package: "Network"),
                .product(name: "ToolKit", package: "Tool"),
                .product(name: "FeatureCardPaymentDomain", package: "FeatureCardPayment")
            ]
        ),
        .target(
            name: "PlatformUIKit",
            dependencies: [
                .target(name: "PlatformKit"),
                .product(name: "RIBs", package: "RIBs"),
                .product(name: "RxDataSources", package: "RxDataSources"),
                .product(name: "RxAnalyticsKit", package: "RxAnalytics"),
                .product(name: "Charts", package: "Charts"),
                .product(name: "UIComponents", package: "UIComponents"),
                .product(name: "Nuke", package: "Nuke"),
                .product(name: "PhoneNumberKit", package: "PhoneNumberKit"),
                .product(name: "Zxcvbn", package: "Zxcvbn"),
                .product(name: "FeatureOpenBankingUI", package: "FeatureOpenBanking"),
                .product(name: "BlockchainComponentLibrary", package: "BlockchainComponentLibrary"),
                .product(name: "FeatureWithdrawalLocksUI", package: "FeatureWithdrawalLocks"),
                .product(name: "FeatureCardPaymentDomain", package: "FeatureCardPayment")
            ],
            resources: [
                .copy("PlatformUIKitAssets.xcassets")
            ]
        ),
        .target(
            name: "PlatformKitMock",
            dependencies: [
                .target(name: "PlatformKit"),
                .product(name: "NabuNetworkErrorMock", package: "NetworkErrors")
            ]
        ),
        .target(
            name: "PlatformUIKitMock",
            dependencies: [
                .target(name: "PlatformUIKit"),
                .product(name: "AnalyticsKitMock", package: "Analytics"),
                .product(name: "ToolKitMock", package: "Tool")
            ]
        ),
        .testTarget(
            name: "PlatformKitTests",
            dependencies: [
                .target(name: "PlatformKit"),
                .target(name: "PlatformKitMock"),
                .product(name: "MoneyKitMock", package: "Money"),
                .product(name: "FeatureAuthenticationMock", package: "FeatureAuthentication"),
                .product(name: "NabuNetworkErrorMock", package: "NetworkErrors"),
                .product(name: "NetworkKitMock", package: "Network"),
                .product(name: "ToolKitMock", package: "Tool"),
                .product(name: "TestKit", package: "Test"),
                .product(name: "RxBlocking", package: "RxSwift"),
                .product(name: "RxTest", package: "RxSwift")
            ],
            resources: [
                .copy("Fixtures/wallet-data.json")
            ]
        ),
        .testTarget(
            name: "PlatformUIKitTests",
            dependencies: [
                .target(name: "PlatformKitMock"),
                .target(name: "PlatformUIKit"),
                .target(name: "PlatformUIKitMock"),
                .product(name: "TestKit", package: "Test"),
                .product(name: "RxBlocking", package: "RxSwift"),
                .product(name: "RxTest", package: "RxSwift")
            ]
        )
    ]
)<|MERGE_RESOLUTION|>--- conflicted
+++ resolved
@@ -81,11 +81,7 @@
         .package(path: "../BlockchainComponentLibrary"),
         .package(path: "../FeatureWithdrawalLocks"),
         .package(path: "../FeatureForm"),
-<<<<<<< HEAD
-        .package(path: "../FeatureCards")
-=======
         .package(path: "../FeatureCardPayment")
->>>>>>> 3c4be167
     ],
     targets: [
         .target(

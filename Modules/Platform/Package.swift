--- conflicted
+++ resolved
@@ -95,15 +95,9 @@
                 .product(name: "NabuNetworkError", package: "NetworkErrors"),
                 .product(name: "NetworkKit", package: "Network"),
                 .product(name: "ToolKit", package: "Tool"),
-<<<<<<< HEAD
-                .product(name: "RxToolKit", package: "RxTool"),
-                .product(name: "WalletPayloadKit", package: "WalletPayload"),
-                .product(name: "ComposableNavigation", package: "ComposableNavigation")
-=======
                 .product(name: "ComposableNavigation", package: "ComposableNavigation"),
                 .product(name: "RxToolKit", package: "RxTool"),
                 .product(name: "WalletPayloadKit", package: "WalletPayload")
->>>>>>> c43b7928
             ],
             resources: [
                 .copy("Services/Currencies/local-currencies-custodial.json"),

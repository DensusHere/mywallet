// Copyright © Blockchain Luxembourg S.A. All rights reserved.

import Combine
import DIKit
import RxRelay
import RxSwift
import ToolKit

final class SettingsService: SettingsServiceAPI {

    // MARK: - Exposed Properties

    /// Streams the first available settings element
    var valueSingle: Single<WalletSettings> {
        valueObservable
            .take(1)
            .asSingle()
    }

    var valueObservable: Observable<WalletSettings> {
        settingsRelay
            .flatMap(weak: self) { (self, settings) -> Observable<WalletSettings> in
                guard let settings = settings else {
                    return self.fetch(force: false).asObservable()
                }
                return .just(settings)
            }
            .distinctUntilChanged()
    }

    // MARK: - Private Properties

    private let client: SettingsClientAPI
    private let credentialsRepository: CredentialsRepositoryAPI

    private let settingsRelay = BehaviorRelay<WalletSettings?>(value: nil)
    private let disposeBag = DisposeBag()
    private let scheduler = ConcurrentDispatchQueueScheduler(qos: .background)
    private let semaphore = DispatchSemaphore(value: 1)

    // MARK: - Setup

    init(client: SettingsClientAPI = resolve(),
         credentialsRepository: CredentialsRepositoryAPI = resolve()) {
        self.client = client
        self.credentialsRepository = credentialsRepository

        NotificationCenter.when(.login) { [weak self] _ in
            self?.settingsRelay.accept(nil)
        }

        NotificationCenter.when(.logout) { [weak self] _ in
            self?.settingsRelay.accept(nil)
        }
    }

    // MARK: - Public Methods

    func fetch(force: Bool) -> Single<WalletSettings> {
        Single.create(weak: self) { (self, observer) -> Disposable in
            guard case .success = self.semaphore.wait(timeout: .now() + .seconds(30)) else {
                observer(.error(ToolKitError.timedOut))
                return Disposables.create()
            }
            let disposable = self.settingsRelay
                .take(1)
                .asSingle()
                .flatMap(weak: self) { (self, settings: WalletSettings?) -> Single<WalletSettings> in
                    self.fetchSettings(settings: settings, force: force)
                }
                .subscribe { event in
                    switch event {
                    case .success(let settings):
                        observer(.success(settings))
                    case .error(let error):
                        observer(.error(error))
                    }
                }

            return Disposables.create {
                disposable.dispose()
                self.semaphore.signal()
            }
        }
        .subscribeOn(scheduler)
    }

    private func fetchSettings(settings: WalletSettings?, force: Bool) -> Single<WalletSettings> {
        guard force || settings == nil else { return Single.just(settings!) }
        return credentialsRepository.credentials
            .flatMap(weak: self) { (self, credentials) in
                self.client.settings(
                    by: credentials.guid,
                    sharedKey: credentials.sharedKey
                )
            }
            .map { WalletSettings(response: $0) }
            .do(onSuccess: { [weak self] settings in
                self?.settingsRelay.accept(settings)
            })
    }
}

extension SettingsService {

    // MARK: - SettingsServiceCombineAPI

    var singleValuePublisher: AnyPublisher<WalletSettings, SettingsServiceError> {
        valueSingle
            .asObservable()
            .publisher
            .mapError { error -> SettingsServiceError in
                switch error {
                case ToolKitError.timedOut:
                    return .timedOut
                default:
                    return .fetchFailed(error)
                }
<<<<<<< HEAD
                return .timedOut
=======
>>>>>>> bf825148
            }
            .eraseToAnyPublisher()
    }

    var valuePublisher: AnyPublisher<WalletSettings, SettingsServiceError> {
        valueObservable
            .publisher
            .mapError { error -> SettingsServiceError in
                switch error {
                case ToolKitError.timedOut:
                    return .timedOut
                default:
                    return .fetchFailed(error)
                }
<<<<<<< HEAD
                return .timedOut
=======
>>>>>>> bf825148
            }
            .eraseToAnyPublisher()
    }

    func fetchPublisher(force: Bool) -> AnyPublisher<WalletSettings, SettingsServiceError> {
        fetch(force: force)
            .asObservable()
            .publisher
            .mapError { error -> SettingsServiceError in
                switch error {
                case ToolKitError.timedOut:
                    return .timedOut
                default:
                    return .fetchFailed(error)
                }
<<<<<<< HEAD
                return .timedOut
=======
>>>>>>> bf825148
            }
            .eraseToAnyPublisher()
    }
}

// MARK: - FiatCurrencySettingsServiceAPI

extension SettingsService: FiatCurrencySettingsServiceAPI {

    var fiatCurrencyObservable: Observable<FiatCurrency> {
        valueObservable
            .map { settings -> FiatCurrency in
                guard let currency = FiatCurrency(rawValue: settings.fiatCurrency) else {
                    throw PlatformKitError.default
                }
                return currency
            }
            .distinctUntilChanged()
    }

    var fiatCurrency: Single<FiatCurrency> {
        valueSingle
            .map { settings -> FiatCurrency in
                guard let currency = settings.currency else {
                    throw PlatformKitError.default
                }
                return currency
            }
    }

    func update(currency: FiatCurrency, context: FlowContext) -> Completable {
        credentialsRepository.credentials
            .flatMapCompletable(weak: self) { (self, payload) -> Completable in
                self.client.update(
                    currency: currency.code,
                    context: context,
                    guid: payload.guid,
                    sharedKey: payload.sharedKey
                )
            }
            .flatMapSingle(weak: self) { (self) in
                self.fetch(force: true)
            }
            .asCompletable()
    }

    @available(*, deprecated, message: "Do not use this. Instead use `FiatCurrencyServiceAPI`")
    var legacyCurrency: FiatCurrency? {
        settingsRelay.value?.currency
    }
}

// MARK: - SettingsEmailUpdateServiceAPI

extension SettingsService: EmailSettingsServiceAPI {

    var email: Single<String> {
        valueSingle.map { $0.email }
    }

    func update(email: String, context: FlowContext?) -> Completable {
        credentialsRepository.credentials
            .flatMapCompletable(weak: self) { (self, payload) -> Completable in
                self.client.update(
                    email: email,
                    context: context,
                    guid: payload.guid,
                    sharedKey: payload.sharedKey
                )
            }
    }

    func update(email: String) -> AnyPublisher<String, EmailSettingsServiceError> {
        credentialsRepository.fetchCredentials()
            .mapError(EmailSettingsServiceError.credentialsError)
            .flatMap { [client] (guid, sharedKey) in
                client.update(
                    email: email,
                    context: nil,
                    guid: guid,
                    sharedKey: sharedKey
                )
                .mapError(EmailSettingsServiceError.networkError)
            }
            .eraseToAnyPublisher()
    }
}

// MARK: - LastTransactionSettingsUpdateServiceAPI

extension SettingsService: LastTransactionSettingsUpdateServiceAPI {
    func updateLastTransaction() -> Completable {
        credentialsRepository.credentials
            .flatMapCompletable(weak: self) { (self, payload) -> Completable in
                self.client.updateLastTransactionTime(
                    guid: payload.guid,
                    sharedKey: payload.sharedKey
                )
            }
            .flatMapSingle(weak: self) { (self) in
                self.fetch(force: true)
            }
            .asCompletable()
    }
}

// MARK: - EmailNotificationSettingsServiceAPI

extension SettingsService: EmailNotificationSettingsServiceAPI {
    func emailNotifications(enabled: Bool) -> Completable {
        credentialsRepository.credentials
            .flatMapCompletable(weak: self) { (self, payload) -> Completable in
                self.client.emailNotifications(
                    enabled: enabled,
                    guid: payload.guid,
                    sharedKey: payload.sharedKey
                )
            }
            .flatMapSingle(weak: self) { (self) in
                self.fetch(force: true)
            }
            .asCompletable()
    }
}

// MARK: - UpdateMobileSettingsServiceAPI

extension SettingsService: UpdateMobileSettingsServiceAPI {
    func update(mobileNumber: String) -> Completable {
        credentialsRepository.credentials
            .flatMapCompletable(weak: self) { (self, payload) -> Completable in
                self.client.update(
                    smsNumber: mobileNumber,
                    context: .settings,
                    guid: payload.guid,
                    sharedKey: payload.sharedKey
                )
        }
        .flatMapSingle(weak: self) { (self) in
            self.fetch(force: true)
        }
        .asCompletable()
    }
}

// MARK: - VerifyMobileSettingsServiceAPI

extension SettingsService: VerifyMobileSettingsServiceAPI {
    func verify(with code: String) -> Completable {
        credentialsRepository.credentials
            .flatMapCompletable(weak: self) { (self, payload) -> Completable in
                self.client.verifySMS(
                    code: code,
                    guid: payload.guid,
                    sharedKey: payload.sharedKey
                )
        }
        .flatMapSingle(weak: self) { (self) in
            self.fetch(force: true)
        }
        .asCompletable()
    }
}

// MARK: - SMSTwoFactorSettingsServiceAPI

extension SettingsService: SMSTwoFactorSettingsServiceAPI {
    func smsTwoFactorAuthentication(enabled: Bool) -> Completable {
        credentialsRepository.credentials
            .flatMapCompletable(weak: self) { (self, payload) -> Completable in
                self.client.smsTwoFactorAuthentication(
                    enabled: enabled,
                    guid: payload.guid,
                    sharedKey: payload.sharedKey
                )
        }
        .flatMapSingle(weak: self) { (self) in
            self.fetch(force: true)
        }
        .asCompletable()
    }
}<|MERGE_RESOLUTION|>--- conflicted
+++ resolved
@@ -116,10 +116,6 @@
                 default:
                     return .fetchFailed(error)
                 }
-<<<<<<< HEAD
-                return .timedOut
-=======
->>>>>>> bf825148
             }
             .eraseToAnyPublisher()
     }
@@ -134,10 +130,6 @@
                 default:
                     return .fetchFailed(error)
                 }
-<<<<<<< HEAD
-                return .timedOut
-=======
->>>>>>> bf825148
             }
             .eraseToAnyPublisher()
     }
@@ -153,10 +145,6 @@
                 default:
                     return .fetchFailed(error)
                 }
-<<<<<<< HEAD
-                return .timedOut
-=======
->>>>>>> bf825148
             }
             .eraseToAnyPublisher()
     }

--- conflicted
+++ resolved
@@ -65,11 +65,7 @@
             case currencyPreference
             case pitConnection
             case recoveryPhrase
-<<<<<<< HEAD
-            case cardIssuance
-=======
             case cardIssuing
->>>>>>> 8cc4a1d2
         }
 
         enum SwitchCellType: String {

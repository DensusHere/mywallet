// Copyright © Blockchain Luxembourg S.A. All rights reserved.

import AnalyticsKit
import Combine
import DIKit
import FeatureAuthenticationDomain
import FeatureCardIssuingDomain
import FeatureCardPaymentDomain
import FeatureSettingsDomain
import Localization
import MoneyKit
import PlatformKit
import PlatformUIKit
import RxCocoa
import RxRelay
import RxSwift
import SafariServices
import SwiftUI
import ToolKit
import UIKit
import WebKit

public protocol AuthenticationCoordinating: AnyObject {
    func enableBiometrics()
    func changePin()
}

public protocol ExchangeCoordinating: AnyObject {
    func start(from viewController: UIViewController)
}

public protocol PaymentMethodsLinkerAPI {

    func routeToBankLinkingFlow(
        for currency: FiatCurrency,
        from viewController: UIViewController,
        completion: @escaping () -> Void
    )
    func routeToCardLinkingFlow(from viewController: UIViewController, completion: @escaping () -> Void)
}

public protocol KYCRouterAPI {

    func presentLimitsOverview(from presenter: UIViewController)
}

final class SettingsRouter: SettingsRouterAPI {

    typealias AnalyticsEvent = AnalyticsEvents.Settings

    let actionRelay = PublishRelay<SettingsScreenAction>()
    let previousRelay = PublishRelay<Void>()
    let navigationRouter: NavigationRouterAPI

    // MARK: - Routers

<<<<<<< HEAD
    private lazy var updateMobileRouter: UpdateMobileRouter = UpdateMobileRouter(navigationRouter: navigationRouter)

    private lazy var backupRouterAPI: BackupFundsRouterAPI = BackupFundsRouter(entry: .settings, navigationRouter: navigationRouter)
=======
    private lazy var updateMobileRouter = UpdateMobileRouter(navigationRouter: navigationRouter)

    private lazy var backupRouterAPI = BackupFundsRouter(entry: .settings, navigationRouter: navigationRouter)
>>>>>>> 3c4be167

    // MARK: - Private

    private let guidRepositoryAPI: FeatureAuthenticationDomain.GuidRepositoryAPI
    private let analyticsRecording: AnalyticsEventRecorderAPI
    private let alertPresenter: AlertViewPresenter

    private let paymentMethodTypesService: PaymentMethodTypesServiceAPI
    private unowned let tabSwapping: TabSwapping
    private unowned let authenticationCoordinator: AuthenticationCoordinating
    private unowned let exchangeCoordinator: ExchangeCoordinating
    private unowned let appStoreOpener: AppStoreOpening
    private let passwordRepository: PasswordRepositoryAPI
    private let wallet: WalletRecoveryVerifing
    private let repository: DataRepositoryAPI
    private let pitConnectionAPI: PITConnectionStatusProviding
    private let builder: SettingsBuilding
    private let analyticsRecorder: AnalyticsEventRecorderAPI
    private let externalActionsProvider: ExternalActionsProviderAPI

    private let kycRouter: KYCRouterAPI
    private let paymentMethodLinker: PaymentMethodsLinkerAPI

    private let addCardCompletionRelay = PublishRelay<Void>()
    private let disposeBag = DisposeBag()
    private var cancellables = Set<AnyCancellable>()

    private var topViewController: UIViewController {
        let topViewController = navigationRouter.topMostViewControllerProvider.topMostViewController
        guard let viewController = topViewController else {
            fatalError("Failed to present open banking flow, no view controller available for presentation")
        }
        return viewController
    }

    init(
        builder: SettingsBuilding = SettingsBuilder(),
        wallet: WalletRecoveryVerifing = resolve(),
        guidRepositoryAPI: FeatureAuthenticationDomain.GuidRepositoryAPI = resolve(),
        authenticationCoordinator: AuthenticationCoordinating = resolve(),
        exchangeCoordinator: ExchangeCoordinating = resolve(),
        appStoreOpener: AppStoreOpening = resolve(),
        navigationRouter: NavigationRouterAPI = resolve(),
        analyticsRecording: AnalyticsEventRecorderAPI = resolve(),
        alertPresenter: AlertViewPresenter = resolve(),
        kycRouter: KYCRouterAPI = resolve(),
        cardListService: CardListServiceAPI = resolve(),
        paymentMethodTypesService: PaymentMethodTypesServiceAPI = resolve(),
        pitConnectionAPI: PITConnectionStatusProviding = resolve(),
        tabSwapping: TabSwapping = resolve(),
        passwordRepository: PasswordRepositoryAPI = resolve(),
        repository: DataRepositoryAPI = resolve(),
        paymentMethodLinker: PaymentMethodsLinkerAPI = resolve(),
        analyticsRecorder: AnalyticsEventRecorderAPI = resolve(),
        externalActionsProvider: ExternalActionsProviderAPI = resolve()
    ) {
        self.wallet = wallet
        self.builder = builder
        self.authenticationCoordinator = authenticationCoordinator
        self.exchangeCoordinator = exchangeCoordinator
        self.appStoreOpener = appStoreOpener
        self.navigationRouter = navigationRouter
        self.alertPresenter = alertPresenter
        self.analyticsRecording = analyticsRecording
        self.kycRouter = kycRouter
        self.tabSwapping = tabSwapping
        self.guidRepositoryAPI = guidRepositoryAPI
        self.paymentMethodTypesService = paymentMethodTypesService
        self.pitConnectionAPI = pitConnectionAPI
        self.passwordRepository = passwordRepository
        self.repository = repository
        self.paymentMethodLinker = paymentMethodLinker
        self.analyticsRecorder = analyticsRecorder
        self.externalActionsProvider = externalActionsProvider

        previousRelay
            .bindAndCatch(weak: self) { (self) in
                self.dismiss()
            }
            .disposed(by: disposeBag)

        actionRelay
            .bindAndCatch(weak: self) { (self, action) in
                self.handle(action: action)
            }
            .disposed(by: disposeBag)

        addCardCompletionRelay
            .bindAndCatch(weak: self) { (self) in
                cardListService
                    .fetchCards()
                    .asSingle()
                    .subscribe()
                    .disposed(by: self.disposeBag)
            }
            .disposed(by: disposeBag)
    }

    func makeViewController() -> SettingsViewController {
        let interactor = SettingsScreenInteractor(
            pitConnectionAPI: pitConnectionAPI,
            wallet: wallet,
            paymentMethodTypesService: paymentMethodTypesService,
            authenticationCoordinator: authenticationCoordinator
        )
        let presenter = SettingsScreenPresenter(interactor: interactor, router: self)
        return SettingsViewController(presenter: presenter)
    }

    func presentSettings() {
        navigationRouter.present(viewController: makeViewController(), using: .modalOverTopMost)
    }

    func dismiss() {
        guard let navController = navigationRouter.navigationControllerAPI else { return }
        if navController.viewControllersCount > 1 {
            navController.popViewController(animated: true)
        } else {
            navController.dismiss(animated: true, completion: nil)
            navigationRouter.navigationControllerAPI = nil
        }
    }

    // swiftlint:disable:next cyclomatic_complexity function_body_length
    private func handle(action: SettingsScreenAction) {
        switch action {
        case .showURL(let url):
            navigationRouter
                .navigationControllerAPI?
                .present(SFSafariViewController(url: url), animated: true, completion: nil)
        case .launchChangePassword:
            let interactor = ChangePasswordScreenInteractor(passwordAPI: passwordRepository)
            let presenter = ChangePasswordScreenPresenter(previousAPI: self, interactor: interactor)
            let controller = ChangePasswordViewController(presenter: presenter)
            navigationRouter.present(viewController: controller)
        case .showRemoveCardScreen(let data):
            let viewController = builder.removeCardPaymentMethodViewController(cardData: data)
            viewController.transitioningDelegate = sheetPresenter
            viewController.modalPresentationStyle = .custom
            topViewController.present(viewController, animated: true, completion: nil)
        case .showRemoveBankScreen(let data):
            let viewController = builder.removeBankPaymentMethodViewController(beneficiary: data)
            viewController.transitioningDelegate = sheetPresenter
            viewController.modalPresentationStyle = .custom
            topViewController.present(viewController, animated: true, completion: nil)
        case .showAddCardScreen:
            showCardLinkingFlow()
        case .showAddBankScreen(let fiatCurrency):
            showBankLinkingFlow(currency: fiatCurrency)
        case .showAppStore:
            appStoreOpener.openAppStore()
        case .showBackupScreen:
            backupRouterAPI.start()
        case .showChangePinScreen:
            authenticationCoordinator.changePin()
        case .showCurrencySelectionScreen:
            let settingsService: FiatCurrencySettingsServiceAPI = resolve()
            settingsService
                .displayCurrency
                .asSingle()
                .observe(on: MainScheduler.instance)
                .subscribe(onSuccess: { [weak self] currency in
                    self?.showFiatCurrencySelectionScreen(selectedCurrency: currency)
                })
                .disposed(by: disposeBag)
        case .launchWebLogin:
            let presenter = WebLoginScreenPresenter(service: WebLoginQRCodeService())
            let viewController = WebLoginScreenViewController(presenter: presenter)
            viewController.modalPresentationStyle = .overFullScreen
            navigationRouter.present(viewController: viewController)
        case .promptGuidCopy:
            guidRepositoryAPI.guid.asSingle()
                .map(weak: self) { _, value -> String in
                    value ?? ""
                }
                .observe(on: MainScheduler.instance)
                .subscribe(onSuccess: { [weak self] guid in
                    guard let self = self else { return }
                    let alert = UIAlertController(
                        title: LocalizationConstants.AddressAndKeyImport.copyWalletId,
                        message: LocalizationConstants.AddressAndKeyImport.copyWarning,
                        preferredStyle: .actionSheet
                    )
                    let copyAction = UIAlertAction(
                        title: LocalizationConstants.AddressAndKeyImport.copyCTA,
                        style: .destructive,
                        handler: { [weak self] _ in
                            guard let self = self else { return }
                            self.analyticsRecording.record(event: AnalyticsEvent.settingsWalletIdCopied)
                            UIPasteboard.general.string = guid
                        }
                    )
                    let cancelAction = UIAlertAction(title: LocalizationConstants.cancel, style: .cancel, handler: nil)
                    alert.addAction(cancelAction)
                    alert.addAction(copyAction)
                    guard let navController = self.navigationRouter
                        .navigationControllerAPI as? UINavigationController
                    else {
                        return
                    }
                    navController.present(alert, animated: true)
                })
                .disposed(by: disposeBag)

        case .presentTradeLimits:
            kycRouter.presentLimitsOverview(from: topViewController)

        case .launchPIT:
            guard let supportURL = URL(string: Constants.Url.exchangeSupport) else { return }
            let startPITCoordinator = { [weak self] in
                guard let self = self else { return }
                guard let navController = self.navigationRouter
                    .navigationControllerAPI as? UINavigationController else { return }
                self.exchangeCoordinator.start(from: navController)
            }
            let launchPIT = AlertAction(
                style: .confirm(LocalizationConstants.Exchange.Launch.launchExchange),
                metadata: .block(startPITCoordinator)
            )
            let contactSupport = AlertAction(
                style: .default(LocalizationConstants.Exchange.Launch.contactSupport),
                metadata: .url(supportURL)
            )
            let model = AlertModel(
                headline: LocalizationConstants.Exchange.title,
                body: nil,
                actions: [launchPIT, contactSupport],
                image: #imageLiteral(resourceName: "exchange-icon-small"),
                dismissable: true,
                style: .sheet
            )
            let alert = AlertView.make(with: model) { [weak self] action in
                guard let self = self else { return }
                guard let metadata = action.metadata else { return }
                switch metadata {
                case .block(let block):
                    block()
                case .url(let support):
                    let controller = SFSafariViewController(url: support)
                    self.navigationRouter.present(viewController: controller)
                case .dismiss,
                     .pop,
                     .payload:
                    break
                }
            }
            alert.show()
        case .showUpdateEmailScreen:
            let interactor = UpdateEmailScreenInteractor()
            let presenter = UpdateEmailScreenPresenter(emailScreenInteractor: interactor)
            let controller = UpdateEmailScreenViewController(presenter: presenter)
            navigationRouter.present(viewController: controller)
        case .showUpdateMobileScreen:
            updateMobileRouter.start()
        case .logout:
            externalActionsProvider.logout()
        case .showAccountsAndAddresses:
            externalActionsProvider.handleAccountsAndAddresses()
        case .showAirdrops:
            externalActionsProvider.handleAirdrops()
        case .showContactSupport:
            externalActionsProvider.handleSupport()
        case .showWebLogin:
            externalActionsProvider.handleSecureChannel()
        case .showCardIssuing:
            showCardIssuingFlow()
        case .none:
            break
        }
    }

    private func showCardIssuingFlow() {}

    private func showCardLinkingFlow() {
        let presenter = topViewController
        paymentMethodLinker.routeToCardLinkingFlow(from: presenter) { [addCardCompletionRelay] in
            presenter.dismiss(animated: true) {
                addCardCompletionRelay.accept(())
            }
        }
    }

    private func showBankLinkingFlow(currency: FiatCurrency) {
        analyticsRecorder.record(event: AnalyticsEvents.New.Withdrawal.linkBankClicked(origin: .settings))
        let viewController = topViewController
        paymentMethodLinker.routeToBankLinkingFlow(for: currency, from: viewController) {
            viewController.dismiss(animated: true, completion: nil)
        }
    }

    private func showFiatCurrencySelectionScreen(selectedCurrency: FiatCurrency) {
        let selectionService = FiatCurrencySelectionService(defaultSelectedData: selectedCurrency)
        let interactor = SelectionScreenInteractor(service: selectionService)
        let presenter = SelectionScreenPresenter(
            title: LocalizationConstants.Settings.SelectCurrency.title,
            searchBarPlaceholder: LocalizationConstants.Settings.SelectCurrency.searchBarPlaceholder,
            interactor: interactor
        )
        let viewController = SelectionScreenViewController(presenter: presenter)
        viewController.isModalInPresentation = true
        navigationRouter.present(viewController: viewController)

        interactor.selectedIdOnDismissal
            .map { FiatCurrency(code: $0)! }
            .flatMap { currency -> Single<FiatCurrency> in
                let settings: FiatCurrencySettingsServiceAPI = resolve()
                return settings
                    .update(
                        displayCurrency: currency,
                        context: .settings
                    )
                    .asSingle()
                    .asCompletable()
                    .andThen(Single.just(currency))
            }
            .observe(on: MainScheduler.instance)
            .subscribe(
                onSuccess: { [weak self] currency in
                    guard let self = self else { return }
                    // TODO: Remove this and `fiatCurrencySelected` once `ReceiveBTC` and
                    // `SendBTC` are replaced with Swift implementations.
                    NotificationCenter.default.post(name: .fiatCurrencySelected, object: nil)
                    self.analyticsRecording.record(events: [
                        AnalyticsEvents.Settings.settingsCurrencySelected(currency: currency.code),
                        AnalyticsEvents.New.Settings.settingsCurrencyClicked(currency: currency.code)
                    ])
                },
                onFailure: { [weak self] _ in
                    guard let self = self else { return }
                    self.alertPresenter.standardError(
                        message: LocalizationConstants.GeneralError.loadingData
                    )
                }
            )
            .disposed(by: disposeBag)
    }

<<<<<<< HEAD
    private lazy var sheetPresenter: BottomSheetPresenting = BottomSheetPresenting()
=======
    private lazy var sheetPresenter = BottomSheetPresenting()
>>>>>>> 3c4be167
}<|MERGE_RESOLUTION|>--- conflicted
+++ resolved
@@ -54,15 +54,9 @@
 
     // MARK: - Routers
 
-<<<<<<< HEAD
-    private lazy var updateMobileRouter: UpdateMobileRouter = UpdateMobileRouter(navigationRouter: navigationRouter)
-
-    private lazy var backupRouterAPI: BackupFundsRouterAPI = BackupFundsRouter(entry: .settings, navigationRouter: navigationRouter)
-=======
     private lazy var updateMobileRouter = UpdateMobileRouter(navigationRouter: navigationRouter)
 
     private lazy var backupRouterAPI = BackupFundsRouter(entry: .settings, navigationRouter: navigationRouter)
->>>>>>> 3c4be167
 
     // MARK: - Private
 
@@ -400,9 +394,5 @@
             .disposed(by: disposeBag)
     }
 
-<<<<<<< HEAD
-    private lazy var sheetPresenter: BottomSheetPresenting = BottomSheetPresenting()
-=======
     private lazy var sheetPresenter = BottomSheetPresenting()
->>>>>>> 3c4be167
 }
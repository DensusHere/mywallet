--- conflicted
+++ resolved
@@ -6,13 +6,12 @@
 //  Copyright © 2020 Blockchain Luxembourg S.A. All rights reserved.
 //
 
+import RxSwift
 import RxCocoa
-import RxSwift
 import ToolKit
 
 extension ObservableType {
-<<<<<<< HEAD
-    
+
     public func bindAndCatch<A: AnyObject>(
         file: String = #file,
         line: Int = #line,
@@ -22,11 +21,6 @@
     ) -> Disposable {
         _bind(
             onNext: { [weak object] element in
-=======
-    public func bind<A: AnyObject>(weak object: A, onNext: @escaping (A, Element) -> Void) -> Disposable {
-        self
-            .bind { [weak object] element in
->>>>>>> 4abd34ef
                 guard let object = object else { return }
                 onNext(object, element)
             },
@@ -35,8 +29,7 @@
             function: function
         )
     }
-    
-<<<<<<< HEAD
+
     public func bindAndCatch<A: AnyObject>(
         file: String = #file,
         line: Int = #line,
@@ -46,11 +39,6 @@
     ) -> Disposable {
         _bind(
             onNext: { [weak object] element in
-=======
-    public func bind<A: AnyObject>(weak object: A, onNext: @escaping (A) -> Void) -> Disposable {
-        self
-            .bind { [weak object] element in
->>>>>>> 4abd34ef
                 guard let object = object else { return }
                 onNext(object)
             },
@@ -59,7 +47,7 @@
             function: function
         )
     }
-    
+
     private func _bind(
         onNext: @escaping (Element) -> Void,
         file: String = #file,

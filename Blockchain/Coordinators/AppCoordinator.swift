//
//  AppCoordinator.swift
//  Blockchain
//
//  Created by Chris Arriola on 4/17/18.
//  Copyright © 2018 Blockchain Luxembourg S.A. All rights reserved.
//

import Foundation

/**
 Application coordinator.

 This Singleton coordinator is in charge of coordinating the set of views that are
 presented when the app first launches.
*/
@objc class AppCoordinator: NSObject, Coordinator {
    static let shared = AppCoordinator()

    // class function declared so that the AppCoordinator singleton can be accessed from obj-C
    @objc class func sharedInstance() -> AppCoordinator {
        return AppCoordinator.shared
    }

    // MARK: - Properties

    private(set) var window: UIWindow

    private let walletManager: WalletManager

    // MARK: - UIViewController Properties

    @objc lazy var slidingViewController: ECSlidingViewController = { [unowned self] in
        let viewController = ECSlidingViewController()
        viewController.underLeftViewController = self.sideMenuViewController
        viewController.topViewController = tabControllerManager
        return viewController
    }()

    @objc lazy var tabControllerManager: TabControllerManager = { [unowned self] in
        let tabControllerManager = TabControllerManager.instanceFromNib()
        tabControllerManager.delegate = self
        return tabControllerManager
    }()

    private lazy var sideMenuViewController: SideMenuViewController = { [unowned self] in
        let sideMenu = SideMenuViewController()
        sideMenu.delegate = self
        return sideMenu
    }()

    private lazy var accountsAndAddressesNavigationController: AccountsAndAddressesNavigationController = { [unowned self] in
        let storyboard = UIStoryboard(name: "AccountsAndAddresses", bundle: nil)
        let viewController = storyboard.instantiateViewController(
            withIdentifier: "AccountsAndAddressesNavigationController"
        ) as! AccountsAndAddressesNavigationController
        viewController.modalTransitionStyle = .coverVertical
        return viewController
    }()

    @objc private var settingsNavigationController: SettingsNavigationController?

    // MARK: NSObject

    private init(walletManager: WalletManager = WalletManager.shared) {
        self.walletManager = walletManager
        self.window = UIWindow(frame: UIScreen.main.bounds)
        self.window.backgroundColor = .white
        super.init()
        self.walletManager.accountInfoAndExchangeRatesDelegate = self
        self.walletManager.backupDelegate = self
        self.walletManager.historyDelegate = self
        observeSymbolChanges()
    }

    // MARK: Public Methods

    @objc func start() {
        // Set rootViewController
        window.rootViewController = slidingViewController
        window.makeKeyAndVisible()
        tabControllerManager.dashBoardClicked(nil)

<<<<<<< HEAD
        /* 🚧 KYC Flow - Under Construction 🚧 */
        // TODO: move this to correct KYC entry point
        let welcomeViewController = UIStoryboard.instantiate(
            child: KYCWelcomeController.self,
            from: KYCOnboardingController.self,
            in: UIStoryboard(name: "KYCOnboardingScreen", bundle: nil),
            identifier: "OnboardingScreen"
        )

        let navigationController = UIStoryboard(name: "KYCOnboardingNavigation", bundle: nil)
            .instantiateViewController(withIdentifier: "OnboardingNavigation") as! KYCOnboardingNavigationController

        navigationController.pushViewController(welcomeViewController, animated: true)
        navigationController.modalTransitionStyle = .coverVertical

        UIApplication.shared.keyWindow?.rootViewController?.present(navigationController, animated: true)
        return

=======
>>>>>>> 8e833f7c
        BuySellCoordinator.shared.start()

        // Display welcome screen if no wallet is authenticated
        if BlockchainSettings.App.shared.guid == nil || BlockchainSettings.App.shared.sharedKey == nil {
            OnboardingCoordinator.shared.start()
        } else {
            AuthenticationCoordinator.shared.start()
        }
    }

    /// Shows an upgrade to HD wallet prompt if the user has a legacy wallet
    @objc func showHdUpgradeViewIfNeeded() {
        guard walletManager.wallet.isInitialized() else { return }
        guard !walletManager.wallet.didUpgradeToHd() else { return }
        showHdUpgradeView()
    }

    /// Shows the HD wallet upgrade view
    func showHdUpgradeView() {
        let storyboard = UIStoryboard(name: "Upgrade", bundle: nil)
        let upgradeViewController = storyboard.instantiateViewController(withIdentifier: "UpgradeViewController")
        upgradeViewController.modalTransitionStyle = .coverVertical
        UIApplication.shared.keyWindow?.rootViewController?.present(
            upgradeViewController,
            animated: true
        )
    }

    @objc func showDebugView(presenter: Int32) {
        let debugViewController = DebugTableViewController()
        debugViewController.presenter = presenter
        let navigationController = UINavigationController(rootViewController: debugViewController)
        UIApplication.shared.keyWindow?.rootViewController?.topMostViewController?.present(navigationController, animated: true)
    }

    @objc func showBackupView() {
        let storyboard = UIStoryboard(name: "Backup", bundle: nil)
        let backupController = storyboard.instantiateViewController(withIdentifier: "BackupNavigation") as! BackupNavigationViewController
        backupController.wallet = walletManager.wallet
        backupController.modalTransitionStyle = .coverVertical
        UIApplication.shared.keyWindow?.rootViewController?.topMostViewController?.present(backupController, animated: true)
    }

    @objc func showSettingsView(completion: ((_ settingViewController: SettingsNavigationController) -> Void)? = nil) {
        let storyboard = UIStoryboard(name: "Settings", bundle: nil)
        let viewController = storyboard.instantiateViewController(
            withIdentifier: "SettingsNavigationController"
        ) as! SettingsNavigationController
        viewController.showSettings()
        viewController.modalTransitionStyle = .coverVertical
        UIApplication.shared.keyWindow?.rootViewController?.topMostViewController?.present(
            viewController,
            animated: true
        ) {
            completion?(viewController)
        }

        settingsNavigationController = viewController
    }

    @objc func closeSideMenu() {
        guard slidingViewController.currentTopViewPosition != .centered else {
            return
        }
        slidingViewController.resetTopView(animated: true)
    }

    /// Reloads contained view controllers
    @objc func reload() {
        tabControllerManager.reload()
        settingsNavigationController?.reload()
        accountsAndAddressesNavigationController.reload()

        if let sideMenuViewController = slidingViewController.underLeftViewController as? SideMenuViewController {
            sideMenuViewController.reload()
        }

        NotificationCenter.default.post(name: Constants.NotificationKeys.reloadToDismissViews, object: nil)

        // Legacy code for generating new addresses
        NotificationCenter.default.post(name: Constants.NotificationKeys.newAddress, object: nil)
    }

    /// Method to "cleanup" state when the app is backgrounded.
    func cleanupOnAppBackgrounded() {
        tabControllerManager.hideSendAndReceiveKeyboards()
        tabControllerManager.transactionsBitcoinViewController?.loadedAllTransactions = false
        tabControllerManager.transactionsBitcoinViewController?.messageIdentifier = nil

        closeSideMenu()
    }

    /// Observes symbol changes so that view controllers can reflect the new symbol
    private func observeSymbolChanges() {
        BlockchainSettings.App.shared.onSymbolLocalChanged = { [unowned self] _ in
            self.tabControllerManager.reloadSymbols()
            self.accountsAndAddressesNavigationController.reload()
            self.sideMenuViewController.reload()
        }
    }

    func reloadAfterMultiAddressResponse() {
        if WalletManager.shared.wallet.didReceiveMessageForLastTransaction {
            WalletManager.shared.wallet.didReceiveMessageForLastTransaction = false
            if let transaction = WalletManager.shared.latestMultiAddressResponse?.transactions.firstObject as? Transaction {
                tabControllerManager.receiveBitcoinViewController?.paymentReceived(UInt64(abs(transaction.amount)), showBackupReminder: false)
            }
        }

        tabControllerManager.reloadAfterMultiAddressResponse()
        settingsNavigationController?.reloadAfterMultiAddressResponse()
        accountsAndAddressesNavigationController.reload()
        sideMenuViewController.reload()

        NotificationCenter.default.post(name: Constants.NotificationKeys.reloadToDismissViews, object: nil)
        NotificationCenter.default.post(name: Constants.NotificationKeys.newAddress, object: nil)
        NotificationCenter.default.post(name: Constants.NotificationKeys.multiAddressResponseReload, object: nil)
    }
}

extension AppCoordinator: SideMenuViewControllerDelegate {
    func onSideMenuItemTapped(_ identifier: String!) {
        guard let sideMenuItem = SideMenuItem(rawValue: identifier) else {
            Logger.shared.warning("Unrecognized SideMenuItem with identifier: \(String(describing: identifier))")
            return
        }

        switch sideMenuItem {
        case .upgradeBackup:
            handleUpgradeBackup()
        case .accountsAndAddresses:
            handleAccountsAndAddresses()
        case .settings:
            handleSettings()
        case .webLogin:
            handleWebLogin()
        case .support:
            handleSupport()
        case .logout:
            handleLogout()
        case .buyBitcoin:
            handleBuyBitcoin()
        case .exchange:
            handleExchange()
        }
    }

    private func handleUpgradeBackup() {
        if walletManager.wallet.didUpgradeToHd() {
            showBackupView()
        } else {
            AppCoordinator.shared.showHdUpgradeView()
        }
    }

    private func handleAccountsAndAddresses() {
        UIApplication.shared.keyWindow?.rootViewController?.topMostViewController?.present(
            accountsAndAddressesNavigationController,
            animated: true
        ) { [weak self] in
            guard let strongSelf = self else { return }

            let wallet = strongSelf.walletManager.wallet

            guard !BlockchainSettings.App.shared.hideTransferAllFundsAlert &&
                strongSelf.accountsAndAddressesNavigationController.viewControllers.count == 1 &&
                wallet.didUpgradeToHd() &&
                wallet.getTotalBalanceForSpendableActiveLegacyAddresses() >= wallet.dust() &&
                strongSelf.accountsAndAddressesNavigationController.assetSelectorView.selectedAsset == .bitcoin else {
                    return
            }

            strongSelf.accountsAndAddressesNavigationController.alertUser(toTransferAllFunds: false)
        }
    }

    private func handleSettings() {
        showSettingsView()
    }

    private func handleWebLogin() {
        let webLoginViewController = WebLoginViewController()
        guard let navigationViewController = BCNavigationController(
            rootViewController: webLoginViewController,
            title: LocalizationConstants.SideMenu.loginToWebWallet
        ) else { return }
        UIApplication.shared.keyWindow?.rootViewController?.topMostViewController?.present(
            navigationViewController,
            animated: true
        )
    }

    private func handleSupport() {
        let title = String(format: LocalizationConstants.openArg, Constants.Url.blockchainSupport)
        let alert = UIAlertController(
            title: title,
            message: LocalizationConstants.youWillBeLeavingTheApp,
            preferredStyle: .alert
        )
        alert.addAction(
            UIAlertAction(title: LocalizationConstants.continueString, style: .default) { _ in
                guard let url = URL(string: Constants.Url.blockchainSupport) else { return }
                UIApplication.shared.openURL(url)
            }
        )
        alert.addAction(
            UIAlertAction(title: LocalizationConstants.cancel, style: .cancel)
        )
        UIApplication.shared.keyWindow?.rootViewController?.topMostViewController?.present(
            alert,
            animated: true
        )
    }

    private func handleLogout() {
        let alert = UIAlertController(
            title: LocalizationConstants.SideMenu.logout,
            message: LocalizationConstants.SideMenu.logoutConfirm,
            preferredStyle: .alert
        )
        alert.addAction(
            UIAlertAction(title: LocalizationConstants.okString, style: .default) { _ in
                AuthenticationCoordinator.shared.logout(showPasswordView: true)
            }
        )
        alert.addAction(UIAlertAction(title: LocalizationConstants.cancel, style: .cancel))
        UIApplication.shared.keyWindow?.rootViewController?.topMostViewController?.present(
            alert,
            animated: true
        )
    }

    private func handleBuyBitcoin() {
        BuySellCoordinator.shared.showBuyBitcoinView()
    }

    private func handleExchange() {
        tabControllerManager.exchangeClicked()
    }
}

extension AppCoordinator: TabControllerDelegate {
    @objc func toggleSideMenu() {
        // If the sideMenu is not shown, show it
        if slidingViewController.currentTopViewPosition == .centered {
            slidingViewController.anchorTopViewToRight(animated: true)
        } else {
            slidingViewController.resetTopView(animated: true)
        }

        // TODO remove app reference and use wallet singleton.isFe
        walletManager.wallet.isFetchingTransactions = false
    }
}

extension AppCoordinator: WalletAccountInfoAndExchangeRatesDelegate {
    func didGetAccountInfoAndExchangeRates() {
        LoadingViewPresenter.shared.hideBusyView()
        reloadAfterMultiAddressResponse()
    }
}

extension AppCoordinator: WalletBackupDelegate {
    func didBackupWallet() {
        reload()
    }

    func didFailBackupWallet() {
        walletManager.wallet.getAndHistory()
    }
}

extension AppCoordinator: WalletHistoryDelegate {
    func didFailGetHistory(error: String?) {
        guard let errorMessage = error, errorMessage.count > 0 else {
            AlertViewPresenter.shared.standardError(message: LocalizationConstants.Errors.noInternetConnectionPleaseCheckNetwork)
            return
        }
        AlertViewPresenter.shared.standardError(message: errorMessage)
    }

    func didFetchEthHistory() {
        LoadingViewPresenter.shared.hideBusyView()
        reload()
    }

    func didFetchBitcoinCashHistory() {
        LoadingViewPresenter.shared.hideBusyView()
        reload()
    }
}<|MERGE_RESOLUTION|>--- conflicted
+++ resolved
@@ -81,27 +81,6 @@
         window.makeKeyAndVisible()
         tabControllerManager.dashBoardClicked(nil)
 
-<<<<<<< HEAD
-        /* 🚧 KYC Flow - Under Construction 🚧 */
-        // TODO: move this to correct KYC entry point
-        let welcomeViewController = UIStoryboard.instantiate(
-            child: KYCWelcomeController.self,
-            from: KYCOnboardingController.self,
-            in: UIStoryboard(name: "KYCOnboardingScreen", bundle: nil),
-            identifier: "OnboardingScreen"
-        )
-
-        let navigationController = UIStoryboard(name: "KYCOnboardingNavigation", bundle: nil)
-            .instantiateViewController(withIdentifier: "OnboardingNavigation") as! KYCOnboardingNavigationController
-
-        navigationController.pushViewController(welcomeViewController, animated: true)
-        navigationController.modalTransitionStyle = .coverVertical
-
-        UIApplication.shared.keyWindow?.rootViewController?.present(navigationController, animated: true)
-        return
-
-=======
->>>>>>> 8e833f7c
         BuySellCoordinator.shared.start()
 
         // Display welcome screen if no wallet is authenticated

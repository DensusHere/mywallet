/* No comment provided by engineer. */
" Anyone with access to your Recovery Phrase has access to your bitcoin so be sure to keep it offline somewhere very safe and secure." = "Siapa pun yang memiliki akses ke Frase Pemulihan Anda memiliki akses untuk bitcoin Anda, jadi pastikan untuk menjaganya tetap offline di suatu tempat sangat aman dan terjaga.";

/* (No Commment) */
" We recommend the fee below for the transaction at this time." = "Kami merekomendasikan biaya di bawah untuk transaksi saat ini.";

/* (No Commment) */
"%@ BTC" = "%@ BTC";

/* (No Commment) */
"%@ Confirmations" = "%@ Konfirmasi";

/* (No Commment) */
"%@ copied to clipboard" = "%@ disalin ke papan klip";

/* (No Commment) */
"%d Confirmations" = "%d Konfirmasi";

/* (No Commment) */
"%d Transactions" = "%d Transaksi";

/* (No Commment) */
"%d address" = "%d alamat";

/* (No Commment) */
"%d addresses" = "%d alamat";

/* No comment provided by engineer. */
"%lld hours ago" = "%lld jam yang lalu";

/* No comment provided by engineer. */
"%lld minutes ago" = "%lld menit yang lalu";

/* No comment provided by engineer. */
"%lld seconds ago" = "%lld detik yang lalu";

/* (No Commment) */
"%lu Recipients" = "%lu Penerima";

/* No comment provided by engineer. */
"1 hour ago" = "1 jam yang lalu";

/* No comment provided by engineer. */
"1 minute ago" = "1 menit yang lalu";

/* (No Commment) */
"2-Step Enabled" = "2 Langkah Diaktifkan";

/* (No Commment) */
"2-Step has been disabled." = "2 Langkah telah dinonaktifkan.";

/* (No Commment) */
"2-Step has been enabled for SMS." = "2 Langkah telah diaktifkan untuk SMS.";

/* (No Commment) */
"2-step Verification" = "Verifikasi 2 langkah";

/* (No Commment) */
"2-step Verification is currently disabled." = "Verifikasi 2 langkah saat ini dinonaktifkan.";

/* (No Commment) */
"2-step Verification is currently enabled for %@." = "Verifikasi 2 langkah saat ini diaktifkan untuk %@.";

/* (No Commment) */
"2-step Verification is currently enabled." = "Verifikasi 2 langkah saat ini diaktifkan.";

/* (No Commment) */
"A connection cannot be established because the server certificate could not be validated. Please check your network settings and ensure that you are using a secure connection." = "Koneksi tidak dapat dibuat karena sertifikat server tidak dapat divalidasi. Mohon periksa pengaturan jaringan Anda dan pastikan bahwa Anda menggunakan koneksi yang aman.";

/* (No Commment) */
"API URL" = "URL API";

/* (No Commment) */
"About" = "Tentang";

/* (No Commment) */
"Account Details" = "Detail Akun";

/* (No Commment) */
"Accounts" = "Akun";

/* (No Commment) */
"Add Email" = "Tambah Surel";

/* (No Commment) */
"Add to Address book?" = "Tambahkan ke buku Alamat?";

/* (No Commment) */
"Address" = "Alamat";

/* (No Commment) */
"Address book" = "Buku alamat";

/* (No Commment) */
"Address is not valid" = "Alamat ini tidak valid";

/* (No Commment) */
"Addresses" = "Alamat-alamat";

/* (No Commment) */
"Adjust Fee" = "Biaya Penyesuaian";

/* (No Commment) */
"Allow" = "Izinkan";

/* (No Commment) */
"Allowed" = "Diizinkan";

/* (No Commment) */
"Amount" = "Jumlah";

/* (No Commment) */
"Amount must be greater than or equal to the dust threshold (%lld Satoshi)" = "Jumlah harus lebih besar dari atau sama dengan ambang batas (%lld Satoshi)";

/* (No Commment) */
"An error occurred due to interruptions during PIN verification. Please close the app and try again." = "Kesalahan terjadi karena gangguan selama verifikasi PIN. Silakan menutup aplikasi dan coba lagi.";

/* (No Commment) */
"An error occurred validating your PIN code with the remote server. You may be offline or Blockchain may be experiencing difficulties. Would you like retry validation or instead enter your password manually?" = "Terjadi kesalahan saat memvalidasi kode PIN Anda dengan server jarak jauh. Mungkin Anda sedang terputus atau Blockchain mungkin sedang mengalami kesulitan. Anda ingin mencoba ulang validasi atau sebaliknya memasukkan kata sandi Anda secara manual?";

/* (No Commment) */
"An error occurred while changing 2-Step verification." = "Terjadi kesalahan saat mengganti verifikasi 2 Langkah.";

/* (No Commment) */
"An error occurred while copying your address to the clipboard. Please re-select the destination address or restart the app and try again." = "Terjadi kesalahan saat menyalin alamat Anda ke papan klip. Harap pilih ulang alamat tujuan atau mulai ulang aplikasi dan coba lagi.";

/* (No Commment) */
"An error occurred while saving your changes. Please make sure you are not logged into your wallet on another device." = "Terjadi kesalahan saat menyimpan perubahan Anda. Mohon pastikan Anda tidak masuk ke dompet Anda di perangkat lain.";

/* (No Commment) */
"An error occurred while updating your spendable balance. Please check your internet connection and try again." = "Terjadi kesalahan saat memperbarui saldo belanja Anda. Silakan periksa koneksi internet Anda dan coba lagi.";

/* (No Commment) */
"An error was encountered loading your wallet. You may be offline or Blockchain is experiencing difficulties. Please close the application and try again later or re-pair your device." = "Kesalahan terjadi saat memuat dompet Anda. Mungkin Anda sedang terputus atau Blockchain sedang mengalami masalah. Silakan tutup aplikasi dan coba lagi nanti atau pasangkan kembali perangkat Anda.";

/* (No Commment) */
"An error was encountered retrieving your wallet identifier from the keychain. Please close the application and try again." = "Kesalahan ditemukan saat mengambil pengenal dompet Anda dari rantai kunci. Silakan tutup aplikasi dan coba lagi.";

/* (No Commment) */
"Any address" = "Alamat mana pun";

/* (No Commment) */
"App Store review prompt timer (seconds)" = "App Store mengulas pengatur waktu cepat (detik)";

/* (No Commment) */
"Archive" = "Arsip";

/* (No Commment) */
"Archive Address" = "Arsipkan Alamat";

/* (No Commment) */
"Archive this if you do NOT want to use it anymore. Your funds will remain safe, and you can unarchive it at any time." = "Arsipkan ini jika Anda TIDAK ingin menggunakannya lagi. Dana Anda akan tetap aman, dan Anda dapat mengeluarkan arsipnya setiap saat.";

/* (No Commment) */
"Archived" = "Diarsipkan";

/* (No Commment) */
"Archiving addresses" = "Alamat yang diarsipkan";

/* (No Commment) */
"Ask Me Later" = "Tanyakan Pada Saya Nanti";

/* (No Commment) */
"Authenticate with Touch ID" = "Otentikasi dengan Sentuhan ID";

/* (No Commment) */
"Authorization Required" = "Otorisasi Diperlukan";

/* (No Commment) */
"Automatic Pairing" = "Pemasangan Otomatis";

/* (No Commment) */
"Automatically" = "Secara Otomatis";

/* No comment provided by engineer. */
"BACKUP FUNDS" = "DANA CADANGAN";

/* (No Commment) */
"Backup" = "Cadangan";

/* No comment provided by engineer. */
"Backup Funds" = "Dana Cadangan";

/* (No Commment) */
"Backup Phrase" = "Frasa Cadangan";

/* (No Commment) */
"Before accessing your wallet, please choose a pin number to use to unlock your wallet. It's important you remember this pin as it cannot be reset or changed without first unlocking the app." = "Sebelum mengakses dompet Anda, silakan pilih nomor pin yang digunakan untuk membuka dompet Anda. Penting Anda mengingat pin ini karena tidak dapat diatur ulang atau diganti tanpa penguncian aplikasinya lebih dulu.";

/* (No Commment) */
"Bitcoin Unit" = "Satuan Bitcoin";

/* (No Commment) */
"Bitcoin payment request" = "Permintaan pembayaran Bitcoin";

/* (No Commment) */
"Block" = "Blok";

/* (No Commment) */
"Block Tor" = "Blokir Tor";

/* (No Commment) */
"Blockchain does not have access to the camera. To enable access, go to your device Settings." = "Blockchain tidak memiliki akses ke kamera. Untuk mengaktifkan akses, menuju ke Pengaturan perangkat Anda.";

/* (No Commment) */
"Blockchain is currently down for maintenance. Please try again later." = "Blockchain sementara mati untuk pemeliharaan. Mohon coba lagi nanti.";

/* (No Commment) */
"Blockchain needs Location Services enabled in order to access your location." = "Blockchain membutuhkan pengaktifan Layanan Lokasi agar dapat mengakses lokasi Anda.";

/* (No Commment) */
"Blockchain needs Location Services enabled in order to access your location. You can enable access in Settings->Privacy->Location Services" = "Blockchain membutuhkan pengaktifan Layanan Lokasi agar dapat mengakses lokasi Anda. Anda dapat mengaktifkan akses dalam Pengaturan->Privasi->Layanan Lokasi";

/* (No Commment) */
"Blockchain needs Location Services enabled in order to access your location. You can enable access in Settings->Privacy->Location->Location Services" = "Blockchain membutuhkan pengaktifan Layanan Lokasi agar dapat mengakses lokasi Anda. Anda dapat mengaktifkan akses dalam Pengaturan->Privasi->Lokasi->Layanan Lokasi";

/* (No Commment) */
"Blocked" = "Diblokir";

/* (No Commment) */
"Calculating: Address %@ of %@" = "Menghitung: Alamat %1$@ dari %2$@";

/* (No Commment) */
"Camera Access Denied" = "Akses Kamera Ditolak";

/* (No Commment) */
"Cancel" = "Batal";

/* (No Commment) */
"Cancelling" = "Membatalkan";

/* (No Commment) */
"Cannot save PIN Code while wallet is not initialized or password is null" = "Tidak dapat menyimpan kode PIN sementara dompet tidak diinisialisasi atau kata sandi null";

/* (No Commment) */
"Change Email" = "Ubah Surel";

/* (No Commment) */
"Change Mobile Number" = "Ubah Nomor Ponsel";

/* (No Commment) */
"Change PIN" = "Ubah PIN";

/* (No Commment) */
"Change Password" = "Ubah Kata Sandi.";

/* (No Commment) */
"Change Password Hint" = "Ubah Petunjuk Kata Sandi";

/* (No Commment) */
"Change fee per kilobyte" = "Ubah biaya perubahan per kilobyte";

/* (No Commment) */
"Checking for Wallet updates" = "Memeriksa pembaruan untuk Dompet";

/* (No Commment) */
"Checking for more: Step %d of %d" = "Memeriksa lebih banyak: Langkah %1$d dari %2$d";

/* No comment provided by engineer. */
"Close" = "Tutup";

/* (No Commment) */
"Close App" = "Tutup Aplikasi";

/* (No Commment) */
"Complete the steps below for ultimate security" = "Lengkapi langkah-langkah di bawah ini untuk keamanan akhir";

/* (No Commment) */
"Confirm Payment" = "Konfirmasi Pembayaran";

/* (No Commment) */
"Confirm your PIN" = "Konfirmasi PIN Anda";

/* (No Commment) */
"Confirmed" = "Dikonfirmasi";

/* (No Commment) */
"Connection timed out. Please check your internet connection." = "Waktu koneksi habis. Mohon periksa koneksi internet Anda.";

/* (No Commment) */
"Continue" = "Lanjutkan";

/* (No Commment) */
"Copied to clipboard" = "Disalin ke papan klip";

/* (No Commment) */
"Copy Address" = "Salin Alamat";

/* (No Commment) */
"Copy Wallet ID" = "Salin ID Dompet";

/* (No Commment) */
"Copy to clipboard" = "Salin ke papan klip";

/* (No Commment) */
"Copy xPub" = "Salin xPub";

/* (No Commment) */
"Could not find transaction with hash %@ when reloading data" = "Tidak dapat menemukan transaksi dengan tanda pagar %@ saat memuat ulang data";

/* (No Commment) */
"Could not get value when sent - please check your internet connection and try again." = "Tidak bisa mendapatkan nilai saat dikirim - mohon periksa koneksi internet Anda dan coba lagi.";

/* (No Commment) */
"Create" = "Buat";

/* (No Commment) */
"Create New Wallet" = "Buat Dompet Baru";

/* (No Commment) */
"Create Wallet" = "Buat Dompet";

/* (No Commment) */
"Create new address" = "Buat alamat baru";

/* (No Commment) */
"Creating" = "Membuat";

/* (No Commment) */
"Creating V3 Wallet" = "Membuat Dompet V3";

/* (No Commment) */
"Creating Wallet" = "Membuat Dompet";

/* (No Commment) */
"Creating new Wallet" = "Membuat Dompet baru";

/* (No Commment) */
"Creating new address" = "Membuat alamat baru";

/* (No Commment) */
"Current rate: %@ BTC" = "Kurs saat ini: %@ BTC";

/* (No Commment) */
"Customize the way you organize your bitcoin in your Blockchain Wallet" = "Sesuaikan cara Anda mengatur bitcoin Anda di Dompet Blockchain Anda";

/* (No Commment) */
"Date" = "Tanggal";

/* (No Commment) */
"Debug" = "Debug";

/* (No Commment) */
"Decrypted PIN Password length 0" = "Panjang Kata Sandi PIN Dekripsi 0";

/* (No Commment) */
"Decrypting Private Key" = "Mendekripsi Kunci Pribadi";

/* (No Commment) */
"Decrypting Wallet" = "Mendekripsi Dompet";

/* (No Commment) */
"Default" = "Default";

/* (No Commment) */
"Description" = "Deskripsi";

/* (No Commment) */
"Details" = "Rincian";

/* (No Commment) */
"Disable" = "Nonaktifkan";

/* (No Commment) */
"Disabled" = "Dinonaktifkan";

/* (No Commment) */
"Display" = "Tampilan";

/* (No Commment) */
"Do you really want to log out?" = "Anda benar-benar ingin keluar?";

/* (No Commment) */
"Don't show again" = "Jangan tampilkan lagi";

/* No comment provided by engineer. */
"Done" = "Selesai";

/* (No Commment) */
"Downloading Wallet" = "Mengunduh Dompet";

/* (No Commment) */
"Easy one time wallet backup keeps you in control of your funds" = "Mudah sekali mencadangkan dompet Anda membuat dana tetap dalam kendali Anda";

/* (No Commment) */
"Edit" = "Edit";

/* (No Commment) */
"Email" = "Surel";

/* (No Commment) */
"Email Notifications" = "Pemberitahuan Surel";

/* (No Commment) */
"Email Verified" = "Surel terverifikasi";

/* (No Commment) */
"Empty response from server." = "Tak ada tanggapan dari server.";

/* (No Commment) */
"Enable" = "Aktifkan";

/* (No Commment) */
"Enable 2-Step" = "Aktifkan 2 Langkah";

/* (No Commment) */
"Enable 2-Step for SMS" = "Aktifkan 2 Langkah untuk SMS";

/* (No Commment) */
"Enable Location Services" = "Aktifkan Layanan Lokasi";

/* (No Commment) */
"Enable notifications to receive an email or SMS message whenever you receive bitcoin. Only labeled addresses and imported addresses are eligible to trigger notifications." = "Aktifkan pemberitahuan untuk menerima surel atau pesan SMS setiap kali Anda menerima bitcoin. Hanya alamat yang berlabel dan alamat yang diimpor yang memenuhi syarat untuk memicu pemberitahuan.";

/* (No Commment) */
"Enable this option to prevent IP addresses that are known to be part of the Tor anonymizing network from accessing your wallet. The Tor network is frequently used by hackers attempting to access Blockchain users' wallets." = "Aktifkan pilihan berikut untuk mencegah alamat IP yang dikenal menjadi bagian dari jaringan pengangoniman Tor dari pengaksesan dompet Anda. Jaringan Tor sering digunakan peretas yang mencoba untuk mengakses dompet Blockchain pengguna.";

/* (No Commment) */
"Enable this option to reveal a receive address when you swipe left on the PIN screen, making receiving bitcoin even faster. Five addresses will be loaded consecutively, after which logging in is required to show new addresses." = "Aktifkan opsi ini untuk mengungkapkan alamat penerima bila Anda mengusap layar PIN ke kiri, yang membuat penerimaan bitcoin menjadi lebih cepat. Lima alamat akan dimuat secara berturut-turut, yang setelahnya login diperlukan untuk menampilkan alamat baru.";

/* (No Commment) */
"Enable this option to reveal a receive address when you swipe left on the PIN screen, making receiving bitcoin even faster. Only one address will be loaded, logging in is required to show a new address." = "Aktifkan opsi ini untuk mengungkapkan alamat penerima bila Anda mengusap layar PIN ke kiri, yang membuat penerimaan bitcoin menjadi lebih cepat. Hanya satu alamat yang akan dimuat, login diperlukan untuk menampilkan alamat baru.";

/* (No Commment) */
"Enabling this feature will allow all users with a registered Touch ID fingerprint on this device to access to your wallet." = "Mengaktifkan fitur ini akan memungkinkan semua pengguna dengan sidik jari Sentuhan ID terdaftar di perangkat ini untuk mengakses dompet Anda.";

/* (No Commment) */
"Enjoying the Blockchain Wallet? Please take a moment to leave a review in the App Store and let others know about it." = "Menikmati Dompet Blockchain? Silakan luangkan waktu untuk meninggalkan ulasan di App Store dan biarkan orang lain tahu tentang hal itu.";

/* (No Commment) */
"Enter %@ amount" = "Masukkan jumlah %@";

/* (No Commment) */
"Enter Bitcoin address or select" = "Masukkan alamat Bitcoin atau pilih";

/* (No Commment) */
"Enter PIN" = "Masukkan PIN";

/* (No Commment) */
"Enter Password" = "Masukkan Kata Sandi";

/* (No Commment) */
"Enter Verification Code" = "Masukkan Kode Verifikasi";

/* (No Commment) */
"Enter your verification code" = "Masukkan kode verifikasi Anda";

/* No comment provided by engineer. */
"Error" = "Kesalahan";

/* (No Commment) */
"Error loading settings" = "Kesalahan pemuatan pengaturan";

/* (No Commment) */
"Error updating settings" = "Kesalahan pembaruan pengaturan";

/* (No Commment) */
"Everything you need to store, spend and receive your bitcoin" = "Apa pun yang Anda perlu simpan, belanjakan dan terima bitcoin Anda";

/* (No Commment) */
"Extended Public Key" = "Perpanjangan Kunci Publik";

/* (No Commment) */
"Failed To Load Wallet" = "Gagal Memuat Dompet";

/* (No Commment) */
"Failed to validate server certificate" = "Gagal memvalidasi sertifikat server";

/* (No Commment) */
"Fee is too high (0.01 BTC limit)" = "Biaya terlalu tinggi (batas 0,01 BTC)";

/* (No Commment) */
"Fee per KB" = "Biaya per KB";

/* (No Commment) */
"Fees" = "Biaya";

/* (No Commment) */
"Finished Signing Inputs" = "Selesai Penandatanganan Masukan";

/* (No Commment) */
"For increased privacy, we generate a unique address for every payment. All addresses generated in your wallet can still receive funds, even if they no longer appear under Receive." = "Untuk meningkatkan privasi, kami menghasilkan alamat unik untuk setiap pembayaran. Semua alamat yang dihasilkan dalam dompet Anda masih dapat menerima dana, bahkan jika mereka tidak lagi muncul di bawah Menerima.";

/* (No Commment) */
"For your safety, we recommend you to transfer any balances in your imported addresses into your Blockchain wallet." = "Untuk keamanan Anda, kami sarankan Anda untuk mentransfer saldo apa pun di alamat Anda yang diimpor ke dompet Blockchain Anda.";

/* (No Commment) */
"Forget Wallet" = "Lupakan Dompet";

/* (No Commment) */
"Found %d, with %@" = "Ditemukan %1$d, dengan %2$@";

/* (No Commment) */
"From" = "Dari";

/* (No Commment) */
"From and destination address have to be different" = "Dari dan alamat tujuan harus berbeda";

/* (No Commment) */
"From and destination have to be different" = "Dari dan tujuan harus berbeda";

/* (No Commment) */
"Go to Settings" = "Pergi ke Pengaturan";

/* (No Commment) */
"Google Authenticator" = "Otentikator Google";

/* (No Commment) */
"Hint Stored" = "Petunjuk yang Disimpan";

/* (No Commment) */
"How would you like to pair?" = "Bagaimana Anda ingin memasangkan?";

/* (No Commment) */
"Identifier" = "Pengenal";

/* (No Commment) */
"If you are a merchant, view your extended public key (xPub) and use the Blockchain Merchant app to receive funds." = "Jika Anda pedagang, lihat kunci publik yang diperpanjang Anda (xPub) dan gunakan aplikasi Blockchain Merchant untuk menerima dana.";

/* (No Commment) */
"Import Private Key" = "Impor Kunci Pribadi";

/* (No Commment) */
"Import address" = "Impor alamat";

/* (No Commment) */
"Imported Addresses" = "Alamat yang Diimpor";

/* (No Commment) */
"Imported Addresses (Archived)" = "Alamat yang Diimpor (Diarsipkan)";

/* (No Commment) */
"Imported Private Key %@" = "Kunci Pribadi yang Diimpor %@";

/* (No Commment) */
"Imported watch-only address %@" = "Alamat yang bisa dilihat saja yang diimpor %@";

/* (No Commment) */
"Importing key" = "Mengimpor kunci";

/* (No Commment) */
"Incorrect PIN. Please retry." = "PIN Salah. Silakan mencoba lagi.";

/* (No Commment) */
"Incorrect password" = "Kata sandi salah";

/* (No Commment) */
"Incorrect private key" = "Kunci pribadi salah";

/* (No Commment) */
"Increase fee" = "Tingkatkan biaya";

/* (No Commment) */
"Information" = "Informasi";

/* (No Commment) */
"Initializing Wallet" = "Inisialisasi Dompet";

/* (No Commment) */
"Insufficient Funds" = "Dana Tidak Mencukupi";

/* (No Commment) */
"Invalid Identifier" = "Pengenal Tidak Valid";

/* (No Commment) */
"Invalid Pairing Code" = "Kode Pemasangan Tidak Valid";

/* (No Commment) */
"Invalid Send Value" = "Nilai Kirim Tidak Valid";

/* (No Commment) */
"Invalid Shared Key" = "Kunci Berbagi Tidak Valid";

/* (No Commment) */
"Invalid Status Code Returned %@" = "Kode Status Tidak Valid Kembali %@";

/* (No Commment) */
"Invalid Wallet ID" = "ID Dompet Tidak Valid";

/* (No Commment) */
"Invalid address: %@" = "Alamat Tidak Valid: %@";

/* (No Commment) */
"Invalid email address." = "Alamat surel tidak valid";

/* (No Commment) */
"Invalid mobile number." = "Nomor ponsel tidak valid.";

/* (No Commment) */
"Invalid recovery phrase. Please try again" = "Frasa pemulihan tidak valid. Silakan coba lagi";

/* (No Commment) */
"Invalid server response. Please check your internet connection." = "Respons server tidak valid. Mohon periksa koneksi internet Anda.";

/* (No Commment) */
"Invalid to bitcoin address" = "Alamat bitcoin tidak valid";

/* (No Commment) */
"Invalid two-factor authentication type" = "Jenis otentikasi dua faktor tidak valid";

/* (No Commment) */
"Invalid verification code. Please try again." = "Kode verifikasi tidak valid. Silakan coba lagi.";

/* No comment provided by engineer. */
"It is important to make sure you write down your words exactly as they appear here and " = "Penting untuk memastikan Anda menuliskan kata-kata Anda persis seperti yang muncul di sini dan";

/* No comment provided by engineer. */
"Just now" = "Saat ini";

/* (No Commment) */
"Keep higher fee" = "Tetapkan biaya yang lebih tinggi";

/* (No Commment) */
"Keep lower fee" = "Tetapkan biaya yang lebih rendah";

/* (No Commment) */
"Keep your xPub private. Someone with access to your xPub will be able to see all of your funds and transactions." = "Jaga xPub Anda tetap pribadi. Seseorang dengan akses ke xPub Anda akan dapat melihat semua dana dan transaksi.";

/* (No Commment) */
"Key already imported" = "Kunci sudah diimpor";

/* (No Commment) */
"Label" = "Label";

/* (No Commment) */
"Label Address" = "Namai Alamat";

/* (No Commment) */
"Label must contain letters and numbers only" = "Label harus berisi hanya huruf dan angka";

/* (No Commment) */
"Label must have less than 18 characters" = "Label harus kurang dari 18 huruf";

/* (No Commment) */
"Large Transaction" = "Transaksi Besar";

/* (No Commment) */
"Learn More" = "Pelajari Lebih Lanjut";

/* (No Commment) */
"Link Mobile" = "Tautan Ponsel";

/* (No Commment) */
"Load More Transactions" = "Muat Transaksi Lebih Banyak";

/* (No Commment) */
"Loading External Page" = "Pemuatan Halaman Eksternal";

/* (No Commment) */
"Loading transactions" = "Pemuatan Transaksi";

/* (No Commment) */
"Local Currency" = "Mata Uang Lokal";

/* (No Commment) */
"Log in to my Wallet" = "Masuk ke Dompetku";

/* (No Commment) */
"Login existing Wallet" = "Masuk ke Dompet yang ada";

/* (No Commment) */
"Logout" = "Keluar";

/* (No Commment) */
"Logout and forget wallet" = "Keluar dan lupakan dompet";

/* (No Commment) */
"Lower fee" = "Turunkan biaya";

/* (No Commment) */
"Make Default" = "Buat Default";

/* (No Commment) */
"Manual Pairing" = "Pemasangan Manual";

/* (No Commment) */
"Manually" = "Secara Manual";

/* (No Commment) */
"Merchant" = "Pedagang";

/* (No Commment) */
"Merchant Directory is currently unavailable. Please try again later." = "Direktori Pedagang tidak tersedia. Mohon coba lagi nanti.";

/* (No Commment) */
"Merchant Map" = "Peta Pedagang";

/* (No Commment) */
"Merchant URL" = "URL Pedagang";

/* (No Commment) */
"Mobile Linked" = "Ponsel Terhubung";

/* (No Commment) */
"Mobile Number" = "Nomor Ponsel";

/* No comment provided by engineer. */
"My Bitcoin Wallet" = "Dompet Bitcoin Saya";

/* (No Commment) */
"NOTE: The scanned private key does not correspond to this watch-only address. If you want to spend from this address, make sure that you scan the correct private key." = "CATATAN: Kunci pribadi yang dipindai tidak sesuai dengan alamat yang hanya dapat dilihat ini. Jika Anda ingin membelanjakan dari alamat ini, pastikan bahwa Anda memindai kunci pribadi dengan benar.";

/* (No Commment) */
"Name" = "Nama";

/* (No Commment) */
"Needs BIP38 Password" = "Memerlukan Kata Sandi BIP38";

/* (No Commment) */
"New Address" = "Alamat Baru";

/* (No Commment) */
"New Email Address" = "Alamat Surel Baru";

/* (No Commment) */
"New Mobile Number" = "Nomor Ponsel Baru";

/* (No Commment) */
"New PIN must be different" = "PIN baru harus berbeda";

/* (No Commment) */
"New password must be different" = "Kata sandi baru harus berbeda";

/* (No Commment) */
"New password must be different from your password hint" = "Kata sandi baru harus berbeda dari petunjuk kata sandi Anda";

/* No comment provided by engineer. */
"Next word" = "Kata berikutnya";

/* (No Commment) */
"No" = "Tidak";

/* (No Commment) */
"No Label" = "Tanpa Label:";

/* No comment provided by engineer. */
"No Password Entered" = "Tidak Ada Kata Sandi yang Dimasukkan";

/* (No Commment) */
"No internet connection available. Please check your network settings." = "Tidak tersedia koneksi internet. Mohon periksa setelan jaringan Anda";

/* (No Commment) */
"No internet connection." = "Tidak ada koneksi internet.";

/* (No Commment) */
"Normal" = "Normal";

/* (No Commment) */
"Not Stored" = "Tidak Disimpan";

/* (No Commment) */
"Not now" = "Tidak sekarang";

/* (No Commment) */
"Notifications" = "Pemberitahuan";

/* No comment provided by engineer. */
"OK" = "OK";

/* (No Commment) */
"Open %@?" = "Buka %@?";

/* (No Commment) */
"Open Mail App" = "Buka Aplikasi Surat";

/* (No Commment) */
"PIN" = "PIN";

/* (No Commment) */
"PIN Encrypted String is nil" = "String Terenkripsi PIN nihil";

/* (No Commment) */
"PIN Response Object key or value length 0" = "Kunci Objek Respons PIN atau panjang nilai 0";

/* (No Commment) */
"PIN Response Object success length 0" = "Kunci Objek Respon PIN panjang sukses 0";

/* (No Commment) */
"PIN Saved Successfully" = "PIN Berhasil Disimpan";

/* (No Commment) */
"PIN Validation Error" = "Validasi PIN Salah";

/* (No Commment) */
"PIN Validation cannot be completed. Please enter your wallet password manually." = "Validasi PIN tidak dapat diselesaikan. Silakan masukkan kata sandi dompet Anda secara manual.";

/* (No Commment) */
"PINs do not match" = "PIN tidak cocok";

/* (No Commment) */
"Parsing Pairing Code" = "Kode Penguraian Pemasangan";

/* (No Commment) */
"Password Hint" = "Petunjuk Kata Sandi";

/* (No Commment) */
"Password Required" = "Kata Sandi Diperlukan";

/* (No Commment) */
"Password changed. Please login to continue." = "Kata Sandi berubah. Silakan masuk untuk melanjutkan.";

/* (No Commment) */
"Password must be different from your email" = "Kata sandi harus berbeda dari surel Anda";

/* (No Commment) */
"Password must be less than or equal to 255 characters" = "Kata sandi harus kurang dari atau sama dengan 255 karakter";

/* (No Commment) */
"Passwords do not match" = "Kata sandi tidak cocok";

/* (No Commment) */
"Payment Received" = "Pembayaran Diterima";

/* (No Commment) */
"Payment Sent!" = "Pembayaran Terkirim!";

/* (No Commment) */
"Payments Sent" = "Pembayaran Terkirim";

/* (No Commment) */
"Pending" = "Tertunda";

/* (No Commment) */
"Pending (%@ Confirmations)" = "Tertunda (%@ Konfirmasi)";

/* (No Commment) */
"Phrase Backed" = "Frasa Dicadangkan";

/* (No Commment) */
"Please Login" = "Silakan Masuk";

/* (No Commment) */
"Please add an email address" = "Silakan tambah alamat surel";

/* (No Commment) */
"Please check your email and click on the verification link." = "Silakan periksa surel Anda dan klik tautan verifikasi.";

/* (No Commment) */
"Please check your email. If you have already verified a login attempt, you should log in via our web wallet and pair your phone by scanning the QR code under Settings -> Wallet Information." = "Silakan periksa surel Anda. Jika Anda sudah mencoba masuk dengan verifikasi, Anda harus masuk melalui dompet web kami dan pasangkan telepon Anda dengan memindai kode QR di bawah Pengaturan -> Informasi Dompet.";

/* (No Commment) */
"Please check your internet connection." = "Silakan periksa koneksi internet Anda.";

/* (No Commment) */
"Please choose another PIN" = "Silakan pilih PIN lain";

/* (No Commment) */
"Please choose from the options below." = "Silakan pilih dari opsi di bawah.";

/* (No Commment) */
"Please enter a fee greater than 0 BTC and at most 0.01 BTC" = "Silakan masukkan biaya yang lebih besar daripada 0 BTC dan paling besar 0,01 BTC";

/* (No Commment) */
"Please enter a new PIN" = "Silakan masukkan PIN baru";

/* (No Commment) */
"Please enter your %@ 2FA code" = "Silakan masukkan kode %@ 2FA Anda";

/* (No Commment) */
"Please enter your 36 character wallet identifier correctly. It can be found in the welcome email on startup." = "Silakan masukkan 36 karakter pengenal dompet Anda dengan benar. Ini dapat ditemukan di surel selamat datang pada saat pengaktifan.";

/* (No Commment) */
"Please enter your PIN" = "Silakan masukkan PIN Anda";

/* (No Commment) */
"Please enter your recovery phrase with words separated by spaces" = "Silakan masukkan frasa pemulihan Anda dengan kata-kata yang dipisahkan oleh spasi";

/* (No Commment) */
"Please login to load more addresses." = "Silakan login untuk memuat lebih banyak alamat.";

/* (No Commment) */
"Please lower the fee to an amount that is less than your balance" = "Silakan menurunkan biaya untuk jumlah yang kurang dari saldo Anda";

/* (No Commment) */
"Please provide an email address." = "Silakan berikan alamat surel";

/* (No Commment) */
"Please refresh the pairing code and try again." = "Silahkan muat ulang kode penyandingan dan coba lagi.";

/* (No Commment) */
"Please select a different address to send from." = "Silakan pilih alamat yang berbeda untuk dikirim.";

/* (No Commment) */
"Please send %@ to bitcoin address.
%@" = "Silakan kirim %1$@ ke alamat bitcoin.
%2$@";

/* (No Commment) */
"Please send payment to bitcoin address (<a href=\"https://blockchain.info/wallet/bitcoin-faq\">help?</a>): %@" = "Silakan kirim pembayaran ke alamat bitcoin (<a href=\"https://blockchain.info/wallet/bitcoin-faq\">bantuan?</a>): %@";

/* No comment provided by engineer. */
"Please try again" = "Silakan coba lagi";

/* (No Commment) */
"Please verify your email address first." = "Verifikasi dulu alamat surel Anda.";

/* (No Commment) */
"Please verify your mobile number first." = "Verifikasi dulu nomor ponsel Anda.";

/* (No Commment) */
"Preferences" = "Preferensi";

/* (No Commment) */
"Preparing transfer" = "Menyiapkan transfer";

/* (No Commment) */
"Privacy Policy" = "Kebijakan Privasi";

/* (No Commment) */
"Private Key Needed" = "Kunci Pribadi Diperlukan";

/* (No Commment) */
"Processing key" = "Memproses kunci";

/* (No Commment) */
"Rate Blockchain Wallet" = "Beri Nilai Dompet Blockchain";

/* (No Commment) */
"Receive" = "Terima";

/* (No Commment) */
"Receive to..." = "Terima untuk...";

/* (No Commment) */
"Received" = "Diterima";

/* (No Commment) */
"Recipients" = "Penerima";

/* (No Commment) */
"Recover Funds" = "Pulihkan Dana";

/* (No Commment) */
"Recovering Funds" = "Memulihkan Dana";

/* (No Commment) */
"Regular" = "Reguler";

/* (No Commment) */
"Request" = "Permintaan";

/* (No Commment) */
"Request Amount" = "Jumlah Permintaan";

/* (No Commment) */
"Request failed. Please check your internet connection." = "Permintaan gagal. Silakan periksa koneksi internet Anda.";

/* (No Commment) */
"Resend verification SMS" = "Kirim Ulang verifikasi SMS";

/* (No Commment) */
"Resend verification email" = "Kirim Ulang Verifikasi Surel";

/* (No Commment) */
"Reset" = "Atur Ulang";

/* (No Commment) */
"Retrieving recommended fee" = "Mendapat kembali biaya yang direkomendasikan";

/* (No Commment) */
"Retry Validation" = "Coba lagi Validasi";

/* (No Commment) */
"SMS" = "SMS";

/* (No Commment) */
"SMS Notifications" = "Pemberitahuan SMS";

/* (No Commment) */
"Save" = "Simpan";

/* (No Commment) */
"Scan Pairing Code" = "Pindai Kode Pemasangan";

/* (No Commment) */
"Scan Private Key" = "Pindai Kunci Pribadi";

/* (No Commment) */
"Scan QR Code" = "Pindai Kode QR";

/* (No Commment) */
"Scan QR code" = "Pindai kode QR";

/* (No Commment) */
"Scan or copy this code into your Blockchain Merchant app to securely receive Bitcoin." = "Pindai atau salin kode ini ke aplikasi Pedagang Blockchain Anda untuk menerima Bitcoin dengan aman.";

/* No comment provided by engineer. */
"Second Password Incorrect" = "Kata Sandi Kedua Salah";

/* No comment provided by engineer. */
"Second Password Required" = "Kata Sandi Kedua Diperlukan";

/* (No Commment) */
"Security" = "Keamanan";

/* (No Commment) */
"Security Center" = "Pusat Keamanan";

/* (No Commment) */
"Security Center completed - your wallet is safe and secure" = "Pusat Keamanan selesai - dompet Anda terjamin";

/* (No Commment) */
"Send" = "Kirim";

/* (No Commment) */
"Send from..." = "Kirim dari...";

/* (No Commment) */
"Send to..." = "Kirim ke...";

/* (No Commment) */
"Send verification SMS" = "Kirim verifikasi SMS";

/* (No Commment) */
"Sending Transaction" = "Mengirimkan Transaksi";

/* (No Commment) */
"Sent" = "Telah Dikirim";

/* (No Commment) */
"Sent to %@" = "Dikirim ke %@";

/* (No Commment) */
"Server URL" = "URL Server";

/* (No Commment) */
"Set as Default?" = "Jadikan sebagai Default?";

/* (No Commment) */
"Settings" = "Pengaturan";

/* (No Commment) */
"Sharing your xPub authorizes others to track your transaction history. As authorized persons may be able to disrupt you from accessing your wallet, only share your xPub with people you trust." = "Berbagi xPub Anda akan memberikan kewenangan terhadap orang lain untuk melacak riwayat transaksi Anda. Karena orang yang mendapatkan otorisasi dapat mengganggu Anda mengakses dompet Anda, hanya bagi xPub Anda dengan orang-orang yang Anda percaya.";

/* (No Commment) */
"Show all 'Dont Show Again' alerts" = "Tampilkan semua peringatan 'Jangan Tampilkan Lagi'";

/* No comment provided by engineer. */
"Signal %d was raised." = "Sinyal %d ditonjolkan.";

/* (No Commment) */
"Signing Input %d" = "Penandatanganan Input %d";

/* (No Commment) */
"Signing Inputs" = "Penandatanganan Input";

/* (No Commment) */
"Simulate surge" = "Simulasikan lonjakan";

/* (No Commment) */
"Some funds cannot be transferred automatically." = "Beberapa dana tidak dapat ditransfer secara otomatis.";

/* (No Commment) */
"Status" = "Status";

/* (No Commment) */
"Store Hint" = "Petunjuk Penyimpanan";

/* (No Commment) */
"Stored" = "Disimpan";

/* (No Commment) */
"Strong" = "Kuat";

/* (No Commment) */
"Success" = "Berhasil";

/* (No Commment) */
"Success!" = "Berhasil!";

/* (No Commment) */
"Support" = "Dukungan";

/* (No Commment) */
"Surge Occurring" = "Lonjakan Terjadi";

/* (No Commment) */
"Swipe to Receive" = "Usap untuk Menerima";

/* No comment provided by engineer. */
"Syncing Wallet" = "Menyinkronkan Dompet";

/* (No Commment) */
"Tap to copy this address. Share it with the sender via email or text." = "Ketuk untuk menyalin alamat ini. Bagikan ini dengan pengirim melalui surel atau teks.";

/* (No Commment) */
"Terms of Service" = "Ketentuan Layanan";

/* (No Commment) */
"The Bitcoin mining network is currently experiencing a high volume of activity, resulting in recommended fees that are higher than usual." = "Jaringan penggalian Bitcoin saat ini mengalami volume aktivitas yang tinggi, mengakibatkan biaya yang direkomendasikan yang lebih tinggi daripada biasanya.";

/* (No Commment) */
"The PIN you have selected is extremely common and may be easily guessed by someone with access to your phone within 3 tries. Would you like to use this PIN anyway?" = "PIN yang Anda pilih sangat umum dan dapat mudah ditebak oleh seseorang dengan akses ke ponsel Anda dalam 3 kali mencoba. Anda tetap ingin menggunakan PIN ini?";

/* (No Commment) */
"The amount you want to send (%@) is greater than the maximum amount you can spend minus the fee (%@ - %@). Would you like to send %@?" = "Jumlah yang ingin Anda kirim (%1$@) lebih besar dari jumlah maksimum yang Anda dapat habiskan dikurangi biaya (%2$@ - %3$@). Anda ingin mengirimkan %4$@?";

/* (No Commment) */
"The fee you have specified is too low." = "Biaya yang telah Anda tentukan terlalu rendah.";

/* (No Commment) */
"The private key you are attempting to import is encrypted. Please enter the password below." = "Kunci pribadi Anda yang Anda coba untuk impor dienkripsi. Silakan masukkan kata sandi di bawah ini.";

/* (No Commment) */
"There was a problem verifying your identity." = "Ada masalah saat memverifikasi identitas Anda.";

/* (No Commment) */
"There was an error importing this private key" = "Ada kesalahan saat mengimpor kunci pribadi ini";

/* (No Commment) */
"These options are recommended for advanced users only. Continue?" = "Pilihan ini direkomendasikan hanya untuk pengguna tingkat lanjut. Lanjutkan?";

/* (No Commment) */
"This action requires the private key for the Bitcoin address %@. Please scan the QR code." = "Tindakan ini membutuhkan kunci pribadi untuk alamat Bitcoin %@. Silakan Pindai kode QR.";

/* (No Commment) */
"This action requires the second password for your bitcoin wallet. Please enter it below and press continue." = "Tindakan ini memerlukan kata sandi kedua untuk bitcoin dompet Anda. Silakan masukkan di bawah ini dan tekan lanjutkan.";

/* (No Commment) */
"This address has already been used. Please login." = "Alamat ini sudah digunakan. Silakan masuk.";

/* (No Commment) */
"This address is not watch-only." = "Alamat ini bukan hanya dilihat.";

/* (No Commment) */
"This is a watch-only address. To spend your funds from this wallet, please scan your private key." = "Ini adalah alamat yang hanya dilihat. Untuk menggunakan dana dari dompet ini, harap pindai kunci pribadi Anda.";

/* (No Commment) */
"This is an oversized bitcoin transaction. Your wallet needs to consolidate many smaller payments you've received in the past. This requires a relatively high fee in order to be confirmed quickly. If it’s fine for the transaction to take longer to confirm, you can reduce the fee manually by tapping \"Customize Fee.\"" = "Ini merupakan transaksi bitcoin yang terlalu besar. Dompet Anda perlu melakukan konsolidasi banyak pembayaran lebih kecil yang telah Anda terima di masa lalu. Ini membutuhkan biaya yang relatif tinggi agar dapat dikonfirmasi dengan cepat. Jika tidak menjadi masalah bila transaksi membutuhkan waktu lebih lama untuk mengonfirmasi, Anda dapat mengurangi biaya secara manual dengan menekan \"Customize Fee\" (Sesuaikan Biaya).";

/* (No Commment) */
"This is archived. Though you cannot send funds from here, any and all funds will remain safe. Simply unarchive to start using it again." = "Ini diarsipkan. Meski Anda tidak dapat mengirim dana dari sini, setiap dan semua dana akan tetap aman. Cukup buka kembali untuk mulai menggunakannya lagi.";

/* (No Commment) */
"This name is already in use. Please choose a different name." = "Nama ini telah digunakan Silakan memilih nama yang berbeda.";

/* (No Commment) */
"This private key belongs to another address that is not watch only" = "Kunci pribadi ini milik alamat lain yang bukan hanya dilihat.";

/* (No Commment) */
"This transaction requires a higher fee for dust consumption due to the small amount of change to be returned." = "Transaksi ini membutuhkan biaya yang lebih tinggi untuk konsumsi kecil karena jumlah kecil dari perubahan dikembalikan.";

/* (No Commment) */
"This will allow the following alerts: Receive to watch-only, App Store review prompt, and Transfer All Funds." = "Hal ini akan memungkinkan peringatan berikut: Menerima untuk hanya dilihat, ulasan cepat App Store, dan Transfer Semua Dana.";

/* (No Commment) */
"This will erase all wallet data on this device. Please confirm you have your wallet information saved elsewhere otherwise any bitcoin in this wallet will be inaccessible!!" = "Ini akan menghapus semua data dompet pada perangkat ini. Konfirmasikan bahwa Anda telah memiliki informasi dompet yang disimpan di tempat lain jika tidak setiap bitcoin dalam dompet ini tidak akan dapat diakses !!";

/* (No Commment) */
"To" = "Untuk";

/* (No Commment) */
"Tor Requests" = "Permintaan Tor";

/* (No Commment) */
"Tor blocked" = "Tor Diblokir";

/* (No Commment) */
"Tor requests allowed" = "Permintaan Tor diperbolehkan";

/* (No Commment) */
"Tor requests are currently allowed." = "Permintaan Tor saat ini diperbolehkan.";

/* (No Commment) */
"Tor requests are currently blocked." = "Permintaan Tor saat ini diblokir.";

/* (No Commment) */
"Total Balance" = "Total Saldo";

/* (No Commment) */
"Touch ID has been locked due to too many failed attempts." = "ID Sentuh telah dikunci karena terlalu banyak usaha yang gagal.";

/* (No Commment) */
"Touch ID is not available on this device." = "ID Sentuh tidak tersedia di perangkat ini.";

/* (No Commment) */
"Touch ID is not enabled on this device. To enable Touch ID, go to Settings->Touch ID & Passcode and add a fingerprint." = "ID Sentuh tidak diaktifkan di perangkat ini. Untuk mengaktifkan ID Sentuh, pergi ke Pengaturan->ID Sentuh & Kode Akses dan tambahkan sidik jari.";

/* (No Commment) */
"Transaction" = "Transaksi";

/* (No Commment) */
"Transaction Fees" = "Ongkos Transaksi";

/* (No Commment) */
"Transaction fee: %@" = "Ongkos transaksi: %@";

/* (No Commment) */
"Transaction fees impact how quickly the Bitcoin mining network will confirm your transactions, and depend on the current network conditions." = "Biaya transaksi mempengaruhi seberapa cepat jaringan penggali Bitcoin akan mengonfirmasi transaksi Anda, dan tergantung pada kondisi jaringan saat ini.";

/* (No Commment) */
"Transactions" = "Transaksi";

/* (No Commment) */
"Transactions with no fees may take a long time to confirm or may not be confirmed at all. Would you like to continue?" = "Transaksi tanpa biaya mungkin memakan waktu lama untuk dikonfirmasi atau mungkin tidak dikonfirmasi sama sekali. Anda ingin melanjutkan?";

/* (No Commment) */
"Transfer Funds" = "Transfer Dana";

/* (No Commment) */
"Transferred" = "Ditransfer";

/* (No Commment) */
"Transferred funds from %d %@" = "Dana ditransfer dari %1$d %2$@";

/* (No Commment) */
"Transferred funds from %d %@. Outputs for %d %@ were too small." = "Dana ditransfer dari %1$d %2$@. Hasil untuk %3$d %4$@ terlalu kecil.";

/* (No Commment) */
"Transferring all funds: Address %i of %i" = "Mentransfer semua dana: Alamat %1$i of %2$i";

/* (No Commment) */
"Try again" = "Coba lagi";

/* (No Commment) */
"UPGRADE YOUR WALLET" = "PERBARUI DOMPET ANDA";

/* (No Commment) */
"Unable to load wallet due to no server response. You may be offline or Blockchain is experiencing difficulties. Please try again later." = "Tidak dapat memuat dompet karena tidak ada respons dari server. Mungkin Anda sedang offline atau Blockchain sedang mengalami masalah. Mohon coba lagi nanti.";

/* (No Commment) */
"Unarchive" = "Tidak Diarsipkan";

/* (No Commment) */
"Unarchive Address" = "Alamat Tidak Diarsipkan";

/* (No Commment) */
"Unconfirmed" = "Belum Dikonfirmasi";

/* No comment provided by engineer. */
"Unhandled exception" = "Pengecualian tidak tertangani";

/* (No Commment) */
"Unknown" = "Tidak Dikenal";

/* (No Commment) */
"Unknown Touch ID error. Code: %ld" = "Kesalahan ID Sentuh Tidak Dikenal Kode: %ld";

/* (No Commment) */
"Unknown key format" = "Format kunci tidak diketahui";

/* (No Commment) */
"Unsupported Private Key Format" = "Format Kunci Pribadi Tidak Didukung";

/* (No Commment) */
"Unverified" = "Belum Diverifikasi";

/* (No Commment) */
"Update" = "Pembaruan";

/* (No Commment) */
"Upgrade" = "Pembaruan";

/* (No Commment) */
"Upgrade Wallet" = "Mutakhirkan Dompet";

/* (No Commment) */
"Upgrade to V3" = "Mutakhirkan ke V3";

/* (No Commment) */
"Use Touch ID as PIN" = "Gunakan ID Sentuh sebagai PIN";

/* (No Commment) */
"Use all funds" = "Gunakan semua dana";

/* (No Commment) */
"Use recommended values" = "Gunakan nilai yang dianjurkan";

/* (No Commment) */
"Use total available minus fee: %@" = "Gunakan total yang tersedia dikurangi biaya: %@";

/* (No Commment) */
"User Declined" = "Pengguna Ditolak";

/* No comment provided by engineer. */
"VERIFY BACKUP" = "VERIFIKASI CADANGAN";

/* (No Commment) */
"Value when sent: %@" = "Nilai saat dikirim: %@";

/* (No Commment) */
"Verification email has been sent to %@." = "Surel verifikasi telah dikirim %@.";

/* (No Commment) */
"Verified" = "Telah Diverifikasi";

/* (No Commment) */
"Verify" = "Verifikasi";

/* (No Commment) */
"Verify Email" = "Verifikasi Surel";

/* (No Commment) */
"Verifying" = "Sedang Memverifikasi";

/* (No Commment) */
"Wallet ID" = "ID Dompet";

/* (No Commment) */
"Wallet Information" = "Informasi Dompet";

/* (No Commment) */
"Wallet JSON" = "JSON Dompet";

/* (No Commment) */
"Wallet Paired Successfully." = "Pemasangan Dompet Berhasil.";

/* (No Commment) */
"Recovery Phrase" = "Frasa Pemulihan";

/* (No Commment) */
"Warning" = "Peringatan";

/* (No Commment) */
"Warning!!!" = "Peringatan!!!";

/* (No Commment) */
"Warning: Your wallet identifier is sensitive information. Copying it may compromise the security of your wallet." = "Peringatan: Pengenal dompet Anda merupakan informasi sensitif. Menyalin itu mungkin membahayakan keamanan dompet Anda.";

/* (No Commment) */
"Watch Only" = "Hanya Dilihat";

/* (No Commment) */
"We'll send the hint to your confirmed email address in case you request it." = "Kami akan mengirim petunjuk ke alamat surel yang dikonfirmasi seandainya Anda memintanya.";

/* (No Commment) */
"Weak" = "Lemah";

/* (No Commment) */
"WebSocket URL" = "URL WebSocket";

/* (No Commment) */
"Welcome" = "Selamat datang";

/* No comment provided by engineer. */
"Well done! Should you lose your password, you can restore funds in this wallet even if received in the future (except imported addresses) using the 12 word recovery phrase. Remember to keep your Recovery Phrase offline somewhere very safe and secure. Anyone with access to your Recovery Phrase has access to your bitcoin." = "Sempurna! Jika Anda kehilangan kata sandi, Anda dapat mengembalikan dana dalam dompet ini bahkan jika diterima di masa depan (kecuali alamat yang diimpor) menggunakan pemulihan frase 12 kata. Ingatlah untuk menjaga Frase Pemulihan Anda secara offline di suatu tempat yang sangat aman dan terjaga. Siapa pun dengan akses ke frase pemulihan Anda memiliki akses ke bitcoin Anda.";

/* (No Commment) */
"We’ve detected a previous installation of Blockchain Wallet on your phone." = "Kami telah mendeteksi pemasangan Dompet Blockchain sebelumnya di ponsel Anda.";

/* (No Commment) */
"What's this for?" = "Untuk apa ini?";

/* (No Commment) */
"Where" = "Di mana";

/* (No Commment) */
"Would you like to add the bitcoin address %@ to your address book?" = "Apakah Anda ingin menambahkan alamat bitcoin %@ ke buku alamat Anda?";

/* (No Commment) */
"Would you like to archive the addresses used?" = "Apakah Anda ingin mengarsipkan alamat yang digunakan?";

/* No comment provided by engineer. */
"Write the following 12 words onto a " = "Tuliskan 12 kata berikut ini pada";

/* (No Commment) */
"Wrong BIP38 Password" = "Kata Sandi BIP38 Salah";

/* (No Commment) */
"Yes" = "Ya";

/* (No Commment) */
"Yes, rate Blockchain Wallet" = "Ya, beri nilai untuk Dompet Blockchain";

/* No comment provided by engineer. */
"Yesterday" = "Kemarin";

/* (No Commment) */
"You are about to import a watch-only address, an address (or public key script) stored in the wallet without the corresponding private key. This means that the funds can be spent ONLY if you have the private key stored elsewhere. If you do not have the private key stored, do NOT instruct anyone to send you bitcoin to the watch-only address." = "Anda akan mengimpor alamat yang hanya dilihat, sebuah alamat (atau skrip kunci publik) yang disimpan di dalam dompet tanpa kunci pribadi yang sesuai. Hal ini berarti bahwa dana HANYA dapat digunakan jika Anda memiliki kunci pribadi yang disimpan di tempat lain. Jika Anda tidak memiliki kunci pribadi yang disimpan, JANGAN menginstruksikan siapa pun untuk mengirimkan bitcoin ke alamat yang hanya dilihat.";

/* (No Commment) */
"You are about to receive bitcoin to a watch-only address. You can only spend these funds if you have access to the private key. Continue?" = "Anda akan menerima bitcoin ke alamat yang hanya dilihat. Anda hanya dapat menghabiskan dana ini jika Anda memiliki akses terhadap kunci pribadi. Lanjutkan?";

/* (No Commment) */
"You are now running our most secure Bitcoin wallet" = "Anda sekarang menjalankan dompet Bitcoin kami yang paling aman";

/* No comment provided by engineer. */
"You backed up your funds successfully." = "Anda mencadangkan dana Anda dengan berhasil.";

/* (No Commment) */
"You can enable 2-step Verification via SMS on your mobile phone. In order to use other authentication methods instead, please login to our web wallet." = "Anda dapat mengaktifkan verifikasi 2 langkah melalui SMS di ponsel Anda. Untuk menggunakan metode otentikasi lain sebagai gantinya, silakan masuk ke dompet web kami.";

/* (No Commment) */
"You can now spend from this address." = "Anda sekarang dapat membelanjakan dari alamat ini.";

/* (No Commment) */
"You do not have an account set up for Mail. Please contact %@" = "Anda tidak memiliki akun untuk pengaturan Surat Silakan hubungi %@";

/* (No Commment) */
"You have no addresses with a spendable balance greater than or equal to the required dust threshold." = "Anda tidak memiliki alamat dengan saldo yang dapat dibelanjakan lebih besar dari atau sama dengan ambang kecil yang diperlukan.";

/* (No Commment) */
"You have no available funds to send from this address" = "Anda tidak memiliki dana yang tersedia untuk mengirim dari alamat ini";

/* (No Commment) */
"You must disable SMS 2-Step Verification before changing your mobile number (%@)." = "Anda harus menonaktifkan verifikasi 2 langkah SMS sebelum mengubah nomor ponsel Anda (%@).";

/* (No Commment) */
"You must enter a destination address" = "Anda harus memasukkan alamat tujuan";

/* (No Commment) */
"You must enter a label" = "Anda harus memasukkan label";

/* (No Commment) */
"You must have at least one active address" = "Anda harus memiliki setidaknya satu alamat aktif";

/* (No Commment) */
"You must have two-factor authentication disabled to pair manually." = "Anda harus menonaktifkan otentikasi dua faktor untuk pemasangan secara manual.";

/* (No Commment) */
"You must leave at least one active address" = "Anda harus meninggalkan minimal satu alamat aktif";

/* (No Commment) */
"You should always pair or login if you have access to your Wallet ID and password. Recovering your funds will create a new Wallet ID. Would you like to continue?" = "Anda harus selalu memasangkan atau masuk bila Anda memiliki akses ke ID Dompet dan kata sandi Anda. Memulihkan dana Anda akan membuat ID Dompet yang baru. Anda ingin melanjutkan?";

/* (No Commment) */
"You specified an exceptionally small transaction fee of %@. Your transaction may be stuck and possibly never be confirmed. To increase the likelihood for your transaction to confirm within approximately one hour (six blocks), we strongly recommend a fee of no less than %@." = "Anda tentukan biaya transaksi yang sangat kecil %1$@. Transaksi Anda mungkin akan berhenti dan mungkin tidak pernah dikonfirmasi. Untuk meningkatkan kemungkinan untuk transaksi Anda untuk mengkonfirmasi dalam waktu kurang lebih satu jam (enam blok), kami sangat menyarankan biaya tidak kurang dari %2$@.";

/* (No Commment) */
"You specified an exceptionally small transaction fee of %@. Your transaction may become stuck and possibly never confirm. To increase the likelihood for your transaction to confirm within approximately one hour (six blocks), we strongly recommend a fee of no less than %@. Since you don’t have sufficient funds, that means the Send amount will also have to be lowered to %@." = "Anda tentukan biaya transaksi yang sangat kecil %1$@. Transaksi Anda mungkin berhenti dan mungkin tidak pernah konfirmasi. Untuk meningkatkan kemungkinan untuk transaksi Anda untuk mengkonfirmasi dalam waktu kurang lebih satu jam (enam blok), kami sangat menyarankan biaya tidak kurang dari %2$@. Karena Anda tidak memiliki dana yang cukup, yang berarti jumlah Kirim juga harus diturunkan ke %3$@.";

/* (No Commment) */
"You specified an unusually high transaction fee of %@. Even if you lower the fee to %@, you can expect the transaction to confirm within the next 10 minutes (one block)." = "Anda tentukan biaya transaksi yang luar biasa tinggi %1$@. Bahkan jika Anda menurunkan biaya ke %2$@, Anda dapat mengharapkan transaksi untuk dikonfirmasi dalam 10 menit berikutnya (satu blok).";

/* (No Commment) */
"You will be leaving the app." = "Anda akan meninggalkan aplikasi.";

/* (No Commment) */
"You've successfully imported a private key." = "Anda berhasil mengimpor kunci pribadi.";

/* (No Commment) */
"You've successfully imported the private key for ​the address %@, and you can now spend from it. If you want to spend from this address, make sure you scan the correct private key." = "Anda telah berhasil diimpor kunci pribadi untuk alamat ​ alamat %@, dan sekarang Anda dapat membelanjakannya. Jika Anda ingin membelanjakan dari alamat ini, pastikan Anda memindai kunci pribadi yang benar.";

/* (No Commment) */
"Your device appears to be jailbroken. The security of your wallet may be compromised." = "Perangkat Anda tampaknya menjadi dapat dibobol. Keamanan dompet Anda mungkin terancam";

/* (No Commment) */
"Your email has been verified." = "Surel Anda telah diverifikasi.";

/* (No Commment) */
"Your identity does not match our records." = "Identitas Anda tidak cocok dengan catatan kami.";

/* (No Commment) */
"Your mobile number has been verified." = "Nomor ponsel Anda telah diverifikasi.";

/* (No Commment) */
"Your mobile phone can be used to enable two-factor authentication, helping to secure your wallet from unauthorized access." = "Ponsel Anda dapat digunakan untuk mengaktifkan otentikasi dua faktor, membantu untuk mengamankan dompet Anda dari akses yang tidak sah.";

/* (No Commment) */
"Your new password hint contains invalid characters. Please try again." = "Petunjuk kata sandi baru Anda berisi karakter yang tidak valid. Silakan coba lagi.";

/* (No Commment) */
"Your new password hint contains no text. Your password hint will be cleared." = "Petunjuk kata sandi baru Anda tidak berisi teks. Petunjuk kata sandi Anda akan dihapus.";

/* (No Commment) */
"Your new password hint must be different from your password. Please try again." = "Petunjuk kata sandi baru Anda harus berbeda dari kata sandi Anda. Silakan coba lagi.";

/* (No Commment) */
"Your new password hint must be different from your second password. Please try again." = "Petunjuk kata sandi baru Anda harus berbeda dari kata sandi kedua Anda. Silakan coba lagi.";

/* (No Commment) */
"Your password hint has been updated." = "Petunjuk kata sandi Anda telah diperbarui.";

/* (No Commment) */
"Your password is not strong enough. Please choose a different password." = "Kata sandi Anda tidak cukup kuat. Silakan pilih kata sandi yang berbeda.";

/* (No Commment) */
"Your transferred funds will be safe and secure, and you'll benefit from increased privacy and convenient backup and recovery features." = "Dana Anda yang ditransfer akan aman dan terjaga, dan Anda akan mendapatkan keuntungan dari peningkatan privasi dan cadangan kenyamanan dan fitur pemulihan.";

/* (No Commment) */
"Your verified email address is used to send login codes when suspicious or unusual activity is detected, to remind you of your wallet login ID, and to send bitcoin payment alerts when you receive funds. We will not use your email address for marketing purposes." = "Alamat surel Anda yang telah diverifikasi digunakan untuk mengirimkan kode masuk ketika ada aktivitas mencurigakan atau tidak biasa terdeteksi, untuk mengingatkan Anda tentang ID masuk dompet Anda, dan untuk mengirim peringatan pembayaran bitcoin bila Anda menerima dana. Kami tidak akan menggunakan alamat surel Anda untuk tujuan pemasaran.";

/* (No Commment) */
"Your wallet does not contain this address." = "Dompet Anda tidak berisi alamat ini.";

/* (No Commment) */
"Your wallet was successfully created." = "Dompet Anda berhasil dibuat.";

/* (No Commment) */
"Yubi Key" = "Kunci Yubi";

/* No comment provided by engineer. */
"eighth word" = "kata kedelapan";

/* No comment provided by engineer. */
"eleventh word" = "kata kesebelas";

/* No comment provided by engineer. */
"fifth word" = "kata kelima";

/* No comment provided by engineer. */
"first word" = "kata pertama";

/* No comment provided by engineer. */
"fourth word" = "kata keempat";

/* (No Commment) */
"from" = "dari";

/* No comment provided by engineer. */
"in this order." = "dalam urutan ini.";

/* No comment provided by engineer. */
"ninth word" = "kata kesembilan";

/* (No Commment) */
"or Continue" = "atau Lanjutkan";

/* No comment provided by engineer. */
"piece of paper." = "selembar kertas.";

/* No comment provided by engineer. */
"second word" = "kata kedua";

/* No comment provided by engineer. */
"seventh word" = "kata ketujuh";

/* No comment provided by engineer. */
"sixth word" = "kata keenam";

/* No comment provided by engineer. */
"tenth word" = "kata kesepuluh";

/* No comment provided by engineer. */
"third word" = "kata ketiga";

/* No comment provided by engineer. */
"twelfth word" = "kata keduabelas";

/* No comment provided by engineer. */
" We recommend the fee shown for the transaction at this time." = " Kami merekomendasikan biaya ditampilkan untuk transaksi pada saat ini.";

/* No comment provided by engineer. */
"Fee" = "Biaya";

/* No comment provided by engineer. */
"Please contact support:\n%@" = "Silakan hubungi dukungan:\n%@";

/* No comment provided by engineer. */
"Transfer Amount" = "Jumlah Transfer";

/* No comment provided by engineer. */
"Value when received: %@" = "Nilai saat diterima: %@";

/* (No Commment) */
"Transfer All Funds" = "Transfer Semua Dana";

/* (No Commment) */
"Transfer all" = "Transfer semua";

/* (No Commment) */
"Transfer imported addresses?" = "Transfer alamat yang diimpor?";

/* (No Commment) */
"Imported addresses are not backed up by your Recovery Phrase. To secure these funds, we recommend transferring these balances to include in your backup." = "Alamat yang diimpor dicadangkan oleh Frasa Pemulihan Anda. Untuk mengamankan dana ini, kami menyarankan untuk mentransfer saldo ini termasuk cadangan Anda.";

/* (No Commment) */
"About Us" = "Tentang Kami";

/* (No Commment) */
"You currently have email notifications enabled. Changing your email will disable email notifications." = "Saat ini Anda telah mengaktifkan notifikasi surel. Mengubah surel Anda akan menonaktifkan notifikasi surel.";

/* (No Commment) */
"You currently have SMS notifications enabled. Changing your email will disable SMS notifications." = "Saat ini Anda telah mengaktifkan notifikasi SMS. Mengubah surel ANda akan menonaktifkan notifikasi SMS.";

/* (No Commment) */
"All rights reserved." = "Hak cipta dilindungi undang-undang.";

/* (No Commment) */
"Rate us" = "Beri nilai kami";

/* (No Commment) */
"Free Merchant app" = "Aplikasi Perdagangan Gratis";

/* (No Commment) */
"Cannot open Mail App" = "Tidak dapat membuka Aplikasi Surat";

/* (No Commment) */
"Cannot open URL %@" = "Tidak dapat membuka URL %@";

/* (No Commment) */
"Would you like to tell us about your experience with Blockchain?" = "Apakah Anda ingin memberitahu kami tentang pengalaman Anda dengan Blockchain?";

/* (No Commment) */
"You will be leaving the app." = "Anda akan meninggalkan aplikasi.";

/* (No Commment) */
"Check Your Inbox" = "Periksa Kotak Masuk Anda";

/* (No Commment) */
"Continue To Mail" = "Lanjutkan Ke Surat";

/* (No Commment) */
"Look for an email from Blockchain and click the verification link to complete your wallet setup." = "Cari surel dari Blockchain dan klik tautan verifikasi untuk menyelesaikan penyiapan dompet Anda.";

/* (No Commment) */
"Backup Your Funds" = "Cadangkan Dana Anda";

/* (No Commment) */
"Backup Now" = "Cadangkan Sekarang";

/* (No Commment) */
"Congrats, you have bitcoin! Now let’s backup your wallet to ensure you can access your bitcoins if you forget your password." = "Selamat, Anda memiliki bitcoin! Sekarang mari kita cadangkan dompet Anda untuk memastikan Anda dapat mengakses Bitcoin Anda jika Anda lupa kata sandi Anda.";

/* (No Commment) */
"2-Step Verification" = "Verifikasi 2 Langkah";

/* (No Commment) */
"Prevent unauthorized access to your wallet. Enable 2-step verification to increase wallet security." = "Mencegah akses tidak sah ke dompet Anda. Aktifkan verifikasi 2-langkah untuk meningkatkan keamanan dompet.";

/* (No Commment) */
"Enable notifications to receive an email or SMS message whenever you receive bitcoin." = "Aktifkan pemberitahuan untuk menerima surel atau pesan SMS setiap kali Anda menerima bitcoin.";

/* (No Commment) */
"Not Now" = "Tidak Sekarang";

/* (No Commment) */
"I'll do this later" = "Aku akan melakukannya nanti";

/* (No Commment) */
"May be at risk for a double spend." = "Mungkin berisiko untuk pembelanjaan ganda.";

/* (No Commment) */
"For your security, we do not keep any passwords on file. Backup your wallet to ensure your bitcoins are safe in case you lose your password." = "Untuk keamanan Anda, kami tidak menyimpan kata sandi pada berkas. Cadangan dompet Anda untuk memastikan Bitcoin Anda aman jika Anda kehilangan kata sandi Anda.";

/* (No Commment) */
"Wallets" = "Dompet";

/* (No Commment) */
"START BACKUP" = "MULAI CADANGKAN";

/* (No Commment) */
"Backup Needed" = "Pencadangan Dibutuhkan";

/* (No Commment) */
"Create a Wallet" = "Buat Dompet";

/* (No Commment) */
"Log In" = "Masuk";

/* (No Commment) */
"Please enter your password to log into your Blockchain wallet." = "Silakan masukkan kata sandi Anda untuk masuk ke dompet Blockchain Anda.";

/* (No Commment) */
"Forgot Password?" = "Lupa Kata Sandi?";

/* (No Commment) */
"Or start over and " = "Atau memulai ulang dan ";

/* (No Commment) */
"Update Email" = "Perbarui Surel";

/* (No Commment) */
"Enter Email Address" = "Masukkan Alamat Surel";

/* (No Commment) */
"Update Mobile" = "Perbarui Ponsel";

/* (No Commment) */
"Enter Mobile Number" = "Masukkan Nomor Ponsel";

/* (No Commment) */
"Balances" = "Saldo";

/* (No Commment) */
"Transactions occur when you send and receive bitcoin." = "Transaksi terjadi ketika Anda mengirim dan menerima bitcoin.";

/* (No Commment) */
"Your Transactions" = "Transaksi Anda";

/* (No Commment) */
"Backup Complete" = "Pencadangan Selesai";

/* (No Commment) */
"Backup Needed" = "Pencadangan Dibutuhkan";

/* (No Commment) */
"Use your Recovery Phrase to restore your funds in case of a lost password.  Anyone with access to your Recovery Phrase can access your bitcoin, so keep it offline somewhere safe and secure." = "Gunakan Frasa Pemulihan Anda untuk mengembalikan dana Anda dalam kasus kata sandi yang hilang.  Siapa pun dengan akses ke Frasa Pemulihan Anda dapat mengakses bitcoin Anda, jadi tetap jaga secara offline di tempat yang aman.";

/* (No Commment) */
"The following 12 word Recovery Phrase will give you access to your funds in case you lose your password." = "Berikut ini 12 kata Frasa Pemulihan yang akan memberikan Anda akses ke dana Anda jika Anda kehilangan kata sandi Anda.";

/* (No Commment) */
"Be sure to write down your phrase on a piece of paper and keep it somewhere safe and secure." = "Pastikan untuk menuliskan kalimat Anda pada selembar kertas dan menyimpannya di tempat yang aman dan aman.";

/* (No Commment) */
"Write down the following 12 word Recovery Phrase exactly as they appear and in this order:" = "Tuliskan 12 kata Frasa Pemulihan berikut persis seperti mereka muncul dan dalam urutan ini:";

/* (No Commment) */
"PREVIOUS" = "SEBELUMNYA";

/* (No Commment) */
"NEXT" = "BERIKUTNYA";

/* (No Commment) */
"BACKUP AGAIN" = "CADANGKAN LAGI";

/* (No Commment) */
"Your verified email address is used to send payment alerts, ID reminders, and login codes." = "Alamat surel Anda yang diverifikasi digunakan untuk mengirim peringatan pembayaran, pengingat ID, dan kode login.";

/* (No Commment) */
<<<<<<< HEAD
"Your mobile phone can be used to enable two-factor authentication or to receive alerts." = "Ponsel Anda dapat digunakan untuk mengaktifkan otentikasi dua faktor atau untuk menerima pemberitahuan.";
=======
"Your mobile phone can be used to enable two-factor authentication or to receive alerts." = "Ponsel Anda dapat digunakan untuk mengaktifkan otentikasi dua faktor atau untuk menerima pemberitahuan.";

/* (No Commment) */
"Trade Completed" = "Perdagangan Telah Selesai";

/* (No Commment) */
"The trade you created on %@ has been completed!" = "Perdagangan yang telah Anda buat di %@ telah diselesaikan!";

/* (No Commment) */
"View details" = "Lihat perincian";

/* (No Commment) */
"Buy Bitcoin" = "Beli Bitcoin";

/* (No Commment) */
"Your Transactions" = "Transaksi Anda";

/* (No Commment) */
"Transactions occur when you send and receive bitcoin." = "Transaksi terjadi saat Anda mengirim dan menerima bitcoin.";
>>>>>>> 0db37170
<|MERGE_RESOLUTION|>--- conflicted
+++ resolved
@@ -1699,10 +1699,7 @@
 "Your verified email address is used to send payment alerts, ID reminders, and login codes." = "Alamat surel Anda yang diverifikasi digunakan untuk mengirim peringatan pembayaran, pengingat ID, dan kode login.";
 
 /* (No Commment) */
-<<<<<<< HEAD
 "Your mobile phone can be used to enable two-factor authentication or to receive alerts." = "Ponsel Anda dapat digunakan untuk mengaktifkan otentikasi dua faktor atau untuk menerima pemberitahuan.";
-=======
-"Your mobile phone can be used to enable two-factor authentication or to receive alerts." = "Ponsel Anda dapat digunakan untuk mengaktifkan otentikasi dua faktor atau untuk menerima pemberitahuan.";
 
 /* (No Commment) */
 "Trade Completed" = "Perdagangan Telah Selesai";
@@ -1720,5 +1717,4 @@
 "Your Transactions" = "Transaksi Anda";
 
 /* (No Commment) */
-"Transactions occur when you send and receive bitcoin." = "Transaksi terjadi saat Anda mengirim dan menerima bitcoin.";
->>>>>>> 0db37170
+"Transactions occur when you send and receive bitcoin." = "Transaksi terjadi saat Anda mengirim dan menerima bitcoin.";
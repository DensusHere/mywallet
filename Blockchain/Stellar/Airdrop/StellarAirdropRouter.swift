--- conflicted
+++ resolved
@@ -18,11 +18,7 @@
     private let repository: BlockchainDataRepository
     private let kycSettings: KYCSettingsAPI
     private let airdropRegistrationService: AirdropRegistrationAPI
-<<<<<<< HEAD
-    private let nabuAuthenticationService: NabuAuthenticationService
-=======
     private let nabuAuthenticationService: NabuAuthenticationServiceAPI
->>>>>>> 9832143b
 
     private let disposables = CompositeDisposable()
     
@@ -31,11 +27,7 @@
     init(
         kycSettings: KYCSettingsAPI = KYCSettings.shared,
         airdropRegistrationService: AirdropRegistrationAPI = AirdropRegistrationService(),
-<<<<<<< HEAD
-        nabuAuthenticationService: NabuAuthenticationService = NabuAuthenticationService.shared,
-=======
         nabuAuthenticationService: NabuAuthenticationServiceAPI = NabuAuthenticationService.shared,
->>>>>>> 9832143b
         appSettings: BlockchainSettings.App = BlockchainSettings.App.shared,
         kycCoordinator: KYCCoordinator = KYCCoordinator.shared,
         repository: BlockchainDataRepository = BlockchainDataRepository.shared,
@@ -158,11 +150,7 @@
             let request = AirdropRegistrationRequest(
                 authToken: tokenResponse.token,
                 publicKey: xlmAccount.publicKey,
-<<<<<<< HEAD
-                campaignIdentifier: "sunriver",
-=======
                 campaignIdentifier: .sunriver,
->>>>>>> 9832143b
                 isNewUser: isNewUser
             )
             return self.airdropRegistrationService.submitRegistrationRequest(request)

//
//  RootService.m
//  Blockchain
//
//  Created by Kevin Wu on 8/15/16.
//  Copyright © 2016 Blockchain Luxembourg S.A. All rights reserved.
//

#import "RootService.h"

#import <QuartzCore/QuartzCore.h>

#import "SessionManager.h"
#import "AppDelegate.h"
#import "MultiAddressResponse.h"
#import "Wallet.h"
#import "BCFadeView.h"
#import "TabViewController.h"
#import "ReceiveCoinsViewController.h"
#import "SendViewController.h"
#import "TransactionsViewController.h"
#import "BCCreateWalletView.h"
#import "BCManualPairView.h"
#import "Transaction.h"
#import "UIDevice+Hardware.h"
#import "UncaughtExceptionHandler.h"
#import "UITextField+Blocks.h"
#import "PairingCodeParser.h"
#import "PrivateKeyReader.h"
#import "MerchantMapViewController.h"
#import "NSData+Hex.h"
#import "Reachability.h"
#import "SideMenuViewController.h"
#import "BCWelcomeView.h"
#import "BCWebViewController.h"
#import "KeychainItemWrapper.h"
#import "UpgradeViewController.h"
#import <LocalAuthentication/LocalAuthentication.h>
#import "UIViewController+AutoDismiss.h"
#import "DeviceIdentifier.h"
#import "DebugTableViewController.h"
#import "KeychainItemWrapper+Credentials.h"
#import "KeychainItemWrapper+SwipeAddresses.h"
#import "NSString+SHA256.h"
#import "Blockchain-Swift.h"
#import "ContactsViewController.h"

@implementation RootService

RootService * app;

@synthesize wallet;
@synthesize modalView;
@synthesize latestResponse;

typedef enum {
    ShowTypeNone = 100,
    ShowTypeSendCoins = 200,
    ShowTypeNewContact = 300,
} ShowType;

ShowType showType;

enum {
    ShowReminderTypeNone,
    ShowReminderTypeTwoFactor,
    ShowReminderTypeEmail
};

typedef NSInteger ShowReminderType;

ShowReminderType showReminderType;

SideMenuViewController *sideMenuViewController;
UIImageView *curtainImageView;

void (^addPrivateKeySuccess)(NSString *);
void (^secondPasswordSuccess)(NSString *);

- (id)init {
    
    if (self = [super init]) {
        [self setupBtcFormatter];
        [self setupLocalCurrencyFormatter];
        
        self.modalChain = [[NSMutableArray alloc] init];
        app = self;
    }
    
    return self;
}

- (void)transitionToIndex:(NSInteger)newIndex
{
    if (newIndex == 0)
    [self sendCoinsClicked:nil];
    else if (newIndex == 1)
    [self transactionsClicked:nil];
    else if (newIndex == 2)
    [self receiveCoinClicked:nil];
}

- (void)swipeLeft
{
    if (_tabViewController.selectedIndex < 2)
    {
        NSInteger newIndex = _tabViewController.selectedIndex + 1;
        [self transitionToIndex:newIndex];
    }
}

- (void)swipeRight
{
    if (_tabViewController.selectedIndex)
    {
        NSInteger newIndex = _tabViewController.selectedIndex - 1;
        [self transitionToIndex:newIndex];
    }
}

- (CertificatePinner *)certificatePinner
{
#ifdef ENABLE_CERTIFICATE_PINNING
    if ([[NSUserDefaults standardUserDefaults] boolForKey:USER_DEFAULTS_KEY_DEBUG_ENABLE_CERTIFICATE_PINNING]) {
        if (!_certificatePinner) _certificatePinner = [[CertificatePinner alloc] init];
        _certificatePinner.delegate = self;
        return _certificatePinner;
    } else {
        return nil;
    }
#else
    return nil;
#endif
}

#pragma mark - Application Lifecycle

- (BOOL)application:(UIApplication *)application didFinishLaunchingWithOptions:(NSDictionary *)launchOptions
{
    AppDelegate *appDelegate = (AppDelegate *)[[UIApplication sharedApplication] delegate];
    app.window = appDelegate.window;
    
    [[NSUserDefaults standardUserDefaults] registerDefaults:@{USER_DEFAULTS_KEY_DEBUG_ENABLE_CERTIFICATE_PINNING : @YES}];
    [[NSUserDefaults standardUserDefaults] registerDefaults:@{USER_DEFAULTS_KEY_SWIPE_TO_RECEIVE_ENABLED : @YES}];
#ifndef ENABLE_DEBUG_MENU
    [[NSUserDefaults standardUserDefaults] setBool:YES forKey:USER_DEFAULTS_KEY_DEBUG_ENABLE_CERTIFICATE_PINNING];
    
    [[NSUserDefaults standardUserDefaults] removeObjectForKey:USER_DEFAULTS_KEY_DEBUG_WEB_SOCKET_URL];
    [[NSUserDefaults standardUserDefaults] removeObjectForKey:USER_DEFAULTS_KEY_DEBUG_SERVER_URL];
    [[NSUserDefaults standardUserDefaults] removeObjectForKey:USER_DEFAULTS_KEY_DEBUG_MERCHANT_URL];
    [[NSUserDefaults standardUserDefaults] removeObjectForKey:USER_DEFAULTS_KEY_DEBUG_API_URL];
    
    [[NSUserDefaults standardUserDefaults] removeObjectForKey:USER_DEFAULTS_KEY_DEBUG_ENABLE_TESTNET];
    
    [[NSUserDefaults standardUserDefaults] synchronize];
#endif
    
    [SessionManager setupSharedSessionConfiguration:[NSURLSessionConfiguration defaultSessionConfiguration] delegate:self.certificatePinner queue:nil];
    
    if ([URL_SERVER isEqualToString:DEFAULT_WALLET_SERVER]) {
        [self.certificatePinner pinCertificate];
    }
    
    [self checkForNewInstall];
    
    [self persistServerSessionIDForNewUIWebViews];
    
    [self disableUIWebViewCaching];
    
    // Allocate the global wallet
    self.wallet = [[Wallet alloc] init];
    self.wallet.delegate = self;
    
    // Send email when exceptions are caught
#ifndef DEBUG
    NSSetUncaughtExceptionHandler(&HandleException);
#endif
    
    // White status bar
    [[UIApplication sharedApplication] setStatusBarStyle:UIStatusBarStyleLightContent];
    
    [[NSNotificationCenter defaultCenter] addObserverForName:NOTIFICATION_KEY_LOADING_TEXT object:nil queue:nil usingBlock:^(NSNotification * notification) {
        self.loadingText = [notification object];
    }];
    
    app.window.backgroundColor = [UIColor whiteColor];
    
    [self setupSideMenu];
    
    [app.window makeKeyAndVisible];
    
    // Default view in TabViewController: transactionsViewController
    [_tabViewController setActiveViewController:_transactionsViewController];
    [app.window.rootViewController.view addSubview:busyView];
    
    busyView.frame = app.window.frame;
    busyView.alpha = 0.0f;
    
    // Load settings
    symbolLocal = [[NSUserDefaults standardUserDefaults] boolForKey:USER_DEFAULTS_KEY_SYMBOL_LOCAL];
    
    [self showWelcomeOrPinScreen];
    
    [self requestAuthorizationForPushNotifications];
    
    return YES;
}

- (void)applicationWillResignActive:(UIApplication *)application
{
    if (!curtainImageView) {
        [self setupCurtainView];
    }
    
    [self hideSendAndReceiveKeyboards];
    
    if (createWalletView) {
        [createWalletView hideKeyboard];
    }
    
    if (manualPairView) {
        [manualPairView hideKeyboard];
    }
    
    if ([mainPasswordTextField isFirstResponder]) {
        [mainPasswordTextField resignFirstResponder];
    }
    
    // Show the LaunchImage so the list of running apps does not show the user's information
    dispatch_after(dispatch_time(DISPATCH_TIME_NOW, (int64_t)(0.25 * NSEC_PER_SEC)), dispatch_get_main_queue(), ^{
        // Small delay so we don't change the view while it's zooming out
        
        [self.window addSubview:curtainImageView];
        [self.window bringSubviewToFront:curtainImageView];
        
        [UIView animateWithDuration:ANIMATION_DURATION animations:^{
            curtainImageView.alpha = 1;
        } completion:^(BOOL finished) {
            // Dismiss any ViewControllers that are used modally, except for the MerchantViewController
            if (_tabViewController.presentedViewController == _bcWebViewController) {
                [_bcWebViewController dismissViewControllerAnimated:NO completion:nil];
            }
        }];
    });
    
    if (self.pinEntryViewController.verifyOnly) {
        [self.pinEntryViewController reset];
    }
}

- (void)applicationDidEnterBackground:(UIApplication *)application
{
    if ([[NSUserDefaults standardUserDefaults] boolForKey:USER_DEFAULTS_KEY_SWIPE_TO_RECEIVE_ENABLED] &&
        [self.wallet isInitialized] &&
        [self.wallet didUpgradeToHd]) {
        
        int numberOfAddressesToDerive = SWIPE_TO_RECEIVE_ADDRESS_COUNT;
        NSArray *swipeAddresses = [KeychainItemWrapper getSwipeAddresses];
        if (swipeAddresses) {
            numberOfAddressesToDerive = SWIPE_TO_RECEIVE_ADDRESS_COUNT - (int)swipeAddresses.count;
        }
        
        for (int receiveIndex = 0; receiveIndex < numberOfAddressesToDerive; receiveIndex++) {
            [self.wallet incrementReceiveIndexOfDefaultAccount];
            NSString *swipeAddress = [app.wallet getReceiveAddressOfDefaultAccount];
            [KeychainItemWrapper addSwipeAddress:swipeAddress];
        }
            
        [self.pinEntryViewController setupQRCode];
    }
    
    [self.loginTimer invalidate];
    
    [app.window.rootViewController dismissViewControllerAnimated:NO completion:nil];
    
    [self hideSendAndReceiveKeyboards];
    
    // Close all modals
    [app closeAllModals];
    
    self.topViewControllerDelegate = nil;
    
    // Close screens that shouldn't be in the foreground when returning to the wallet
    if (_backupNavigationViewController) {
        [_backupNavigationViewController dismissViewControllerAnimated:NO completion:nil];
    }
    
    if (_settingsNavigationController) {
        [_settingsNavigationController dismissViewControllerAnimated:NO completion:nil];
    }
    
    app.transactionsViewController.loadedAllTransactions = NO;
    app.wallet.isFetchingTransactions = NO;
    app.wallet.isFilteringTransactions = NO;
    
    [createWalletView showPassphraseTextField];
    
    [self closeSideMenu];
    
    // Close PIN Modal in case we are setting it (after login or when changing the PIN)
    if (self.pinEntryViewController.verifyOnly == NO || self.pinEntryViewController.inSettings == NO) {
        [self closePINModal:NO];
    }
    
    // Show pin modal before we close the app so the PIN verify modal gets shown in the list of running apps and immediately after we restart
    if ([self isPinSet]) {
        [self showPinModalAsView:YES];
        [self.pinEntryViewController reset];
    }
    
    if ([wallet isInitialized]) {
        [self beginBackgroundUpdateTask];
        
        [self logout];
    }
    
    [self.wallet.webSocket closeWithCode:WEBSOCKET_CODE_BACKGROUNDED_APP reason:WEBSOCKET_CLOSE_REASON_USER_BACKGROUNDED];
    
    if ([KeychainItemWrapper guid] && [KeychainItemWrapper sharedKey]) {
        [SessionManager resetSessionWithCompletionHandler:^{
            // completion handler must be non-null
        }];
    }
}

- (void)applicationWillEnterForeground:(UIApplication *)application
{
    // The PIN modal is shown on EnterBackground, but we don't want to override the modal with the welcome screen
    if ([self isPinSet]) {
#ifdef ENABLE_TOUCH_ID
        if ([[NSUserDefaults standardUserDefaults] boolForKey:USER_DEFAULTS_KEY_TOUCH_ID_ENABLED]) {
            [self authenticateWithTouchID];
        }
#endif
        return;
    }
    
    if (![wallet isInitialized]) {
        [app showWelcome];
        
        if ([KeychainItemWrapper guid] && [KeychainItemWrapper sharedKey]) {
            [self showPasswordModal];
        }
    }
}

- (void)applicationDidBecomeActive:(UIApplication *)application
{
    // Fade out the LaunchImage
    [UIView animateWithDuration:0.25 animations:^{
        curtainImageView.alpha = 0;
    } completion:^(BOOL finished) {
        [curtainImageView removeFromSuperview];
    }];
    
#ifdef ENABLE_SWIPE_TO_RECEIVE
    if (self.pinEntryViewController.verifyOnly) {
        [self.pinEntryViewController setupQRCode];
    }
#endif
    
    [self performSelector:@selector(showPinModalIfBackgroundedDuringLoad) withObject:nil afterDelay:0.3];
}

- (BOOL)application:(UIApplication *)application openURL:(nonnull NSURL *)url options:(nonnull NSDictionary<UIApplicationOpenURLOptionsKey,id> *)options
{
    if (![self isPinSet]) {
        if ([[url absoluteString] isEqualToString:[NSString stringWithFormat:@"%@%@", PREFIX_BLOCKCHAIN_WALLET_URI, @"loginAuthorized"]]) {
            [self manualPairClicked:nil];
            return YES;
        } else {
            return NO;
        }
    }
    
    NSString *absoluteURL = [url absoluteString];
    
    if ([absoluteURL hasPrefix:PREFIX_BLOCKCHAIN_WALLET_URI]) {
        // redirect from browser to app - do nothing.
        return YES;
    } else if ([absoluteURL hasPrefix:PREFIX_BLOCKCHAIN_URI]) {
        
        [app closeModalWithTransition:kCATransitionFade];

        NSDictionary *dict = [self parseURI:absoluteURL prefix:PREFIX_BLOCKCHAIN_URI];
        NSString *identifier = [dict objectForKey:DICTIONARY_KEY_ID];
        NSString *name = [dict objectForKey:DICTIONARY_KEY_NAME];
        
        showType = ShowTypeNewContact;
        
        if (!_contactsViewController) {
            _contactsViewController = [[ContactsViewController alloc] initWithInvitation:identifier name:name];
        }
        
        return YES;
    }
    
    [app closeModalWithTransition:kCATransitionFade];
    
    NSDictionary *dict = [self parseURI:absoluteURL prefix:PREFIX_BITCOIN_URI];
    NSString * addr = [dict objectForKey:DICTIONARY_KEY_ADDRESS];
    NSString * amount = [dict objectForKey:DICTIONARY_KEY_AMOUNT];
    
    showType = ShowTypeSendCoins;
    
    if (!_sendViewController) {
        // really no reason to lazyload anymore...
        _sendViewController = [[SendViewController alloc] initWithNibName:NIB_NAME_SEND_COINS bundle:[NSBundle mainBundle]];
    }
    
    [_sendViewController setAmountFromUrlHandler:amount withToAddress:addr];
    [_sendViewController reload];
    
    return YES;
}

- (void)userNotificationCenter:(UNUserNotificationCenter *)center willPresentNotification:(UNNotification *)notification withCompletionHandler:(void (^)(UNNotificationPresentationOptions))completionHandler
{
    DLog(@"User received remote notification");
}

- (void)application:(UIApplication *)application didRegisterForRemoteNotificationsWithDeviceToken:(NSData *)deviceToken
{
    const char *data = [deviceToken bytes];
    NSMutableString *token = [NSMutableString string];
    
    for (NSUInteger i = 0; i < [deviceToken length]; i++) {
        [token appendFormat:@"%02.2hhX", data[i]];
    }
    
    self.deviceToken = [token copy];
}

#pragma mark - Setup

- (void)requestAuthorizationForPushNotifications
{
    if (SYSTEM_VERSION_LESS_THAN(@"10.0")) {
        [[UIApplication sharedApplication] registerUserNotificationSettings:[UIUserNotificationSettings settingsForTypes:(UIUserNotificationTypeSound | UIUserNotificationTypeAlert | UIUserNotificationTypeBadge) categories:nil]];
        [[UIApplication sharedApplication] registerForRemoteNotifications];
    } else {
        UNUserNotificationCenter *center = [UNUserNotificationCenter currentNotificationCenter];
        center.delegate = self;
        [center requestAuthorizationWithOptions:(UNAuthorizationOptionSound | UNAuthorizationOptionAlert | UNAuthorizationOptionBadge) completionHandler:^(BOOL granted, NSError * _Nullable error) {
             if (!error) {
                 [[UIApplication sharedApplication] registerForRemoteNotifications];
                 DLog( @"Push registration success." );
             } else {
                 DLog( @"Push registration FAILED" );
                 DLog( @"ERROR: %@ - %@", error.localizedFailureReason, error.localizedDescription );
                 DLog( @"SUGGESTIONS: %@ - %@", error.localizedRecoveryOptions, error.localizedRecoverySuggestion );
             }  
         }];
    }
}

- (void)registerDeviceForPushNotifications
{
    NSMutableURLRequest *notificationsRequest = [[NSMutableURLRequest alloc] initWithURL:[NSURL URLWithString:[NSString stringWithFormat:URL_PUSH_NOTIFICATIONS_SERVER_ARGUMENT_GUID_ARGUMENT_SHAREDKEY_ARGUMENT_TOKEN_ARGUMENT_LENGTH_ARGUMENT, URL_SERVER, [self.wallet guid], [self.wallet sharedKey], self.deviceToken, (unsigned long)[self.deviceToken length]]]];
    [notificationsRequest setHTTPMethod:@"POST"];
    
    NSURLSessionDataTask *dataTask = [[SessionManager sharedSession] dataTaskWithRequest:notificationsRequest completionHandler:^(NSData * _Nullable data, NSURLResponse * _Nullable response, NSError * _Nullable error) {
        if (error) {
            DLog(@"Error registering device with backend: %@", [error localizedDescription]);
        }
        NSError *jsonError;
        NSDictionary *result = [NSJSONSerialization JSONObjectWithData:data options:0 error:&jsonError];
        if (jsonError) {
            DLog(@"Error parsing response from registering device with backend: %@", [error localizedDescription]);
        } else {
            DLog(@"Register notifications result: %@", result);
        }
    }];
    
    [dataTask resume];
}

- (void)setupBtcFormatter
{
    self.btcFormatter = [[NSNumberFormatter alloc] init];
    [_btcFormatter setMaximumFractionDigits:8];
    [_btcFormatter setNumberStyle:NSNumberFormatterDecimalStyle];
}

- (void)setupLocalCurrencyFormatter
{
    self.localCurrencyFormatter = [[NSNumberFormatter alloc] init];
    [_localCurrencyFormatter setMinimumFractionDigits:2];
    [_localCurrencyFormatter setMaximumFractionDigits:2];
    [_localCurrencyFormatter setNumberStyle:NSNumberFormatterDecimalStyle];
}

- (void)persistServerSessionIDForNewUIWebViews
{
    NSHTTPCookieStorage *cookieStorage = [NSHTTPCookieStorage sharedHTTPCookieStorage];
    [cookieStorage setCookieAcceptPolicy:NSHTTPCookieAcceptPolicyAlways];
}

- (void)disableUIWebViewCaching
{
    NSURLCache *sharedCache = [[NSURLCache alloc] initWithMemoryCapacity:0 diskCapacity:0 diskPath:nil];
    [NSURLCache setSharedURLCache:sharedCache];
}

- (void)setupSideMenu
{
    _slidingViewController = [[ECSlidingViewController alloc] init];
    _slidingViewController.topViewController = _tabViewController;
    sideMenuViewController = [[SideMenuViewController alloc] init];
    _slidingViewController.underLeftViewController = sideMenuViewController;
    _window.rootViewController = _slidingViewController;
}

- (void)showWelcomeOrPinScreen
{
    // Not paired yet
    if (![KeychainItemWrapper guid] || ![KeychainItemWrapper sharedKey]) {
        [self showWelcome];
        [self checkAndWarnOnJailbrokenPhones];
    }
    // Paired
    else {
        
        // If the PIN is set show the pin modal
        if ([self isPinSet]) {
            [self showPinModalAsView:YES];
#ifdef ENABLE_TOUCH_ID
            if ([[NSUserDefaults standardUserDefaults] boolForKey:USER_DEFAULTS_KEY_TOUCH_ID_ENABLED]) {
                [self authenticateWithTouchID];
            }
#endif
        } else {
            // No PIN set we need to ask for the main password
            [self showPasswordModal];
            [self checkAndWarnOnJailbrokenPhones];
        }
        
        [[NSNotificationCenter defaultCenter] addObserver:self selector:@selector(reloadSideMenu) name:NOTIFICATION_KEY_GET_ACCOUNT_INFO_SUCCESS object:nil];
        
        [self migratePasswordAndPinFromNSUserDefaults];
    }
    
    // TODO create BCCurtainView. There shouldn't be any view code, etc in the appdelegate..
    [self setupCurtainView];
}

- (void)migratePasswordAndPinFromNSUserDefaults
{
    NSString * password = [[NSUserDefaults standardUserDefaults] objectForKey:USER_DEFAULTS_KEY_PASSWORD];
    NSString * pin = [[NSUserDefaults standardUserDefaults] objectForKey:USER_DEFAULTS_KEY_PIN];
    
    if (password && pin) {
        self.wallet.password = password;
        
        [self savePIN:pin];
        
        // TODO only remove these if savePIN is successful (required JS modifications) (and synchronize)
        [[NSUserDefaults standardUserDefaults] removeObjectForKey:USER_DEFAULTS_KEY_PASSWORD];
        [[NSUserDefaults standardUserDefaults] removeObjectForKey:USER_DEFAULTS_KEY_PIN];
        [[NSUserDefaults standardUserDefaults] synchronize];
    }
}

- (void)setupCurtainView
{
    // Curtain view setup
    curtainImageView = [[UIImageView alloc] initWithFrame:self.window.bounds];
    
    // Select the correct image depending on the screen size. The names used are the default names that LaunchImage assets get after processing. See @http://stackoverflow.com/questions/19107543/xcode-5-asset-catalog-how-to-reference-the-launchimage
    // This works for iPhone 4/4S, 5/5S, 6 and 6Plus in Portrait
    // TODO need to add new screen sizes with new iPhones ... ugly
    // TODO we're currently using the scaled version of the app on iPhone 6 and 6 Plus
    //        NSDictionary *dict = @{@"320x480" : @"LaunchImage-700", @"320x568" : @"LaunchImage-700-568h", @"375x667" : @"LaunchImage-800-667h", @"414x736" : @"LaunchImage-800-Portrait-736h"};
    NSDictionary *dict = @{@"320x480" : @"LaunchImage-700", @"320x568" : @"LaunchImage-700-568h", @"375x667" : @"LaunchImage-700-568h", @"414x736" : @"LaunchImage-700-568h"};
    NSString *key = [NSString stringWithFormat:@"%dx%d", (int)[UIScreen mainScreen].bounds.size.width, (int)[UIScreen mainScreen].bounds.size.height];
    UIImage *launchImage = [UIImage imageNamed:dict[key]];
    
    curtainImageView.image = launchImage;
    curtainImageView.alpha = 0;
}

#pragma mark - UI State

- (void)reload
{
    [_sendViewController reload];
    [_transactionsViewController reload];
    [_receiveViewController reload];
    [_settingsNavigationController reload];
    [_accountsAndAddressesNavigationController reload];
    
    [sideMenuViewController reload];
    
    [[NSNotificationCenter defaultCenter] postNotificationName:NOTIFICATION_KEY_RELOAD_TO_DISMISS_VIEWS object:nil];
    // Legacy code for generating new addresses
    [[NSNotificationCenter defaultCenter] postNotificationName:NOTIFICATION_KEY_NEW_ADDRESS object:nil userInfo:nil];
}

- (void)reloadAfterMultiAddressResponse
{
    [_sendViewController reloadAfterMultiAddressResponse];
    [_transactionsViewController reload];
    [_receiveViewController reload];
    [_settingsNavigationController reloadAfterMultiAddressResponse];
    [_accountsAndAddressesNavigationController reload];
    
    [sideMenuViewController reload];
    
    [[NSNotificationCenter defaultCenter] postNotificationName:NOTIFICATION_KEY_RELOAD_TO_DISMISS_VIEWS object:nil];
    // Legacy code for generating new addresses
    [[NSNotificationCenter defaultCenter] postNotificationName:NOTIFICATION_KEY_NEW_ADDRESS object:nil userInfo:nil];
    [[NSNotificationCenter defaultCenter] postNotificationName:NOTIFICATION_KEY_MULTIADDRESS_RESPONSE_RELOAD object:nil];
}

- (void)reloadSideMenu
{
    [sideMenuViewController reloadTableView];
}

- (void)toggleSymbol
{
    symbolLocal = !symbolLocal;
    
    // Save this setting here and load it on start
    [[NSUserDefaults standardUserDefaults] setBool:symbolLocal forKey:USER_DEFAULTS_KEY_SYMBOL_LOCAL];
    [[NSUserDefaults standardUserDefaults] synchronize];
    
    [self reloadSymbols];
}

- (NSInteger)filterIndex
{
    return _transactionsViewController.filterIndex;
}

- (void)filterTransactionsByAccount:(int)accountIndex
{
    _transactionsViewController.clickedFetchMore = NO;
    _transactionsViewController.filterIndex = accountIndex;
    [_transactionsViewController changeFilterLabel:[app.wallet getLabelForAccount:accountIndex]];
    [_transactionsViewController showFilterLabel];
    self.mainLogoImageView.hidden = YES;
    
    [_sendViewController resetFromAddress];
    [_receiveViewController reloadMainAddress];
    
    [self.wallet reloadFilter];
    
    [self showFilterResults];
}

- (void)filterTransactionsByImportedAddresses
{
    _transactionsViewController.clickedFetchMore = NO;
    _transactionsViewController.filterIndex = FILTER_INDEX_IMPORTED_ADDRESSES;
    [_transactionsViewController changeFilterLabel:BC_STRING_IMPORTED_ADDRESSES];
    [_transactionsViewController showFilterLabel];
    self.mainLogoImageView.hidden = YES;
    
    [self.wallet reloadFilter];
    
    [self showFilterResults];
}

- (void)removeTransactionsFilter
{
    _transactionsViewController.clickedFetchMore = NO;
    _transactionsViewController.filterIndex = FILTER_INDEX_ALL;
    [_transactionsViewController hideFilterLabel];
    self.mainLogoImageView.hidden = NO;
    [self.wallet reloadFilter];
    
    [self showFilterResults];
}

- (void)showFilterResults
{
    [self closeSideMenu];
    [_tabViewController setActiveViewController:_transactionsViewController animated:FALSE index:1];
}

- (void)reloadSymbols
{
    [_sendViewController reloadSymbols];
    
    [_transactionsViewController reloadSymbols];
    [_accountsAndAddressesNavigationController reload];
    [sideMenuViewController reload];
}

- (void)showBusyViewWithLoadingText:(NSString *)text
{
    if (self.topViewControllerDelegate) {
        if ([self.topViewControllerDelegate respondsToSelector:@selector(showBusyViewWithLoadingText:)]) {
            [self.topViewControllerDelegate showBusyViewWithLoadingText:text];
        }
        return;
    }
    
    if (self.pinEntryViewController.inSettings &&
        ![text isEqualToString:BC_STRING_LOADING_SYNCING_WALLET] &&
        ![text isEqualToString:BC_STRING_LOADING_VERIFYING]) {
        DLog(@"Verify optional PIN view is presented - will not update busy views unless verifying or syncing");
        return;
    }
    
    if (_sendViewController.isSending && modalView) {
        DLog(@"Send progress modal is presented - will not show busy view");
        return;
    }
    
    [busyLabel setText:text];
    
    [app.window.rootViewController.view bringSubviewToFront:busyView];
    
    if (busyView.alpha < 1.0) {
        [busyView fadeIn];
    }
}

- (void)updateBusyViewLoadingText:(NSString *)text
{
    if (self.topViewControllerDelegate) {
        if ([self.topViewControllerDelegate respondsToSelector:@selector(updateBusyViewLoadingText:)]) {
            [self.topViewControllerDelegate updateBusyViewLoadingText:text];
        }
        return;
    }
    
    if (self.pinEntryViewController.inSettings &&
        ![text isEqualToString:BC_STRING_LOADING_SYNCING_WALLET] &&
        ![text isEqualToString:BC_STRING_LOADING_VERIFYING]) {
        DLog(@"Verify optional PIN view is presented - will not update busy views unless verifying or syncing");
        return;
    }
    
    if (busyView.alpha == 1.0) {
        [UIView animateWithDuration:ANIMATION_DURATION animations:^{
            [busyLabel setText:text];
        }];
    }
}

- (void)showVerifyingBusyViewWithTimer:(NSInteger)timeInSeconds
{
    [self showBusyViewWithLoadingText:BC_STRING_LOADING_VERIFYING];
    self.loginTimer = [NSTimer scheduledTimerWithTimeInterval:timeInSeconds target:self selector:@selector(showErrorLoading) userInfo:nil repeats:NO];
}

- (void)showErrorLoading
{
    [self.loginTimer invalidate];
    
    if (!self.wallet.guid && busyView.alpha == 1.0 && [busyLabel.text isEqualToString:BC_STRING_LOADING_VERIFYING]) {
        [self.pinEntryViewController reset];
        [self hideBusyView];
        [self standardNotifyAutoDismissingController:BC_STRING_ERROR_LOADING_WALLET];
    }
}

- (void)hideBusyView
{
    if (self.topViewControllerDelegate) {
        if ([self.topViewControllerDelegate respondsToSelector:@selector(hideBusyView)]) {
            [self.topViewControllerDelegate hideBusyView];
        }
    }
    
    if (busyView.alpha == 1.0) {
        [busyView fadeOut];
    }
}

- (void)hideSendAndReceiveKeyboards
{
    // Dismiss sendviewController keyboard
    if (_sendViewController) {
        [_sendViewController hideKeyboardForced];
        
        // Make sure the the send payment button on send screen is enabled (bug when second password requested and app is backgrounded)
        [_sendViewController enablePaymentButtons];
    }
    
    // Dismiss receiveCoinsViewController keyboard
    if (_receiveViewController) {
        [_receiveViewController hideKeyboardForced];
    }
}

#pragma mark - AlertView Helpers

- (void)standardNotifyAutoDismissingController:(NSString *)message
{
    [self standardNotifyAutoDismissingController:message title:BC_STRING_ERROR];
}

- (void)standardNotifyAutoDismissingController:(NSString*)message title:(NSString*)title
{
    UIAlertController *alert = [UIAlertController alertControllerWithTitle:title message:message preferredStyle:UIAlertControllerStyleAlert];
    [alert addAction:[UIAlertAction actionWithTitle:BC_STRING_OK style:UIAlertActionStyleCancel handler:nil]];
    
    if (!self.pinEntryViewController) {
        [[NSNotificationCenter defaultCenter] addObserver:alert selector:@selector(autoDismiss) name:NOTIFICATION_KEY_RELOAD_TO_DISMISS_VIEWS object:nil];
    }
    
    if (self.topViewControllerDelegate) {
        if ([self.topViewControllerDelegate respondsToSelector:@selector(presentAlertController:)]) {
            [self.topViewControllerDelegate presentAlertController:alert];
        }
    } else if (self.pinEntryViewController) {
        [self.pinEntryViewController.view.window.rootViewController presentViewController:alert animated:YES completion:nil];
    } else {
        [self.window.rootViewController presentViewController:alert animated:YES completion:nil];
    }
}

- (void)standardNotify:(NSString*)message
{
    [self standardNotifyAutoDismissingController:message];
}

- (void)standardNotify:(NSString*)message title:(NSString*)title
{
    dispatch_async(dispatch_get_main_queue(), ^{
        if ([[UIApplication sharedApplication] applicationState] == UIApplicationStateActive) {
            [self standardNotifyAutoDismissingController:message title:title];
        }
    });
}

# pragma mark - Wallet.js callbacks

- (void)walletDidLoad
{
    dispatch_after(dispatch_time(DISPATCH_TIME_NOW, (int64_t)(2.0f * NSEC_PER_SEC)), dispatch_get_main_queue(), ^{
        [self endBackgroundUpdateTask];
    });
}
- (void)walletFailedToLoad
{
    DLog(@"walletFailedToLoad");
    // When doing a manual pair the wallet fails to load the first time because the server needs to verify via email that the user grants access to this device. In that case we don't want to display any additional errors besides the server error telling the user to check his email.
    if ([manualPairView isDescendantOfView:_window.rootViewController.view]) {
        return;
    }
    
    UIAlertController *alert = [UIAlertController alertControllerWithTitle:BC_STRING_FAILED_TO_LOAD_WALLET_TITLE message:[NSString stringWithFormat:BC_STRING_FAILED_TO_LOAD_WALLET_DETAIL] preferredStyle:UIAlertControllerStyleAlert];
    [alert addAction:[UIAlertAction actionWithTitle:BC_STRING_FORGET_WALLET style:UIAlertActionStyleDefault handler:^(UIAlertAction * _Nonnull action) {
        UIAlertController *forgetWalletAlert = [UIAlertController alertControllerWithTitle:BC_STRING_WARNING message:BC_STRING_FORGET_WALLET_DETAILS preferredStyle:UIAlertControllerStyleAlert];
        [forgetWalletAlert addAction:[UIAlertAction actionWithTitle:BC_STRING_CANCEL style:UIAlertActionStyleCancel handler:^(UIAlertAction * _Nonnull action) {
            [self walletFailedToLoad];
        }]];
        [forgetWalletAlert addAction:[UIAlertAction actionWithTitle:BC_STRING_FORGET_WALLET style:UIAlertActionStyleDefault handler:^(UIAlertAction * _Nonnull action) {
            [self forgetWallet];
            [app showWelcome];
        }]];
        [_window.rootViewController presentViewController:forgetWalletAlert animated:YES completion:nil];
    }]];
    
    [alert addAction:[UIAlertAction actionWithTitle:BC_STRING_CLOSE_APP style:UIAlertActionStyleCancel handler:^(UIAlertAction * _Nonnull action) {
        UIApplication *app = [UIApplication sharedApplication];
        
        [app performSelector:@selector(suspend)];
    }]];
    
    [_window.rootViewController presentViewController:alert animated:YES completion:nil];
}

- (void)walletDidDecrypt
{
    DLog(@"walletDidDecrypt");
    
    if ([self isPinSet]) {
        [self forceHDUpgradeForLegacyWallets];
    }
    
    if (showType == ShowTypeSendCoins) {
        [self showSendCoins];
    } else if (showType == ShowTypeNewContact) {
        [self showContacts];
    }
    
    showType = ShowTypeNone;
    
    self.changedPassword = NO;
    
    [self setAccountData:wallet.guid sharedKey:wallet.sharedKey];
    
    //Becuase we are not storing the password on the device. We record the first few letters of the hashed password.
    //With the hash prefix we can then figure out if the password changed
    NSString * passwordPartHash = [[NSUserDefaults standardUserDefaults] objectForKey:USER_DEFAULTS_KEY_PASSWORD_PART_HASH];
    if (![[[app.wallet.password SHA256] substringToIndex:MIN([app.wallet.password length], 5)] isEqualToString:passwordPartHash]) {
        [self clearPin];
    }
}

- (void)walletDidFinishLoad
{
    DLog(@"walletDidFinishLoad");
    
    self.wallet.swipeAddressToSubscribe = nil;
    
    self.wallet.twoFactorInput = nil;
        
    [manualPairView clearTextFields];
    
    [app closeAllModals];
    
    if (![app isPinSet]) {
        [app showPinModalAsView:NO];
    } else {        
        NSDate *dateOfLastReminder = [[NSUserDefaults standardUserDefaults] objectForKey:USER_DEFAULTS_KEY_REMINDER_MODAL_DATE];
        
        NSTimeInterval timeIntervalBetweenPrompts = TIME_INTERVAL_SECURITY_REMINDER_PROMPT;
        
#ifdef ENABLE_DEBUG_MENU
        id customTimeValue = [[NSUserDefaults standardUserDefaults] objectForKey:USER_DEFAULTS_KEY_DEBUG_SECURITY_REMINDER_CUSTOM_TIMER];
        if (customTimeValue) {
            timeIntervalBetweenPrompts = [customTimeValue doubleValue];
        }
#endif
        
        if (dateOfLastReminder) {
            if ([dateOfLastReminder timeIntervalSinceNow] < -timeIntervalBetweenPrompts) {
                [self showSecurityReminder];
                [[NSUserDefaults standardUserDefaults] setObject:[NSDate date] forKey:USER_DEFAULTS_KEY_REMINDER_MODAL_DATE];
            }
        } else {
            [self showSecurityReminder];
            [[NSUserDefaults standardUserDefaults] setObject:[NSDate date] forKey:USER_DEFAULTS_KEY_REMINDER_MODAL_DATE];
        }
    }
    
    [_sendViewController reload];
    
    [self reloadTransactionFilterLabel];
    
    // Enabling touch ID and immediately backgrounding the app hides the status bar
    [[UIApplication sharedApplication] setStatusBarHidden:NO withAnimation:YES];
    
    [self registerDeviceForPushNotifications];
}

- (void)didGetMultiAddressResponse:(MultiAddressResponse*)response
{
    CurrencySymbol *localSymbol = self.latestResponse.symbol_local;
    CurrencySymbol *btcSymbol = self.latestResponse.symbol_btc;
    
    self.latestResponse = response;
    
    _transactionsViewController.data = response;
    
#if defined(ENABLE_TRANSACTION_FILTERING) && defined(ENABLE_TRANSACTION_FETCHING)
    if (app.wallet.isFetchingTransactions) {
        [_transactionsViewController reload];
        app.wallet.isFetchingTransactions = NO;
    } else {
        [self reloadAfterMultiAddressResponse];
    }
#else
    if (app.wallet.isFilteringTransactions) {
        app.wallet.isFilteringTransactions = NO;
        self.latestResponse.symbol_local = localSymbol;
        self.latestResponse.symbol_btc = btcSymbol;
        [self reloadAfterMultiAddressResponse];
    } else {
        [self getAccountInfo];
    }
#endif
    
    int newDefaultAccountLabeledAddressesCount = [self.wallet getDefaultAccountLabelledAddressesCount];
    NSNumber *lastCount = [[NSUserDefaults standardUserDefaults] objectForKey:USER_DEFAULTS_KEY_DEFAULT_ACCOUNT_LABELLED_ADDRESSES_COUNT];
    if (lastCount && [lastCount intValue] != newDefaultAccountLabeledAddressesCount) {
        [KeychainItemWrapper removeAllSwipeAddresses];
    }
    [[NSUserDefaults standardUserDefaults] setObject:[NSNumber numberWithInt:newDefaultAccountLabeledAddressesCount] forKey:USER_DEFAULTS_KEY_DEFAULT_ACCOUNT_LABELLED_ADDRESSES_COUNT];
}

- (void)didSetLatestBlock:(LatestBlock*)block
{
    _transactionsViewController.latestBlock = block;
    [_transactionsViewController reload];
}

- (void)getAccountInfo
{
    [[NSNotificationCenter defaultCenter] addObserver:self selector:@selector(didGetAccountInfo) name:NOTIFICATION_KEY_GET_ACCOUNT_INFO_SUCCESS object:nil];
    [app.wallet getAccountInfo];
}

- (void)didGetAccountInfo
{
    [[NSNotificationCenter defaultCenter] removeObserver:self name:NOTIFICATION_KEY_GET_ACCOUNT_INFO_SUCCESS object:nil];
    
    if (showReminderType == ShowReminderTypeTwoFactor) {
        if (![app.wallet hasEnabledTwoStep]) {
            [self showTwoFactorReminder];
        }
    } else if (showReminderType == ShowReminderTypeEmail) {
        if (![app.wallet hasVerifiedEmail]) {
            [self showEmailVerificationReminder];
        }
    }
    
    showReminderType = ShowReminderTypeNone;
    
    [[NSNotificationCenter defaultCenter] addObserver:self selector:@selector(reloadAfterGettingCurrencySymbols) name:NOTIFICATION_KEY_GET_ALL_CURRENCY_SYMBOLS_SUCCESS object:nil];
    [app.wallet getAllCurrencySymbols];
}

- (void)reloadAfterGettingCurrencySymbols
{
    [[NSNotificationCenter defaultCenter] removeObserver:self name:NOTIFICATION_KEY_GET_ALL_CURRENCY_SYMBOLS_SUCCESS object:nil];
    
    {
        NSString *fiatCode = app.wallet.accountInfo[DICTIONARY_KEY_ACCOUNT_SETTINGS_CURRENCY_FIAT];
        NSMutableDictionary *symbolLocalDict = [[NSMutableDictionary alloc] initWithDictionary:[app.wallet.currencySymbols objectForKey:fiatCode]];
        [symbolLocalDict setObject:fiatCode forKey:DICTIONARY_KEY_CODE];
        if (symbolLocalDict) {
            app.latestResponse.symbol_local = [CurrencySymbol symbolFromDict:symbolLocalDict];
        }
    }
    
    {
        NSString *btcCode = app.wallet.accountInfo[DICTIONARY_KEY_ACCOUNT_SETTINGS_CURRENCY_BTC];
        if (btcCode) {
            app.latestResponse.symbol_btc = [CurrencySymbol btcSymbolFromCode:btcCode];
        }
    }
    
    [self reloadAfterMultiAddressResponse];
}

- (void)walletFailedToDecrypt
{
    DLog(@"walletFailedToDecrypt");
    // In case we were on the manual pair screen, we want to go back there. The way to check for that is that the wallet has a guid, but it's not saved yet
    if (wallet.guid && ![KeychainItemWrapper guid]) {
        [self manualPairClicked:nil];
        
        return;
    }
    
    [self showPasswordModal];
}

- (void)showPasswordModal
{
    [self showModalWithContent:mainPasswordView closeType:ModalCloseTypeNone headerText:BC_STRING_PASSWORD_REQUIRED];
    
    forgetWalletButton.titleLabel.adjustsFontSizeToFitWidth = YES;
    forgetWalletButton.titleEdgeInsets = UIEdgeInsetsMake(0, 10, 0, 10);
    forgetWalletButton.titleLabel.textAlignment = NSTextAlignmentCenter;
    UITapGestureRecognizer *tapGesture = [[UITapGestureRecognizer alloc] initWithTarget:mainPasswordTextField action:@selector(resignFirstResponder)];
    mainPasswordTextField.text = @"";
    [mainPasswordView addGestureRecognizer:tapGesture];
}

- (void)beginBackgroundUpdateTask
{
    // We're using a background task to ensure we get enough time to sync. The bg task has to be ended before or when the timer expires, otherwise the app gets killed by the system.
    // Always kill the old handler before starting a new one. In case the system starts a bg task when the app goes into background, comes to foreground and goes to background before the first background task was ended. In that case the first background task is never killed and the system kills the app when the maximum time is up.
    [self endBackgroundUpdateTask];
    
    self.backgroundUpdateTask = [[UIApplication sharedApplication] beginBackgroundTaskWithExpirationHandler:^{
        [self endBackgroundUpdateTask];
    }];
}

- (void)endBackgroundUpdateTask
{
    if (self.backgroundUpdateTask != UIBackgroundTaskInvalid) {
        [[UIApplication sharedApplication] endBackgroundTask:self.backgroundUpdateTask];
        self.backgroundUpdateTask = UIBackgroundTaskInvalid;
    }
}

- (void)showPinModalIfBackgroundedDuringLoad
{
    if (![self.pinEntryViewController.view isDescendantOfView:app.window.rootViewController.view] && !self.wallet.isInitialized && [KeychainItemWrapper sharedKey] && [KeychainItemWrapper guid] && !modalView) {
        [self showPinModalAsView:YES];
    }
}

- (void)playBeepSound
{
    if (beepSoundID == 0) {
        AudioServicesCreateSystemSoundID((__bridge CFURLRef)[NSURL fileURLWithPath: [[NSBundle mainBundle] pathForResource:@"beep" ofType:SOUND_FORMAT]], &beepSoundID);
    }
    
    AudioServicesPlaySystemSound(beepSoundID);
}

- (void)playAlertSound
{
    if (alertSoundID == 0) {
        //Find the Alert Sound
        NSString * alert_sound = [[NSBundle mainBundle] pathForResource:@"alert-received" ofType:SOUND_FORMAT];
        
        //Create the system sound
        AudioServicesCreateSystemSoundID((__bridge CFURLRef)[NSURL fileURLWithPath: alert_sound], &alertSoundID);
    }
    
    AudioServicesPlaySystemSound(alertSoundID);
}

- (void)pushWebViewController:(NSString*)url title:(NSString *)title
{
    _bcWebViewController = [[BCWebViewController alloc] initWithTitle:title];
    [_bcWebViewController loadURL:url];
    _bcWebViewController.modalTransitionStyle = UIModalTransitionStyleCoverVertical;
    [_tabViewController presentViewController:_bcWebViewController animated:YES completion:nil];
}

- (NSMutableDictionary *)parseQueryString:(NSString *)query
{
    NSMutableDictionary *dict = [[NSMutableDictionary alloc] initWithCapacity:6];
    NSArray *pairs = [query componentsSeparatedByString:@"&"];
    
    for (NSString *pair in pairs) {
        NSArray *elements = [pair componentsSeparatedByString:@"="];
        if ([elements count] >= 2) {
            NSString *key = [[elements objectAtIndex:0] stringByReplacingPercentEscapesUsingEncoding:NSUTF8StringEncoding];
            NSString *val = [[elements objectAtIndex:1] stringByReplacingPercentEscapesUsingEncoding:NSUTF8StringEncoding];
            
            [dict setObject:val forKey:key];
        }
    }
    return dict;
}

- (NSDictionary*)parseURI:(NSString*)urlString prefix:(NSString *)urlPrefix
{
    if (!urlString) {
        return nil;
    }
    
    if (![urlString hasPrefix:urlPrefix]) {
        return [NSDictionary dictionaryWithObject:urlString forKey:DICTIONARY_KEY_ADDRESS];
    }
    
    NSString * replaced = [[urlString stringByReplacingOccurrencesOfString:PREFIX_BITCOIN_URI withString:[NSString stringWithFormat:@"%@//", PREFIX_BITCOIN_URI]] stringByReplacingOccurrencesOfString:@"////" withString:@"//"];
    
    NSURL * url = [NSURL URLWithString:replaced];
    
    NSMutableDictionary *dict = [self parseQueryString:[url query]];
    
    if ([url host] != NULL)
    [dict setObject:[url host] forKey:DICTIONARY_KEY_ADDRESS];
    
    return dict;
}

- (BOOL)textFieldShouldReturn:(UITextField*)textField
{
    if (textField == secondPasswordTextField) {
        if (validateSecondPassword) {
            [self secondPasswordClicked:textField];
        } else {
            [self privateKeyPasswordClicked];
        }
    }
    else if (textField == mainPasswordTextField) {
        [self mainPasswordClicked:textField];
    }
    
    return YES;
}

- (void)getPrivateKeyPassword:(void (^)(NSString *))success error:(void (^)(NSString *))error
{
    validateSecondPassword = FALSE;
    
    secondPasswordDescriptionLabel.text = BC_STRING_PRIVATE_KEY_ENCRYPTED_DESCRIPTION;
    
    if (self.topViewControllerDelegate) {
        BCModalViewController *bcModalViewController = [[BCModalViewController alloc] initWithCloseType:ModalCloseTypeClose showHeader:YES headerText:BC_STRING_PASSWORD_REQUIRED view:secondPasswordView];
        
        addPrivateKeySuccess = success;
        
        [self.topViewControllerDelegate presentViewController:bcModalViewController animated:YES completion:^{
            UIButton *secondPasswordOverlayButton = [[UIButton alloc] initWithFrame:[secondPasswordView convertRect:secondPasswordButton.frame toView:bcModalViewController.view]];
            [bcModalViewController.view addSubview:secondPasswordOverlayButton];
            [secondPasswordOverlayButton addTarget:self action:@selector(privateKeyPasswordClicked) forControlEvents:UIControlEventTouchUpInside];
        }];
        
        [bcModalViewController.closeButton addTarget:self action:@selector(closeAllModals) forControlEvents:UIControlEventAllTouchEvents];
    } else {
        [app showModalWithContent:secondPasswordView closeType:ModalCloseTypeClose headerText:BC_STRING_PASSWORD_REQUIRED onDismiss:^() {
            NSString * password = secondPasswordTextField.text;
            
            if ([password length] == 0) {
                if (error) error(BC_STRING_NO_PASSWORD_ENTERED);
            } else {
                if (success) success(password);
            }
            
            secondPasswordTextField.text = nil;
        } onResume:nil];
        
        [modalView.closeButton removeTarget:self action:@selector(closeModalClicked:) forControlEvents:UIControlEventAllTouchEvents];
        
        [modalView.closeButton addTarget:self action:@selector(closeAllModals) forControlEvents:UIControlEventAllTouchEvents];
    }
    
    [secondPasswordTextField becomeFirstResponder];
}

- (void)privateKeyPasswordClicked
{
    NSString * password = secondPasswordTextField.text;
    
    if ([password length] == 0) {
        [self standardNotifyAutoDismissingController:BC_STRING_NO_PASSWORD_ENTERED];
    } else {
        if (_tabViewController.presentedViewController) {
            [_tabViewController.presentedViewController dismissViewControllerAnimated:YES completion:nil];
        } else {
            [self closeModalWithTransition:kCATransitionFade];
        }
        if (addPrivateKeySuccess) addPrivateKeySuccess(password);
    }
    
    secondPasswordTextField.text = nil;
}

- (IBAction)secondPasswordClicked:(id)sender
{
    NSString *password = secondPasswordTextField.text;
    
    if ([password length] == 0) {
        [app standardNotifyAutoDismissingController:BC_STRING_NO_PASSWORD_ENTERED];
    } else if(validateSecondPassword && ![wallet validateSecondPassword:password]) {
        [app standardNotifyAutoDismissingController:BC_STRING_SECOND_PASSWORD_INCORRECT];
    } else {
        if (secondPasswordSuccess) {
            // It takes ANIMATION_DURATION to dismiss the second password view, then a little extra to make sure any wait spinners start spinning before we execute the success function.
            dispatch_after(dispatch_time(DISPATCH_TIME_NOW, (int64_t)(1.5*ANIMATION_DURATION * NSEC_PER_SEC)), dispatch_get_main_queue(), ^{
                if (secondPasswordSuccess) {
                    secondPasswordSuccess(password);
                    secondPasswordSuccess = nil;
                }
            });
        }
        [app closeModalWithTransition:kCATransitionFade];
    }
    
    secondPasswordTextField.text = nil;
}

- (void)getSecondPassword:(void (^)(NSString *))success error:(void (^)(NSString *))error
{
    secondPasswordDescriptionLabel.text = BC_STRING_ACTION_REQUIRES_SECOND_PASSWORD;
    
    validateSecondPassword = TRUE;
    
    secondPasswordSuccess = success;
    
    if (self.topViewControllerDelegate) {
        BCModalViewController *bcModalViewController = [[BCModalViewController alloc] initWithCloseType:ModalCloseTypeClose showHeader:YES headerText:BC_STRING_SECOND_PASSWORD_REQUIRED view:secondPasswordView];
        
        [self.topViewControllerDelegate presentViewController:bcModalViewController animated:YES completion:^{
            UIButton *secondPasswordOverlayButton = [[UIButton alloc] initWithFrame:[secondPasswordView convertRect:secondPasswordButton.frame toView:bcModalViewController.view]];
            [bcModalViewController.view addSubview:secondPasswordOverlayButton];
            [secondPasswordOverlayButton addTarget:self action:@selector(secondPasswordClicked:) forControlEvents:UIControlEventTouchUpInside];
        }];
        
        [bcModalViewController.closeButton addTarget:self action:@selector(closeAllModals) forControlEvents:UIControlEventAllTouchEvents];
    } else {
        [app showModalWithContent:secondPasswordView closeType:ModalCloseTypeClose headerText:BC_STRING_SECOND_PASSWORD_REQUIRED onDismiss:^() {
            secondPasswordTextField.text = nil;
            [self.sendViewController enablePaymentButtons];
        } onResume:nil];
        
        [modalView.closeButton removeTarget:self action:@selector(closeModalClicked:) forControlEvents:UIControlEventAllTouchEvents];
        
        [modalView.closeButton addTarget:self action:@selector(closeAllModals) forControlEvents:UIControlEventAllTouchEvents];
        
        [modalView.closeButton addTarget:self action:@selector(forceHDUpgradeForLegacyWallets) forControlEvents:UIControlEventAllTouchEvents];
        
        if ([_sendViewController transferAllMode]) {
            [modalView.closeButton addTarget:_sendViewController action:@selector(reload) forControlEvents:UIControlEventAllTouchEvents];
        }
    }
    
    [secondPasswordTextField becomeFirstResponder];
}

- (void)closeAllModals
{
    [self hideBusyView];
    
    secondPasswordSuccess = nil;
    secondPasswordTextField.text = nil;
    
    self.wallet.isSyncing = NO;
    
    [modalView endEditing:YES];
    
    [modalView removeFromSuperview];
    
    CATransition *animation = [CATransition animation];
    [animation setDuration:ANIMATION_DURATION];
    [animation setType:kCATransitionFade];
    
    [animation setTimingFunction:[CAMediaTimingFunction functionWithName:kCAMediaTimingFunctionLinear]];
    [[app.window layer] addAnimation:animation forKey:ANIMATION_KEY_HIDE_MODAL];
    
    if (self.modalView.onDismiss) {
        self.modalView.onDismiss();
        self.modalView.onDismiss = nil;
    }
    
    self.modalView = nil;
    
    for (BCModalView *modalChainView in self.modalChain) {
        
        for (UIView *subView in [modalChainView.myHolderView subviews]) {
            [subView removeFromSuperview];
        }
        
        [modalChainView.myHolderView removeFromSuperview];
        
        if (modalChainView.onDismiss) {
            modalChainView.onDismiss();
        }
    }
    
    [self.modalChain removeAllObjects];
}

- (void)closeModalWithTransition:(NSString *)transition
{
    [[NSNotificationCenter defaultCenter] postNotificationName:NOTIFICATION_KEY_MODAL_VIEW_DISMISSED object:nil];
    
    [modalView removeFromSuperview];
    
    CATransition *animation = [CATransition animation];
    // There are two types of transitions: movement based and fade in/out. The movement based ones can have a subType to set which direction the movement is in. In case the transition parameter is a direction, we use the MoveIn transition and the transition parameter as the direction, otherwise we use the transition parameter as the transition type.
    [animation setDuration:ANIMATION_DURATION];
    if (transition != kCATransitionFade) {
        [animation setType:kCATransitionMoveIn];
        [animation setSubtype:transition];
    }
    else {
        [animation setType:transition];
    }
    
    [animation setTimingFunction:[CAMediaTimingFunction functionWithName:kCAMediaTimingFunctionLinear]];
    [[app.window layer] addAnimation:animation forKey:ANIMATION_KEY_HIDE_MODAL];
    
    if (self.modalView.onDismiss) {
        self.modalView.onDismiss();
        self.modalView.onDismiss = nil;
    }
    
    if ([self.modalChain count] > 0) {
        BCModalView * previousModalView = [self.modalChain objectAtIndex:[self.modalChain count]-1];
        
        [app.window.rootViewController.view addSubview:previousModalView];
        
        [app.window.rootViewController.view bringSubviewToFront:busyView];
        
        [app.window.rootViewController.view endEditing:TRUE];
        
        if (self.modalView.onResume) {
            self.modalView.onResume();
        }
        
        self.modalView = previousModalView;
        
        [self.modalChain removeObjectAtIndex:[self.modalChain count]-1];
    }
    else {
        self.modalView = nil;
    }
}

- (void)showModalWithContent:(UIView *)contentView closeType:(ModalCloseType)closeType headerText:(NSString *)headerText
{
    [self showModalWithContent:(BCModalContentView *)contentView closeType:closeType showHeader:YES headerText:headerText onDismiss:nil onResume:nil];
}

- (void)showModalWithContent:(UIView *)contentView closeType:(ModalCloseType)closeType headerText:(NSString *)headerText onDismiss:(void (^)())onDismiss onResume:(void (^)())onResume
{
    [self showModalWithContent:(BCModalContentView *)contentView closeType:closeType showHeader:YES headerText:headerText onDismiss:onDismiss onResume:onResume];
}

- (void)showModalWithContent:(UIView *)contentView closeType:(ModalCloseType)closeType showHeader:(BOOL)showHeader headerText:(NSString *)headerText onDismiss:(void (^)())onDismiss onResume:(void (^)())onResume
{
    // Remove the modal if we have one
    if (modalView) {
        [modalView removeFromSuperview];
        
        if (modalView.closeType != ModalCloseTypeNone) {
            if (modalView.onDismiss) {
                modalView.onDismiss();
                modalView.onDismiss = nil;
            }
        } else {
            [self.modalChain addObject:modalView];
        }
        
        self.modalView = nil;
    }
    
    // Show modal
    modalView = [[BCModalView alloc] initWithCloseType:closeType showHeader:showHeader headerText:headerText];
    self.modalView.onDismiss = onDismiss;
    self.modalView.onResume = onResume;
    if (onResume) {
        onResume();
    }
    
    if ([contentView respondsToSelector:@selector(prepareForModalPresentation)]) {
        [(BCModalContentView *)contentView prepareForModalPresentation];
    }
    
    [modalView.myHolderView addSubview:contentView];
    
    contentView.frame = CGRectMake(0, 0, modalView.myHolderView.frame.size.width, modalView.myHolderView.frame.size.height);
    
    [app.window.rootViewController.view addSubview:modalView];
    [app.window.rootViewController.view endEditing:TRUE];
    
    @try {
        CATransition *animation = [CATransition animation];
        [animation setDuration:ANIMATION_DURATION];
        
        if (closeType == ModalCloseTypeBack) {
            [animation setType:kCATransitionMoveIn];
            [animation setSubtype:kCATransitionFromRight];
        }
        else {
            [animation setType:kCATransitionFade];
        }
        
        [animation setTimingFunction:[CAMediaTimingFunction functionWithName:kCAMediaTimingFunctionLinear]];
        [[app.window.rootViewController.view layer] addAnimation:animation forKey:ANIMATION_KEY_SHOW_MODAL];
    } @catch (NSException * e) {
        DLog(@"Animation Exception %@", e);
    }
}

- (void)didFailBackupWallet
{
    // Refresh the wallet and history
    [self.wallet getWalletAndHistory];
}

- (void)didBackupWallet
{
    [self reload];
}

- (void)setAccountData:(NSString*)guid sharedKey:(NSString*)sharedKey
{
    if ([guid length] != 36) {
        UIAlertController *alert = [UIAlertController alertControllerWithTitle:BC_STRING_ERROR message:BC_STRING_INTERRUPTED_DECRYPTION_PLEASE_CLOSE_THE_APP_AND_TRY_AGAIN preferredStyle:UIAlertControllerStyleAlert];
        [alert addAction:[UIAlertAction actionWithTitle:BC_STRING_CLOSE_APP style:UIAlertActionStyleCancel handler:^(UIAlertAction * _Nonnull action) {
            // Close App
            UIApplication *app = [UIApplication sharedApplication];
            [app performSelector:@selector(suspend)];
        }]];
        [self.window.rootViewController presentViewController:alert animated:YES completion:nil];
        return;
    }
    
    if ([sharedKey length] != 36) {
        [app standardNotify:BC_STRING_INVALID_SHARED_KEY];
        return;
    }
    
    [KeychainItemWrapper setGuidInKeychain:guid];
    [KeychainItemWrapper setSharedKeyInKeychain:sharedKey];
}

- (IBAction)scanAccountQRCodeclicked:(id)sender
{
    if (![self getCaptureDeviceInput]) {
        return;
    }
    
    PairingCodeParser * pairingCodeParser = [[PairingCodeParser alloc] initWithSuccess:^(NSDictionary*code) {
        DLog(@"scanAndParse success");
        
        [app forgetWallet];
        
        [app clearPin];
        
        [self.wallet loadWalletWithGuid:[code objectForKey:QR_CODE_KEY_GUID] sharedKey:[code objectForKey:QR_CODE_KEY_SHARED_KEY] password:[code objectForKey:QR_CODE_KEY_PASSWORD]];
        
        self.wallet.delegate = self;
        
        wallet.didPairAutomatically = YES;
        
    } error:^(NSString*error) {
        [app standardNotify:error];
    }];
    
    [self.slidingViewController presentViewController:pairingCodeParser animated:YES completion:nil];
}

- (void)scanPrivateKeyForWatchOnlyAddress:(NSString *)address
{
    if (![app checkInternetConnection]) {
        return;
    }
    
    if (![app getCaptureDeviceInput]) {
        return;
    }
    
    PrivateKeyReader *reader = [[PrivateKeyReader alloc] initWithSuccess:^(NSString* privateKeyString) {
        [app.wallet addKey:privateKeyString toWatchOnlyAddress:address];
    } error:nil acceptPublicKeys:NO busyViewText:BC_STRING_LOADING_IMPORT_KEY];
    
    [[NSNotificationCenter defaultCenter] addObserver:reader selector:@selector(autoDismiss) name:NOTIFICATION_KEY_RELOAD_TO_DISMISS_VIEWS object:nil];
    
    if (self.topViewControllerDelegate) {
        [self.topViewControllerDelegate presentViewController:reader animated:YES completion:nil];
    } else {
        [app.window.rootViewController presentViewController:reader animated:YES completion:nil];
    }
    
    app.wallet.lastScannedWatchOnlyAddress = address;
}

- (void)askUserToAddWatchOnlyAddress:(NSString *)address success:(void (^)(NSString *))success
{
    UIAlertController *alertToWarnAboutWatchOnly = [UIAlertController alertControllerWithTitle:BC_STRING_WARNING_TITLE message:[NSString stringWithFormat:@"%@\n\n%@", BC_STRING_ADD_WATCH_ONLY_ADDRESS_WARNING_ONE, BC_STRING_ADD_WATCH_ONLY_ADDRESS_WARNING_TWO] preferredStyle:UIAlertControllerStyleAlert];
    [alertToWarnAboutWatchOnly addAction:[UIAlertAction actionWithTitle:BC_STRING_CONTINUE style:UIAlertActionStyleDefault handler:^(UIAlertAction * _Nonnull action) {
        if (success) {
            success(address);
        }
    }]];
    [alertToWarnAboutWatchOnly addAction:[UIAlertAction actionWithTitle:BC_STRING_CANCEL style:UIAlertActionStyleCancel handler:nil]];
    
    if (self.topViewControllerDelegate) {
        [self.topViewControllerDelegate presentViewController:alertToWarnAboutWatchOnly animated:YES completion:nil];
    } else {
        [app.window.rootViewController presentViewController:alertToWarnAboutWatchOnly animated:YES completion:nil];
    }
}

- (void)logout
{
    [self.loginTimer invalidate];
    
    [self.wallet resetSyncStatus];
    
    [self.wallet loadBlankWallet];
    
    self.wallet.hasLoadedAccountInfo = NO;
    
    self.latestResponse = nil;
    
    _transactionsViewController.data = nil;
    _settingsNavigationController = nil;
    [_receiveViewController clearAmounts];
    
    [self reload];
    
    [self.wallet.webSocket closeWithCode:WEBSOCKET_CODE_LOGGED_OUT reason:WEBSOCKET_CLOSE_REASON_LOGGED_OUT];
}

- (void)forgetWallet
{
    [self clearPin];
    
    // Clear all cookies (important one is the server session id SID)
    NSHTTPCookieStorage *cookieStorage = [NSHTTPCookieStorage sharedHTTPCookieStorage];
    for (NSHTTPCookie *each in cookieStorage.cookies) {
        [cookieStorage deleteCookie:each];
    }
    
    self.wallet.sessionToken = nil;
    
    [KeychainItemWrapper removeAllSwipeAddresses];
    
    self.merchantViewController = nil;
    self.receiveViewController = nil;
    
    [KeychainItemWrapper removeGuidFromKeychain];
    [KeychainItemWrapper removeSharedKeyFromKeychain];
    
    [self.wallet clearLocalStorage];
    
    [self.wallet loadBlankWallet];
    
    self.latestResponse = nil;
    
    [_transactionsViewController setData:nil];
    
    [self reload];
    
    [[NSUserDefaults standardUserDefaults] setObject:nil forKey:USER_DEFAULTS_KEY_BUNDLE_VERSION_STRING];
    [[NSUserDefaults standardUserDefaults] synchronize];
    
    [self transitionToIndex:1];
}

- (void)didImportKey:(NSString *)address
{
    [app showBusyViewWithLoadingText:BC_STRING_LOADING_SYNCING_WALLET];
    
    self.wallet.lastImportedAddress = address;
    
    [[NSNotificationCenter defaultCenter] addObserver:self selector:@selector(alertUserOfImportedKey) name:NOTIFICATION_KEY_BACKUP_SUCCESS object:nil];
}

- (void)alertUserOfImportedKey
{
    [[NSNotificationCenter defaultCenter] removeObserver:self name:NOTIFICATION_KEY_BACKUP_SUCCESS object:nil];
    
    NSString *messageWithArgument = [app.wallet isWatchOnlyLegacyAddress:self.wallet.lastImportedAddress] ? BC_STRING_IMPORTED_WATCH_ONLY_ADDRESS_ARGUMENT : BC_STRING_IMPORTED_PRIVATE_KEY_ARGUMENT;
    
    UIAlertController *alert = [UIAlertController alertControllerWithTitle:BC_STRING_SUCCESS message:[NSString stringWithFormat:messageWithArgument, self.wallet.lastImportedAddress] preferredStyle:UIAlertControllerStyleAlert];
    [alert addAction:[UIAlertAction actionWithTitle:BC_STRING_OK style:UIAlertActionStyleCancel handler:nil]];
    [[NSNotificationCenter defaultCenter] addObserver:alert selector:@selector(autoDismiss) name:UIApplicationDidEnterBackgroundNotification object:nil];
    if (self.topViewControllerDelegate) {
        if ([self.topViewControllerDelegate respondsToSelector:@selector(presentAlertController:)]) {
            [self.topViewControllerDelegate presentAlertController:alert];
        }
    } else {
        [app.window.rootViewController presentViewController:alert animated:YES completion:nil];
    }
}

- (void)didImportIncorrectPrivateKey:(NSString *)address
{
    [app showBusyViewWithLoadingText:BC_STRING_LOADING_SYNCING_WALLET];
    
    [[NSNotificationCenter defaultCenter] addObserver:self selector:@selector(alertUserOfImportedIncorrectPrivateKey) name:NOTIFICATION_KEY_BACKUP_SUCCESS object:nil];
}

- (void)alertUserOfImportedIncorrectPrivateKey
{
    [[NSNotificationCenter defaultCenter] removeObserver:self name:NOTIFICATION_KEY_BACKUP_SUCCESS object:nil];
    
    NSString *message = [NSString stringWithFormat:@"%@\n\n%@", BC_STRING_INCORRECT_PRIVATE_KEY_IMPORTED_MESSAGE_ONE, BC_STRING_INCORRECT_PRIVATE_KEY_IMPORTED_MESSAGE_TWO];
    
    UIAlertController *alert = [UIAlertController alertControllerWithTitle:BC_STRING_SUCCESS message:message preferredStyle:UIAlertControllerStyleAlert];
    [alert addAction:[UIAlertAction actionWithTitle:BC_STRING_OK style:UIAlertActionStyleCancel handler:nil]];
    [[NSNotificationCenter defaultCenter] addObserver:alert selector:@selector(autoDismiss) name:UIApplicationDidEnterBackgroundNotification object:nil];
    
    if (self.topViewControllerDelegate) {
        if ([self.topViewControllerDelegate respondsToSelector:@selector(presentAlertController:)]) {
            [self.topViewControllerDelegate presentAlertController:alert];
        }
    } else {
        [app.window.rootViewController presentViewController:alert animated:YES completion:nil];
    }
}

- (void)didImportPrivateKeyToLegacyAddress
{
    [app showBusyViewWithLoadingText:BC_STRING_LOADING_SYNCING_WALLET];
    
    [[NSNotificationCenter defaultCenter] addObserver:self selector:@selector(alertUserOfImportedPrivateKeyIntoLegacyAddress) name:NOTIFICATION_KEY_BACKUP_SUCCESS object:nil];
}

- (void)alertUserOfImportedPrivateKeyIntoLegacyAddress
{
    [[NSNotificationCenter defaultCenter] removeObserver:self name:NOTIFICATION_KEY_BACKUP_SUCCESS object:nil];
    
    UIAlertController *alert = [UIAlertController alertControllerWithTitle:BC_STRING_SUCCESS message:BC_STRING_IMPORTED_PRIVATE_KEY_SUCCESS preferredStyle:UIAlertControllerStyleAlert];
    [alert addAction:[UIAlertAction actionWithTitle:BC_STRING_OK style:UIAlertActionStyleCancel handler:nil]];
    [[NSNotificationCenter defaultCenter] addObserver:alert selector:@selector(autoDismiss) name:UIApplicationDidEnterBackgroundNotification object:nil];
    
    if (self.topViewControllerDelegate) {
        if ([self.topViewControllerDelegate respondsToSelector:@selector(presentAlertController:)]) {
            [self.topViewControllerDelegate presentAlertController:alert];
        }
    } else {
        [app.window.rootViewController presentViewController:alert animated:YES completion:nil];
    }
}

- (void)didFailToImportPrivateKey:(NSString *)error
{
    [[NSNotificationCenter defaultCenter] removeObserver:self.receiveViewController name:NOTIFICATION_KEY_BACKUP_SUCCESS object:nil];
    [self hideBusyView];
    self.wallet.isSyncing = NO;
    
    if ([error containsString:ERROR_PRESENT_IN_WALLET]) {
        error = BC_STRING_KEY_ALREADY_IMPORTED;
    } else if ([error containsString:ERROR_NEEDS_BIP38]) {
        error = BC_STRING_NEEDS_BIP38_PASSWORD;
    } else if ([error containsString:ERROR_WRONG_BIP_PASSWORD]) {
        error = BC_STRING_WRONG_BIP38_PASSWORD;
    } else {
        error = BC_STRING_UNKNOWN_ERROR_PRIVATE_KEY;
    }
    
    UIAlertController *errorAlert = [UIAlertController alertControllerWithTitle:BC_STRING_ERROR message:error preferredStyle:UIAlertControllerStyleAlert];
    [errorAlert addAction:[UIAlertAction actionWithTitle:BC_STRING_OK style:UIAlertActionStyleCancel handler:nil]];
    [[NSNotificationCenter defaultCenter] addObserver:errorAlert selector:@selector(autoDismiss) name:UIApplicationDidEnterBackgroundNotification object:nil];
    
    if (self.topViewControllerDelegate) {
        if ([self.topViewControllerDelegate respondsToSelector:@selector(presentAlertController:)]) {
            [self.topViewControllerDelegate presentAlertController:errorAlert];
        }
    } else {
        [app.window.rootViewController presentViewController:errorAlert animated:YES completion:nil];
    }
}

- (void)didFailToImportPrivateKeyForWatchOnlyAddress:(NSString *)error
{
    [self hideBusyView];
    self.wallet.isSyncing = NO;
    NSString *alertTitle = BC_STRING_ERROR;
    if ([error containsString:ERROR_NOT_PRESENT_IN_WALLET]) {
        error = BC_STRING_ADDRESS_NOT_PRESENT_IN_WALLET;
    } else if ([error containsString:ERROR_ADDRESS_NOT_WATCH_ONLY]) {
        error = BC_STRING_ADDRESS_NOT_WATCH_ONLY;
    } else if ([error containsString:ERROR_WRONG_BIP_PASSWORD]) {
        error = BC_STRING_WRONG_BIP38_PASSWORD;
    } else if ([error containsString:ERROR_PRIVATE_KEY_OF_ANOTHER_WATCH_ONLY_ADDRESS]) {
        error = BC_STRING_KEY_BELONGS_TO_OTHER_ADDRESS_NOT_WATCH_ONLY;
    }
    
    UIAlertController *errorAlert = [UIAlertController alertControllerWithTitle:alertTitle message:error preferredStyle:UIAlertControllerStyleAlert];
    [errorAlert addAction:[UIAlertAction actionWithTitle:BC_STRING_CANCEL style:UIAlertActionStyleCancel handler:nil]];
    [errorAlert addAction:[UIAlertAction actionWithTitle:BC_STRING_TRY_AGAIN style:UIAlertActionStyleDefault handler:^(UIAlertAction * _Nonnull action) {
        [self scanPrivateKeyForWatchOnlyAddress:self.wallet.lastScannedWatchOnlyAddress];
    }]];
    
    [[NSNotificationCenter defaultCenter] addObserver:errorAlert selector:@selector(autoDismiss) name:UIApplicationDidEnterBackgroundNotification object:nil];
    
    if (self.topViewControllerDelegate) {
        if ([self.topViewControllerDelegate respondsToSelector:@selector(presentAlertController:)]) {
            [self.topViewControllerDelegate presentAlertController:errorAlert];
        }
    } else {
        [app.window.rootViewController presentViewController:errorAlert animated:YES completion:nil];
    }
}

- (void)didFailRecovery
{
    [createWalletView showPassphraseTextField];
}

- (void)didRecoverWallet
{
    [createWalletView didRecoverWallet];
}

- (void)didFailGetHistory:(NSString *)error
{
    NSString *errorMessage = [error length] == 0 ? BC_STRING_SEND_ERROR_NO_INTERNET_CONNECTION : error;
    
    UIAlertController *alert = [UIAlertController alertControllerWithTitle:BC_STRING_ERROR message:errorMessage preferredStyle:UIAlertControllerStyleAlert];
    [alert addAction:[UIAlertAction actionWithTitle:BC_STRING_OK style:UIAlertActionStyleCancel handler:^(UIAlertAction * _Nonnull action) {
        if ([self isPinSet]) {
            [self showPinModalAsView:NO];
        } else {
            UIApplication *app = [UIApplication sharedApplication];
            [app performSelector:@selector(suspend)];
        }
    }]];
    
    [self.window.rootViewController presentViewController:alert animated:YES completion:nil];
}

- (void)didGenerateNewAddress
{
    [app.accountsAndAddressesNavigationController didGenerateNewAddress];
}

- (void)returnToAddressesScreen
{
    if (self.accountsAndAddressesNavigationController) {
        [self.accountsAndAddressesNavigationController popToRootViewControllerAnimated:YES];
    }
}

- (void)alertUserOfInvalidAccountName
{
    [self standardNotifyAutoDismissingController:BC_STRING_NAME_ALREADY_IN_USE];
    
    [self hideBusyView];
}

- (void)alertUserOfInvalidPrivateKey
{
    [self standardNotifyAutoDismissingController:BC_STRING_INCORRECT_PRIVATE_KEY];
}

- (void)sendFromWatchOnlyAddress
{
    [_sendViewController sendFromWatchOnlyAddress];
}

- (void)didCheckForOverSpending:(NSNumber *)amount fee:(NSNumber *)fee
{
    [_sendViewController didCheckForOverSpending:amount fee:fee];
}

- (void)didGetMaxFee:(NSNumber *)fee amount:(NSNumber *)amount dust:(NSNumber *)dust willConfirm:(BOOL)willConfirm
{
    [_sendViewController didGetMaxFee:fee amount:amount dust:dust willConfirm:willConfirm];
}

- (void)didGetFee:(NSNumber *)fee dust:(NSNumber *)dust txSize:(NSNumber *)txSize
{
    [_sendViewController didGetFee:fee dust:dust txSize:txSize];
}

- (void)didChangeForcedFee:(NSNumber *)fee dust:(NSNumber *)dust
{
    [_sendViewController didChangeForcedFee:fee dust:dust];
}

- (void)didGetFeeBounds:(NSArray *)bounds confirmationEstimation:(NSNumber *)confirmationEstimation maxAmounts:(NSArray *)maxAmounts maxFees:(NSArray *)maxFees
{
    [_sendViewController didGetFeeBounds:(NSArray *)bounds confirmationEstimation:confirmationEstimation maxAmounts:maxAmounts maxFees:maxFees];
}

- (void)didGetSurgeStatus:(BOOL)surgeStatus
{
    _sendViewController.surgeIsOccurring = surgeStatus;
}

- (void)enableSendPaymentButtons
{
    [_sendViewController enablePaymentButtons];
}

- (void)updateSendBalance:(NSNumber *)balance
{
    [_sendViewController updateSendBalance:balance];
}

- (void)updateTransferAllAmount:(NSNumber *)amount fee:(NSNumber *)fee addressesUsed:(NSArray *)addressesUsed
{
    if (self.transferAllFundsModalController) {
        [self.transferAllFundsModalController updateTransferAllAmount:amount fee:fee addressesUsed:addressesUsed];
        [self hideBusyView];
    } else {
        [_sendViewController updateTransferAllAmount:amount fee:fee addressesUsed:addressesUsed];
    }
}

- (void)showSummaryForTransferAll
{
    if (self.transferAllFundsModalController) {
        [self.transferAllFundsModalController showSummaryForTransferAll];
        [self hideBusyView];
    } else {
        [_sendViewController showSummaryForTransferAll];
    }
}

- (void)sendDuringTransferAll:(NSString *)secondPassword
{
    if (self.transferAllFundsModalController) {
        [self.transferAllFundsModalController sendDuringTransferAll:secondPassword];
    } else {
        [_sendViewController sendDuringTransferAll:secondPassword];
    }
}

- (void)didErrorDuringTransferAll:(NSString *)error secondPassword:(NSString *)secondPassword
{
    [_sendViewController didErrorDuringTransferAll:error secondPassword:secondPassword];
}

- (void)updateLoadedAllTransactions:(NSNumber *)loadedAll
{
    _transactionsViewController.loadedAllTransactions = [loadedAll boolValue];
}

- (void)didReceivePaymentNotice:(NSString *)notice
{
    if (_tabViewController.selectedIndex == TAB_SEND && busyView.alpha == 0 && !self.pinEntryViewController && !_tabViewController.presentedViewController) {
        [app standardNotifyAutoDismissingController:notice title:BC_STRING_INFORMATION];
    }
}

- (void)didGetFiatAtTime:(NSString *)fiatAmount currencyCode:(NSString *)currencyCode
{
    if (self.transactionsViewController.lastSelectedIndexPath.row < latestResponse.transactions.count) {
        
        Transaction *transaction = latestResponse.transactions[self.transactionsViewController.lastSelectedIndexPath.row];
        
        if ([transaction.myHash isEqualToString:self.transactionsViewController.detailViewController.transaction.myHash]) {
            NSArray *components = [fiatAmount componentsSeparatedByString:@"."];
            if (components.count > 1 && [[components lastObject] length] == 1) {
                fiatAmount = [fiatAmount stringByAppendingString:@"0"];
            }
            
            [transaction.fiatAmountsAtTime setObject:fiatAmount forKey:currencyCode];
        } else {
            DLog(@"didGetFiatAtTime: will not set fiat amount because latest transaction hash does not match detail controller's transaction hash. This can occur when receiving a transaction while on the detail view controller.");
        }

        [[NSNotificationCenter defaultCenter] postNotificationName:NOTIFICATION_KEY_GET_FIAT_AT_TIME object:nil];
    } else {
        DLog(@"Transaction detail error: last selected transaction index is outside bounds of transactions from latest response!");
    }

}

- (void)didErrorWhenGettingFiatAtTime:(NSString *)error
{
    UIAlertController *alert = [UIAlertController alertControllerWithTitle:BC_STRING_ERROR message:BC_STRING_ERROR_GETTING_FIAT_AT_TIME preferredStyle:UIAlertControllerStyleAlert];
    [alert addAction:[UIAlertAction actionWithTitle:BC_STRING_OK style:UIAlertActionStyleCancel handler:nil]];
    
    [app.tabViewController.presentedViewController presentViewController:alert animated:YES completion:nil];
}

- (void)didSetDefaultAccount
{
    [KeychainItemWrapper removeAllSwipeAddresses];
    [self.receiveViewController reloadMainAddress];
}

- (void)didChangeLocalCurrency
{
    [self.receiveViewController doCurrencyConversion];
}

<<<<<<< HEAD
- (void)didCreateInvitation:(NSDictionary *)invitation
{
    [self.contactsViewController didCreateInvitation:invitation];
}

- (void)didReadInvitation:(NSDictionary *)invitation identifier:(NSString *)identifier;
{
    [self.contactsViewController didReadInvitation:invitation identifier:identifier];
}

- (void)didCompleteRelation
{
    [self.contactsViewController didCompleteRelation];
}

- (void)didAcceptRelation:(NSString *)invitation name:(NSString *)name
{
    // TODO: Push notification for user who sent invitation should occur to prompt to call or call readInvitationSent to get MDID
    
    [self.contactsViewController didAcceptRelation:invitation name:name];
}

- (void)didChangeTrust
{
    [self.contactsViewController didChangeTrust];
}

- (void)didFetchExtendedPublicKey
{
    [self.contactsViewController didFetchExtendedPublicKey];
}

- (void)didGetMessages
{
    [self.contactsViewController didGetMessages];
}

- (void)didReadMessage:(NSString *)message
{
    [self.contactsViewController didReadMessage:message];
}

- (void)didSendMessage:(NSString *)contact
{
    [self.contactsViewController didSendMessage:contact];
}



=======
- (void)didPushTransaction
{
    DestinationAddressSource source = self.sendViewController.addressSource;
    NSString *eventName;
    
    if (source == DestinationAddressSourceQR) {
        eventName = WALLET_EVENT_TX_FROM_QR;
    } else if (source == DestinationAddressSourcePaste) {
        eventName = WALLET_EVENT_TX_FROM_PASTE;
    } else if (source == DestinationAddressSourceURI) {
        eventName = WALLET_EVENT_TX_FROM_URI;
    } else if (source == DestinationAddressSourceDropDown) {
        eventName = WALLET_EVENT_TX_FROM_DROPDOWN;
    } else if (source == DestinationAddressSourceNone) {
        DLog(@"Destination address source none");
        return;
    } else {
        DLog(@"Unknown destination address source %d", source);
        return;
    }
    
    NSURLSession *session = [SessionManager sharedSession];
    NSURL *URL = [NSURL URLWithString:[URL_SERVER stringByAppendingFormat:URL_SUFFIX_EVENT_NAME_ARGUMENT, eventName]];
    
    NSMutableURLRequest *request = [[NSMutableURLRequest alloc] initWithURL:URL];
    request.HTTPMethod = @"POST";
    
    NSURLSessionDataTask *dataTask = [session dataTaskWithRequest:request completionHandler:^(NSData *data, NSURLResponse *response, NSError *error) {
        if (error) {
            DLog(@"Error saving address input: %@", [error localizedDescription]);
        }
    }];
    
    [dataTask resume];
}

>>>>>>> 4027f4f5
#pragma mark - Show Screens

- (void)showContacts
{
    if (!_contactsViewController) {
        _contactsViewController = [ContactsViewController new];
    }
    
    BCNavigationController *navigationController = [[BCNavigationController alloc] initWithRootViewController:self.contactsViewController title:BC_STRING_CONTACTS];
    
    self.topViewControllerDelegate = navigationController;
    navigationController.modalTransitionStyle = UIModalTransitionStyleCoverVertical;
    
    [_tabViewController presentViewController:navigationController animated:YES completion:nil];
}

- (void)showAccountsAndAddresses
{
    if (!_accountsAndAddressesNavigationController) {
        UIStoryboard *storyboard = [UIStoryboard storyboardWithName:STORYBOARD_NAME_ACCOUNTS_AND_ADDRESSES bundle:nil];
        self.accountsAndAddressesNavigationController = [storyboard instantiateViewControllerWithIdentifier:NAVIGATION_CONTROLLER_NAME_ACCOUNTS_AND_ADDRESSES];
    }
    
    self.topViewControllerDelegate = self.accountsAndAddressesNavigationController;
    self.accountsAndAddressesNavigationController.modalTransitionStyle = UIModalTransitionStyleCoverVertical;
    
    [_tabViewController presentViewController:self.accountsAndAddressesNavigationController animated:YES completion:^{
        if (![[NSUserDefaults standardUserDefaults] boolForKey:USER_DEFAULTS_KEY_HIDE_TRANSFER_ALL_FUNDS_ALERT] && self.accountsAndAddressesNavigationController.viewControllers.count == 1 && [app.wallet didUpgradeToHd] && [app.wallet getTotalBalanceForSpendableActiveLegacyAddresses] >= [app.wallet dust]) {
            [self.accountsAndAddressesNavigationController alertUserToTransferAllFunds:NO];
        }
    }];
}

- (void)showSecurityCenter
{
    if (!_settingsNavigationController) {
        UIStoryboard *storyboard = [UIStoryboard storyboardWithName:STORYBOARD_NAME_SETTINGS bundle: nil];
        self.settingsNavigationController = [storyboard instantiateViewControllerWithIdentifier:NAVIGATION_CONTROLLER_NAME_SETTINGS];
    }
    
    self.topViewControllerDelegate = self.settingsNavigationController;
    [self.settingsNavigationController showSecurityCenter];
    
    self.settingsNavigationController.modalTransitionStyle = UIModalTransitionStyleCoverVertical;
    [_tabViewController presentViewController:self.settingsNavigationController animated:YES completion:nil];
}

- (void)showSettings
{
    [self showSettings:nil];
}

- (void)showSettings:(void (^)())completionBlock
{
    if (!_settingsNavigationController) {
        UIStoryboard *storyboard = [UIStoryboard storyboardWithName:STORYBOARD_NAME_SETTINGS bundle: nil];
        self.settingsNavigationController = [storyboard instantiateViewControllerWithIdentifier:NAVIGATION_CONTROLLER_NAME_SETTINGS];
    }
    
    self.topViewControllerDelegate = self.settingsNavigationController;
    [self.settingsNavigationController showSettings];
    
    self.settingsNavigationController.modalTransitionStyle = UIModalTransitionStyleCoverVertical;
    [_tabViewController presentViewController:self.settingsNavigationController animated:YES completion:completionBlock];
}

- (void)showSupport
{
    UIAlertController *alert = [UIAlertController alertControllerWithTitle:[NSString stringWithFormat:BC_STRING_OPEN_ARGUMENT, URL_SUPPORT] message:BC_STRING_LEAVE_APP preferredStyle:UIAlertControllerStyleAlert];
    [alert addAction:[UIAlertAction actionWithTitle:BC_STRING_CONTINUE style:UIAlertActionStyleDefault handler:^(UIAlertAction * _Nonnull action) {
        [[UIApplication sharedApplication] openURL:[NSURL URLWithString:URL_SUPPORT]];
    }]];
    [alert addAction:[UIAlertAction actionWithTitle:BC_STRING_CANCEL style:UIAlertActionStyleCancel handler:nil]];
    [self.window.rootViewController presentViewController:alert animated:YES completion:nil];
}

- (void)showSendCoins
{
    if (!_sendViewController) {
        _sendViewController = [[SendViewController alloc] initWithNibName:NIB_NAME_SEND_COINS bundle:[NSBundle mainBundle]];
    }
    
    [_tabViewController setActiveViewController:_sendViewController animated:TRUE index:0];
}

- (void)showDebugMenu:(int)presenter
{
    DebugTableViewController *debugViewController = [[DebugTableViewController alloc] init];
    debugViewController.presenter = presenter;
    
    UINavigationController *navigationController = [[UINavigationController alloc] initWithRootViewController:debugViewController];
    
    [self.window.rootViewController presentViewController:navigationController animated:YES completion:nil];
}

- (void)showPinModalAsView:(BOOL)asView
{
    BOOL walletIsNew = self.wallet.isNew;
    BOOL didAutoPair = self.wallet.didPairAutomatically;
    
    if (self.changedPassword) {
        [self showPasswordModal];
        return;
    }
    
    // Backgrounding from resetting PIN screen hides the status bar
    [[UIApplication sharedApplication] setStatusBarHidden:NO withAnimation:YES];
    
    // Don't show a new one if we already show it
    if ([self.pinEntryViewController.view isDescendantOfView:app.window.rootViewController.view] ||
        ( _tabViewController.presentedViewController != nil &&_tabViewController.presentedViewController == self.pinEntryViewController && !_pinEntryViewController.isBeingDismissed)) {
        return;
    }
    
    // if pin exists - verify
    if ([self isPinSet]) {
        self.pinEntryViewController = [PEPinEntryController pinVerifyController];
    }
    // no pin - create
    else {
        self.pinEntryViewController = [PEPinEntryController pinCreateController];
    }
    
    self.pinEntryViewController.navigationBarHidden = YES;
    self.pinEntryViewController.pinDelegate = self;
    
    // asView inserts the modal's view into the rootViewController as a view - this is only used in didFinishLaunching so there is no delay when showing the PIN on start
    if (asView) {
        if ([_settingsNavigationController isBeingPresented]) {
            // Immediately after enabling touch ID, backgrounding the app while the Settings scren is still being presented results in failure to add the PIN screen back. Using a delay to allow animation to complete fixes this
            [app.window.rootViewController.view performSelector:@selector(addSubview:) withObject:self.pinEntryViewController.view afterDelay:DELAY_KEYBOARD_DISMISSAL];
            [self performSelector:@selector(showStatusBar) withObject:nil afterDelay:DELAY_KEYBOARD_DISMISSAL];
        } else {
            [app.window.rootViewController.view addSubview:self.pinEntryViewController.view];
        }
    }
    else {
        [self.tabViewController presentViewController:self.pinEntryViewController animated:YES completion:^{
            if (walletIsNew) {
                UIAlertController *alert = [UIAlertController alertControllerWithTitle:BC_STRING_DID_CREATE_NEW_WALLET_TITLE message:BC_STRING_DID_CREATE_NEW_WALLET_DETAIL preferredStyle:UIAlertControllerStyleAlert];
                [alert addAction:[UIAlertAction actionWithTitle:BC_STRING_OK style:UIAlertActionStyleCancel handler:nil]];
                [self.pinEntryViewController presentViewController:alert animated:YES completion:nil];
            } else if (didAutoPair) {
                UIAlertController *alert = [UIAlertController alertControllerWithTitle:BC_STRING_WALLET_PAIRED_SUCCESSFULLY_TITLE message:BC_STRING_WALLET_PAIRED_SUCCESSFULLY_DETAIL preferredStyle:UIAlertControllerStyleAlert];
                [alert addAction:[UIAlertAction actionWithTitle:BC_STRING_OK style:UIAlertActionStyleCancel handler:nil]];
                [self.pinEntryViewController presentViewController:alert animated:YES completion:nil];
            }
        }];
    }
    
    self.wallet.didPairAutomatically = NO;
    
    [self hideBusyView];
}

- (void)showStatusBar
{
    [[UIApplication sharedApplication] setStatusBarHidden:NO withAnimation:YES];
}

- (void)toggleSideMenu
{
    // If the sideMenu is not shown, show it
    if (_slidingViewController.currentTopViewPosition == ECSlidingViewControllerTopViewPositionCentered) {
        [_slidingViewController anchorTopViewToRightAnimated:YES];
    }
    // If the sideMenu is shown, dismiss it
    else {
        [_slidingViewController resetTopViewAnimated:YES];
    }
    
    app.wallet.isFetchingTransactions = NO;
}

- (void)closeSideMenu
{
    // If the sideMenu is shown, dismiss it
    if (_slidingViewController.currentTopViewPosition != ECSlidingViewControllerTopViewPositionCentered) {
        [_slidingViewController resetTopViewAnimated:YES];
    }
}

- (void)showWelcome
{
    BCWelcomeView *welcomeView = [[BCWelcomeView alloc] init];
    [welcomeView.createWalletButton addTarget:self action:@selector(showCreateWallet:) forControlEvents:UIControlEventTouchUpInside];
    [welcomeView.existingWalletButton addTarget:self action:@selector(showPairWallet:) forControlEvents:UIControlEventTouchUpInside];
    [welcomeView.recoverWalletButton addTarget:self action:@selector(showRecoverWallet:) forControlEvents:UIControlEventTouchUpInside];
    
    [app showModalWithContent:welcomeView closeType:ModalCloseTypeNone showHeader:NO headerText:nil onDismiss:nil onResume:nil];
}

- (void)showSecurityReminder
{
    if ([app.wallet getTotalActiveBalance] > 0) {
        if (![app.wallet isRecoveryPhraseVerified]) {
            [self showBackupReminder];
        } else {
            [self checkIfSettingsLoadedAndShowTwoFactorReminder];
        }
    } else {
        [self checkIfSettingsLoadedAndShowTwoFactorReminder];
    }
}

- (void)checkIfSettingsLoadedAndShowTwoFactorReminder
{
    if (self.wallet.hasLoadedAccountInfo) {
        if (![app.wallet hasEnabledTwoStep]) {
            [self showTwoFactorReminder];
        }
    } else {
        showReminderType = ShowReminderTypeTwoFactor;
    }
}

- (void)checkIfSettingsLoadedAndShowEmailReminder
{
    if (self.wallet.hasLoadedAccountInfo) {
        if (![app.wallet hasVerifiedEmail]) {
            [self showEmailVerificationReminder];
        }
    } else {
        showReminderType = ShowReminderTypeEmail;
    }
}

- (void)showEmailVerificationReminder
{
    ReminderModalViewController *emailController = [[ReminderModalViewController alloc] initWithReminderType:ReminderTypeEmail];
    emailController.displayString = [app.wallet getEmail];
    emailController.delegate = self;
    UINavigationController *navigationController = [[UINavigationController alloc] initWithRootViewController:emailController];
    navigationController.navigationBarHidden = YES;
    [self.window.rootViewController presentViewController:navigationController animated:YES completion:nil];
}

- (void)showBackupReminder
{
    ReminderModalViewController *backupController = [[ReminderModalViewController alloc] initWithReminderType:ReminderTypeBackup];
    backupController.delegate = self;
    UINavigationController *navigationController = [[UINavigationController alloc] initWithRootViewController:backupController];
    navigationController.navigationBarHidden = YES;
    [self.window.rootViewController presentViewController:navigationController animated:YES completion:nil];
}

- (void)showTwoFactorReminder
{
    ReminderModalViewController *twoFactorController = [[ReminderModalViewController alloc] initWithReminderType:ReminderTypeTwoFactor];
    twoFactorController.delegate = self;
    UINavigationController *navigationController = [[UINavigationController alloc] initWithRootViewController:twoFactorController];
    navigationController.navigationBarHidden = YES;
    [self.window.rootViewController presentViewController:navigationController animated:YES completion:nil];
}

- (void)forceHDUpgradeForLegacyWallets
{
    if (![app.wallet didUpgradeToHd]) {
        [self showHdUpgrade];
    }
}

- (void)showHdUpgrade
{
    UIStoryboard *storyboard = [UIStoryboard storyboardWithName:STORYBOARD_NAME_UPGRADE bundle: nil];
    UpgradeViewController *upgradeViewController = [storyboard instantiateViewControllerWithIdentifier:VIEW_CONTROLLER_NAME_UPGRADE];
    upgradeViewController.modalTransitionStyle = UIModalTransitionStyleCoverVertical;
    app.topViewControllerDelegate = upgradeViewController;
    [_tabViewController presentViewController:upgradeViewController animated:YES completion:nil];
}

- (void)showCreateWallet:(id)sender
{
    [app showModalWithContent:createWalletView closeType:ModalCloseTypeBack headerText:BC_STRING_CREATE_NEW_WALLET];
    createWalletView.isRecoveringWallet = NO;
}

- (void)showPairWallet:(id)sender
{
    [app showModalWithContent:pairingInstructionsView closeType:ModalCloseTypeBack headerText:BC_STRING_AUTOMATIC_PAIRING];
    scanPairingCodeButton.titleEdgeInsets = WELCOME_VIEW_BUTTON_EDGE_INSETS;
    scanPairingCodeButton.titleLabel.adjustsFontSizeToFitWidth = YES;
    manualPairButton.titleEdgeInsets = WELCOME_VIEW_BUTTON_EDGE_INSETS;
    manualPairButton.titleLabel.adjustsFontSizeToFitWidth = YES;
}

- (void)showRecoverWallet:(id)sender
{
    UIAlertController *recoveryWarningAlert = [UIAlertController alertControllerWithTitle:BC_STRING_RECOVER_FUNDS message:BC_STRING_RECOVER_FUNDS_ONLY_IF_FORGOT_CREDENTIALS preferredStyle:UIAlertControllerStyleAlert];
    [recoveryWarningAlert addAction:[UIAlertAction actionWithTitle:BC_STRING_CONTINUE style:UIAlertActionStyleDefault handler:^(UIAlertAction * _Nonnull action) {
        [app showModalWithContent:createWalletView closeType:ModalCloseTypeBack headerText:BC_STRING_RECOVER_FUNDS];
        createWalletView.isRecoveringWallet = YES;
    }]];
    [recoveryWarningAlert addAction:[UIAlertAction actionWithTitle:BC_STRING_CANCEL style:UIAlertActionStyleCancel handler:nil]];
    [self.window.rootViewController presentViewController:recoveryWarningAlert animated:YES completion:nil];
}

- (IBAction)manualPairClicked:(id)sender
{
    [self showModalWithContent:manualPairView closeType:ModalCloseTypeBack headerText:BC_STRING_MANUAL_PAIRING];
    self.wallet.twoFactorInput = nil;
    [manualPairView clearPasswordTextField];
}

- (void)reloadTransactionFilterLabel
{
#ifdef ENABLE_TRANSACTION_FILTERING
    if ([app.wallet didUpgradeToHd] && ([app.wallet hasLegacyAddresses] || [app.wallet getActiveAccountsCount] >= 2) && self.filterIndex != FILTER_INDEX_ALL) {
        app.mainLogoImageView.hidden = YES;
        if (_tabViewController.activeViewController == _transactionsViewController) {
            [_transactionsViewController showFilterLabel];
        } else {
            [_transactionsViewController hideFilterLabel];
        }
    } else {
        [_transactionsViewController hideFilterLabel];
        app.mainLogoImageView.hidden = _tabViewController.activeViewController == _transactionsViewController ? NO : YES;
    }
#endif
}

#pragma mark - Actions

- (IBAction)menuClicked:(id)sender
{
    if (_sendViewController) {
        [_sendViewController hideKeyboard];
    }
    [self toggleSideMenu];
}

- (IBAction)accountsAndAddressesClicked:(id)sender
{
    if (!_tabViewController.presentedViewController) {
        [app showAccountsAndAddresses];
    }
}

- (IBAction)contactsClicked:(id)sender
{
    if (!_tabViewController.presentedViewController) {
        [app showContacts];
    }
}

- (IBAction)accountSettingsClicked:(id)sender
{
    if (!_tabViewController.presentedViewController) {
        [self showSettings];
    }
}

- (IBAction)securityCenterClicked:(id)sender
{
    if (!_tabViewController.presentedViewController) {
        [self showSecurityCenter];
    }
}

- (IBAction)supportClicked:(id)sender
{
    if (!_tabViewController.presentedViewController) {
        [self showSupport];
    }
}

- (void)validatePINOptionally
{
    PEPinEntryController *pinVerifyPINOptionalController = [PEPinEntryController pinVerifyControllerClosable];
    pinVerifyPINOptionalController.pinDelegate = self;
    pinVerifyPINOptionalController.navigationBarHidden = YES;
    
    PEViewController *peViewController = (PEViewController *)[[pinVerifyPINOptionalController viewControllers] objectAtIndex:0];
    peViewController.cancelButton.hidden = NO;
    [peViewController.cancelButton addTarget:self action:@selector(showSettings) forControlEvents:UIControlEventTouchUpInside];
    
    self.pinEntryViewController = pinVerifyPINOptionalController;
    
    peViewController.modalTransitionStyle = UIModalTransitionStyleCoverVertical;
    
    [self.tabViewController dismissViewControllerAnimated:YES completion:nil];
    
    if (self.wallet.isSyncing) {
        [self showBusyViewWithLoadingText:BC_STRING_LOADING_SYNCING_WALLET];
    }
    
    [app.window.rootViewController.view addSubview:self.pinEntryViewController.view];
}

- (void)changePIN
{
    PEPinEntryController *pinChangeController = [PEPinEntryController pinChangeController];
    pinChangeController.pinDelegate = self;
    pinChangeController.navigationBarHidden = YES;
    
    PEViewController *peViewController = (PEViewController *)[[pinChangeController viewControllers] objectAtIndex:0];
    peViewController.cancelButton.hidden = NO;
    [peViewController.cancelButton addTarget:self action:@selector(showSettings) forControlEvents:UIControlEventTouchUpInside];
    
    self.pinEntryViewController = pinChangeController;
    
    peViewController.modalTransitionStyle = UIModalTransitionStyleCoverVertical;
    [self.tabViewController dismissViewControllerAnimated:YES completion:nil];
    
    [app.window.rootViewController.view addSubview:self.pinEntryViewController.view];
}

- (void)clearPin
{
    [[NSUserDefaults standardUserDefaults] removeObjectForKey:USER_DEFAULTS_KEY_ENCRYPTED_PIN_PASSWORD];
    [[NSUserDefaults standardUserDefaults] removeObjectForKey:USER_DEFAULTS_KEY_PASSWORD_PART_HASH];
    [[NSUserDefaults standardUserDefaults] removeObjectForKey:USER_DEFAULTS_KEY_PIN_KEY];
    [[NSUserDefaults standardUserDefaults] synchronize];

    self.lastEnteredPIN = 0000;
}

- (void)closePINModal:(BOOL)animated
{
    // There are two different ways the pinModal is displayed: as a subview of tabViewController (on start) and as a viewController. This checks which one it is and dismisses accordingly
    if ([self.pinEntryViewController.view isDescendantOfView:app.window.rootViewController.view]) {
        if (animated) {
            [UIView animateWithDuration:ANIMATION_DURATION animations:^{
                self.pinEntryViewController.view.alpha = 0;
            } completion:^(BOOL finished) {
                [self.pinEntryViewController.view removeFromSuperview];
            }];
        }
        else {
            [self.pinEntryViewController.view removeFromSuperview];
        }
    } else {
        [_tabViewController dismissViewControllerAnimated:animated completion:^{ }];
    }
    
    self.pinEntryViewController = nil;
}

- (IBAction)logoutClicked:(id)sender
{
    UIAlertController *alert = [UIAlertController alertControllerWithTitle:BC_STRING_LOGOUT message:BC_STRING_REALLY_LOGOUT preferredStyle:UIAlertControllerStyleAlert];
    [alert addAction:[UIAlertAction actionWithTitle:BC_STRING_OK style:UIAlertActionStyleDefault handler:^(UIAlertAction * _Nonnull action) {
        [self clearPin];
        [self.sendViewController clearToAddressAndAmountFields];
        [self logout];
        [self closeSideMenu];
        [self showPasswordModal];
    }]];
    
    [alert addAction:[UIAlertAction actionWithTitle:BC_STRING_CANCEL style:UIAlertActionStyleCancel handler:nil]];
    
    [app.window.rootViewController presentViewController:alert animated:YES completion:nil];
}

- (void)logoutAndShowPasswordModal
{
    [self clearPin];
    [self.sendViewController clearToAddressAndAmountFields];
    [self logout];
    [self closeSideMenu];
    [self showPasswordModal];
}

- (IBAction)forgetWalletClicked:(id)sender
{
    UIAlertController *forgetWalletAlert = [UIAlertController alertControllerWithTitle:BC_STRING_WARNING message:BC_STRING_FORGET_WALLET_DETAILS preferredStyle:UIAlertControllerStyleAlert];
    [forgetWalletAlert addAction:[UIAlertAction actionWithTitle:BC_STRING_CANCEL style:UIAlertActionStyleCancel handler:nil]];
    [forgetWalletAlert addAction:[UIAlertAction actionWithTitle:BC_STRING_FORGET_WALLET style:UIAlertActionStyleDefault handler:^(UIAlertAction * _Nonnull action) {
        DLog(@"forgetting wallet");
        [app closeModalWithTransition:kCATransitionFade];
        [self forgetWallet];
        [app showWelcome];
    }]];
    
    if ([mainPasswordTextField isFirstResponder]) {
        [mainPasswordTextField resignFirstResponder];
        [self performSelector:@selector(presentViewControllerAnimated:) withObject:forgetWalletAlert afterDelay:DELAY_KEYBOARD_DISMISSAL];
    } else {
        [app.window.rootViewController presentViewController:forgetWalletAlert animated:YES completion:nil];
    }
}

- (void)presentViewControllerAnimated:(UIViewController *)viewController
{
    [app.window.rootViewController presentViewController:viewController animated:YES completion:nil];
}

- (IBAction)receiveCoinClicked:(UIButton *)sender
{
    if (!_receiveViewController) {
        _receiveViewController = [[ReceiveCoinsViewController alloc] initWithNibName:NIB_NAME_RECEIVE_COINS bundle:[NSBundle mainBundle]];
    }
    
    [_tabViewController setActiveViewController:_receiveViewController animated:TRUE index:2];
}

- (IBAction)transactionsClicked:(UIButton *)sender
{
    [_tabViewController setActiveViewController:_transactionsViewController animated:TRUE index:1];
    
    if (sender) {
        if (![[NSUserDefaults standardUserDefaults] boolForKey:USER_DEFAULTS_KEY_HAS_SEEN_SURVEY_PROMPT]) {
            
            NSDateFormatter *dateFormat = [[NSDateFormatter alloc] init];
            [dateFormat setDateFormat:@"MM dd, yyyy"];
            NSDate *endSurveyDate = [dateFormat dateFromString:DATE_SURVEY_END];
            
            if ([endSurveyDate timeIntervalSinceNow] > 0.0) {
                [self performSelector:@selector(showSurveyAlert) withObject:nil afterDelay:ANIMATION_DURATION];
            }
        }
    }
}

- (IBAction)sendCoinsClicked:(UIButton *)sender
{
    [self showSendCoins];
}

- (IBAction)merchantClicked:(UIButton *)sender
{
    if (!_tabViewController.presentedViewController) {
        if (!_merchantViewController) {
            _merchantViewController = [[MerchantMapViewController alloc] initWithNibName:NIB_NAME_MERCHANT_MAP_VIEW bundle:[NSBundle mainBundle]];
        }
        
        _merchantViewController.modalTransitionStyle = UIModalTransitionStyleCoverVertical;
        [_tabViewController presentViewController:_merchantViewController animated:YES completion:nil];
    }
}

-(IBAction)QRCodebuttonClicked:(id)sender
{
    if (![app.wallet isInitialized]) {
        DLog(@"Tried to access QR scanner when not initialized!");
        return;
    }
    
    if (!_sendViewController) {
        _sendViewController = [[SendViewController alloc] initWithNibName:NIB_NAME_SEND_COINS bundle:[NSBundle mainBundle]];
    }
    
    if (_receiveViewController) {
        [_receiveViewController hideKeyboard];
    }
    
    [_sendViewController QRCodebuttonClicked:sender];
}

- (IBAction)mainPasswordClicked:(id)sender
{
    [self showBusyViewWithLoadingText:BC_STRING_LOADING_DOWNLOADING_WALLET];
    [mainPasswordTextField resignFirstResponder];
    [self performSelector:@selector(loginMainPassword) withObject:nil afterDelay:DELAY_KEYBOARD_DISMISSAL];
}

- (void)setupTransferAllFunds
{
    app.topViewControllerDelegate = nil;
    
    if (!app.sendViewController) {
        app.sendViewController = [[SendViewController alloc] initWithNibName:NIB_NAME_SEND_COINS bundle:[NSBundle mainBundle]];
    }
    
    [app showSendCoins];
    
    [app.sendViewController setupTransferAll];
}

- (void)loginMainPassword
{
    NSString *password = [mainPasswordTextField.text stringByTrimmingCharactersInSet:[NSCharacterSet whitespaceAndNewlineCharacterSet]];
    
    if (password.length == 0) {
        [app standardNotify:BC_STRING_NO_PASSWORD_ENTERED];
        [self hideBusyView];
        return;
    }
    
    if (![self checkInternetConnection]) {
        [self hideBusyView];
        return;
    }
    
    NSString *guid = [KeychainItemWrapper guid];
    NSString *sharedKey = [KeychainItemWrapper sharedKey];
    
    if (guid && sharedKey && password) {
        [self.wallet loadWalletWithGuid:guid sharedKey:sharedKey password:password];
        
        self.wallet.delegate = self;
    } else {
        
        if (!guid) {
            DLog(@"failed to retrieve GUID from Keychain");
        }
        
        if (!sharedKey) {
            DLog(@"failed to retrieve sharedKey from Keychain");
        }
        
        if (guid && !sharedKey) {
            DLog(@"!!! Failed to retrieve sharedKey from Keychain but was able to retreive GUID ???");
        }
        
        [self failedToObtainValuesFromKeychain];
        
        [self hideBusyView];
    }
    
    mainPasswordTextField.text = nil;
}

- (void)authenticateWithTouchID
{
    self.pinEntryViewController.view.userInteractionEnabled = NO;
    
    LAContext *context = [[LAContext alloc] init];
    context.localizedFallbackTitle = @"";
    
    NSError *error = nil;
    if ([context canEvaluatePolicy:LAPolicyDeviceOwnerAuthenticationWithBiometrics error:&error]) {
        [context evaluatePolicy:LAPolicyDeviceOwnerAuthenticationWithBiometrics
                localizedReason:BC_STRING_TOUCH_ID_AUTHENTICATE
                          reply:^(BOOL success, NSError *error) {
                              
                              self.pinEntryViewController.view.userInteractionEnabled = YES;
                              
                              if (error) {
                                  if (error.code != kLAErrorUserCancel &&
                                      error.code != kLAErrorSystemCancel &&
                                      error.code != kLAErrorUserFallback) {
                                      
                                      UIAlertController *alert = [UIAlertController alertControllerWithTitle:BC_STRING_ERROR message:BC_STRING_TOUCH_ID_ERROR_VERIFYING_IDENTITY preferredStyle:UIAlertControllerStyleAlert];
                                      [alert addAction:[UIAlertAction actionWithTitle:BC_STRING_OK style:UIAlertActionStyleCancel handler:nil]];
                                      dispatch_async(dispatch_get_main_queue(), ^{
                                          [self.window.rootViewController presentViewController:alert animated:YES completion:nil];
                                      });
                                  }
                                  return;
                              }
                              
                              if (success) {
                                  
                                  dispatch_async(dispatch_get_main_queue(), ^{
                                      // Fade out the LaunchImage
                                      [UIView animateWithDuration:0.25 animations:^{
                                          curtainImageView.alpha = 0;
                                      } completion:^(BOOL finished) {
                                          [curtainImageView removeFromSuperview];
                                      }];
                                      [self showVerifyingBusyViewWithTimer:30.0];
                                  });
                                  NSString * pinKey = [[NSUserDefaults standardUserDefaults] objectForKey:USER_DEFAULTS_KEY_PIN_KEY];
                                  NSString * pin = [KeychainItemWrapper pinFromKeychain];
                                  if (!pin) {
                                      [self failedToObtainValuesFromKeychain];
                                      return;
                                  }
                                  // DLog(@"touch ID is using PIN %@", pin);
                                  [app.wallet apiGetPINValue:pinKey pin:pin];
                                  
                              } else {
                                  UIAlertController *alert = [UIAlertController alertControllerWithTitle:BC_STRING_ERROR message:BC_STRING_TOUCH_ID_ERROR_WRONG_USER preferredStyle:UIAlertControllerStyleAlert];
                                  [alert addAction:[UIAlertAction actionWithTitle:BC_STRING_OK style:UIAlertActionStyleCancel handler:nil]];
                                  dispatch_async(dispatch_get_main_queue(), ^{
                                      [self.window.rootViewController presentViewController:alert animated:YES completion:nil];
                                  });
                                  return;
                              }
                              
                          }];
        
    } else {
        
        self.pinEntryViewController.view.userInteractionEnabled = YES;
        
        NSString *errorString;
        if (error.code == LAErrorTouchIDNotAvailable) {
            errorString = BC_STRING_TOUCH_ID_ERROR_NOT_AVAILABLE;
        } else if (error.code == LAErrorTouchIDNotEnrolled) {
            errorString = BC_STRING_TOUCH_ID_ERROR_MUST_ENABLE;
        } else if (error.code == LAErrorTouchIDLockout) {
            errorString = BC_STRING_TOUCH_ID_ERROR_LOCKED;
        }
        
        [[NSUserDefaults standardUserDefaults] setBool:NO forKey:USER_DEFAULTS_KEY_TOUCH_ID_ENABLED];
        
        UIAlertController *alert = [UIAlertController alertControllerWithTitle:BC_STRING_ERROR message:errorString preferredStyle:UIAlertControllerStyleAlert];
        [alert addAction:[UIAlertAction actionWithTitle:BC_STRING_OK style:UIAlertActionStyleCancel handler:nil]];
        dispatch_async(dispatch_get_main_queue(), ^{
            [self.window.rootViewController presentViewController:alert animated:YES completion:nil];
        });
        return;
    }
}

- (NSString *)checkForTouchIDAvailablility
{
    LAContext *context = [[LAContext alloc] init];
    
    NSError *error = nil;
    if ([context canEvaluatePolicy:LAPolicyDeviceOwnerAuthenticationWithBiometrics error:&error]) {
        return nil;
    } else {
        if (error.code == LAErrorTouchIDNotAvailable) {
            return BC_STRING_TOUCH_ID_ERROR_NOT_AVAILABLE;
        } else if (error.code == LAErrorTouchIDNotEnrolled) {
            return BC_STRING_TOUCH_ID_ERROR_MUST_ENABLE;
        } else if (error.code == LAErrorTouchIDLockout) {
            return BC_STRING_TOUCH_ID_ERROR_LOCKED;
        }
        
        return BC_STRING_TOUCH_ID_ERROR_NOT_AVAILABLE;
        DLog(@"%@", [NSString stringWithFormat:BC_STRING_TOUCH_ID_ERROR_UNKNOWN_ARGUMENT, (long)error.code]);
    }
}

- (void)disabledTouchID
{
    [KeychainItemWrapper removePinFromKeychain];
}

- (void)verifyTwoFactorSMS
{
    [manualPairView verifyTwoFactorSMS];
}

- (void)verifyTwoFactorGoogle
{
    [manualPairView verifyTwoFactorGoogle];
}

- (void)verifyTwoFactorYubiKey
{
    [manualPairView verifyTwoFactorYubiKey];
}

-(void)rateApp {
    
    [[UIApplication sharedApplication] openURL:[NSURL URLWithString:[APP_STORE_LINK_PREFIX stringByAppendingString:APP_STORE_ID]]];
}

- (void)paymentReceived:(NSDecimalNumber *)amount showBackupReminder:(BOOL)showBackupReminder
{
    if (_tabViewController.selectedIndex == TAB_RECEIVE && !_sendViewController.isSending) {
        [_receiveViewController paymentReceived:amount showBackupReminder:showBackupReminder];
    } else {
        if (showBackupReminder) {
            [self showBackupReminder];
        }
    }
}

- (void)paymentReceivedOnPINScreen:(NSString *)amount
{
    UIAlertController *alert = [UIAlertController alertControllerWithTitle:BC_STRING_PAYMENT_RECEIVED message:amount preferredStyle:UIAlertControllerStyleAlert];
    [alert addAction:[UIAlertAction actionWithTitle:BC_STRING_OK style:UIAlertActionStyleCancel handler:nil]];
    
    dispatch_async(dispatch_get_main_queue(), ^{
        [self.window.rootViewController presentViewController:alert animated:YES completion:nil];
        [self.pinEntryViewController paymentReceived];
    });
}

- (void)receivedTransactionMessage
{
    [self playBeepSound];
    
    [_transactionsViewController animateNextCellAfterReload];
    
    [_receiveViewController storeRequestedAmount];
}

- (void)authorizationRequired
{
    UIAlertController *alert = [UIAlertController alertControllerWithTitle:BC_STRING_MANUAL_PAIRING_AUTHORIZATION_REQUIRED_TITLE message:BC_STRING_MANUAL_PAIRING_AUTHORIZATION_REQUIRED_MESSAGE preferredStyle:UIAlertControllerStyleAlert];
    [alert addAction:[UIAlertAction actionWithTitle:BC_STRING_OK style:UIAlertActionStyleCancel handler:nil]];
    [alert addAction:[UIAlertAction actionWithTitle:BC_STRING_OPEN_MAIL_APP style:UIAlertActionStyleDefault handler:^(UIAlertAction * _Nonnull action) {
        [self openMail];
    }]];
    [self.window.rootViewController presentViewController:alert animated:YES completion:nil];
}

- (void)checkForUnusedAddress:(NSString *)address success:(void (^)())successBlock failure:(void (^)())failureBlock error:(void (^)())errorBlock
{
    NSURL *URL = [NSURL URLWithString:[NSString stringWithFormat:ADDRESS_URL_HASH_ARGUMENT_ADDRESS_ARGUMENT, address]];
    NSURLRequest *request = [NSURLRequest requestWithURL:URL];
    
    NSURLSession *session = [SessionManager sharedSession];
    NSURL *url = [NSURL URLWithString:DEFAULT_WALLET_SERVER];
    session.sessionDescription = url.host;
    NSURLSessionDataTask *task = [session dataTaskWithRequest:request completionHandler:^(NSData *data, NSURLResponse *response, NSError *error) {
        
        if (error) {
            dispatch_async(dispatch_get_main_queue(), ^{
                DLog(@"Error checking for receive address %@: %@", address, error);
                if (errorBlock) errorBlock();
            });
            return;
        }
        
        NSDictionary *addressInfo = [NSJSONSerialization JSONObjectWithData:data options: NSJSONReadingAllowFragments error: &error];
        NSArray *transactions = addressInfo[@"txs"];
        
        dispatch_async(dispatch_get_main_queue(), ^{
            if (transactions.count > 0) {
                if (failureBlock) failureBlock();
            } else {
                if (successBlock) successBlock();
            }
        });
        
    }];
    
    [task resume];
}

- (NSString *)getVersionLabelString
{
    NSDictionary *infoDictionary = [[NSBundle mainBundle]infoDictionary];
    NSString *version = infoDictionary[@"CFBundleShortVersionString"];
    NSString *build = infoDictionary[@"CFBundleVersion"];
    NSString *versionAndBuild = [NSString stringWithFormat:@"%@ b%@", version, build];
    return [NSString stringWithFormat:@"%@", versionAndBuild];
}

- (void)showSurveyAlert
{
    UIAlertController *alert = [UIAlertController alertControllerWithTitle:BC_STRING_SURVEY_ALERT_TITLE message:BC_STRING_SURVEY_ALERT_MESSAGE preferredStyle:UIAlertControllerStyleAlert];
    [alert addAction:[UIAlertAction actionWithTitle:BC_STRING_YES style:UIAlertActionStyleDefault handler:^(UIAlertAction * _Nonnull action) {
        NSURL *settingsURL = [NSURL URLWithString:URL_SURVEY];
        [[UIApplication sharedApplication] openURL:settingsURL];
    }]];
    [alert addAction:[UIAlertAction actionWithTitle:BC_STRING_NOT_NOW style:UIAlertActionStyleCancel handler:nil]];
    
    [self.tabViewController presentViewController:alert animated:YES completion:nil];
    
    [[NSUserDefaults standardUserDefaults] setBool:YES forKey:USER_DEFAULTS_KEY_HAS_SEEN_SURVEY_PROMPT];
}

- (void)openMail
{
    NSURL *mailURL = [NSURL URLWithString:PREFIX_MAIL_URI];
    if ([[UIApplication sharedApplication] canOpenURL:mailURL]) {
        [[UIApplication sharedApplication] openURL:mailURL];
    } else {
        UIAlertController *alert = [UIAlertController alertControllerWithTitle:BC_STRING_ERROR message:[NSString stringWithFormat:BC_STRING_CANNOT_OPEN_MAIL_APP_URL_ARGUMENT, PREFIX_MAIL_URI] preferredStyle:UIAlertControllerStyleAlert];
        [alert addAction:[UIAlertAction actionWithTitle:BC_STRING_OK style:UIAlertActionStyleCancel handler:nil]];
        [self.tabViewController presentViewController:alert animated:YES completion:nil];
    }
}

- (void)showBackup
{
    void (^showBackupBlock)() = ^() {
        [self.settingsNavigationController showBackup];
    };
    
    [self showSettings:showBackupBlock];
}

- (void)showTwoStep
{
    void (^showBackupBlock)() = ^() {
        [self.settingsNavigationController showTwoStep];
    };
    
    [self showSettings:showBackupBlock];
}

#pragma mark - Pin Entry Delegates

- (void)pinEntryController:(PEPinEntryController *)c shouldAcceptPin:(NSUInteger)_pin callback:(void(^)(BOOL))callback
{
    self.lastEnteredPIN = _pin;
    
    // TODO does this ever happen?
    if (!app.wallet) {
        assert(1 == 2);
        [self askIfUserWantsToResetPIN];
        return;
    }
    
    NSString * pinKey = [[NSUserDefaults standardUserDefaults] objectForKey:USER_DEFAULTS_KEY_PIN_KEY];
    NSString * pin = [NSString stringWithFormat:@"%lu", (unsigned long)_pin];
    
    [self showVerifyingBusyViewWithTimer:30.0];
    
    // Check if we have an internet connection
    // This only checks if a network interface is up. All other errors (including timeouts) are handled by JavaScript callbacks in Wallet.m
    if (![self checkInternetConnection]) {
        return;
    }
    
#ifdef ENABLE_TOUCH_ID
    if (self.pinEntryViewController.verifyOptional) {
        [KeychainItemWrapper setPINInKeychain:pin];
    }
#endif
    
    dispatch_async(dispatch_get_main_queue(), ^{
        [app.wallet apiGetPINValue:pinKey pin:pin];
    });
    
    self.pinViewControllerCallback = callback;
}

- (void)showPinErrorWithMessage:(NSString *)message
{
    DLog(@"Pin error: %@", message);
    
    UIAlertController *alert = [UIAlertController alertControllerWithTitle:BC_STRING_ERROR message:message preferredStyle:UIAlertControllerStyleAlert];
    [alert addAction:[UIAlertAction actionWithTitle:BC_STRING_OK style:UIAlertActionStyleCancel handler:^(UIAlertAction * _Nonnull action) {
        // Reset the pin entry field
        [self hideBusyView];
        [self.pinEntryViewController reset];
    }]];
    
    if (self.topViewControllerDelegate) {
        if ([self.topViewControllerDelegate respondsToSelector:@selector(presentAlertController:)]) {
            [self.topViewControllerDelegate presentAlertController:alert];
        }
    } else {
        [self.window.rootViewController presentViewController:alert animated:YES completion:nil];
    }
}

- (void)askIfUserWantsToResetPIN
{
    UIAlertController *alert = [UIAlertController alertControllerWithTitle:BC_STRING_PIN_VALIDATION_ERROR message:BC_STRING_PIN_VALIDATION_ERROR_DETAIL preferredStyle:UIAlertControllerStyleAlert];
    [alert addAction:[UIAlertAction actionWithTitle:BC_STRING_ENTER_PASSWORD style:UIAlertActionStyleCancel handler:^(UIAlertAction * _Nonnull action) {
        [self closePINModal:YES];
        [self showPasswordModal];
    }]];
    [alert addAction:[UIAlertAction actionWithTitle:RETRY_VALIDATION style:UIAlertActionStyleDefault handler:^(UIAlertAction * _Nonnull action) {
        [self pinEntryController:self.pinEntryViewController shouldAcceptPin:self.lastEnteredPIN callback:self.pinViewControllerCallback];
    }]];
    
    [self.window.rootViewController presentViewController:alert animated:YES completion:nil];
}

- (void)didFailGetPinTimeout
{
    [self showPinErrorWithMessage:BC_STRING_TIMED_OUT];
}

- (void)didFailGetPinNoResponse
{
    [self showPinErrorWithMessage:BC_STRING_INCORRECT_PIN_RETRY];
}

- (void)didFailGetPinInvalidResponse
{
    [self showPinErrorWithMessage:BC_STRING_INVALID_RESPONSE];
}

- (void)didGetPinResponse:(NSDictionary*)dictionary
{
    [self hideBusyView];
    
    NSNumber * code = [dictionary objectForKey:DICTIONARY_KEY_CODE]; //This is a status code from the server
    NSString * error = [dictionary objectForKey:DICTIONARY_KEY_ERROR]; //This is an error string from the server or nil
    NSString * success = [dictionary objectForKey:DICTIONARY_KEY_SUCCESS]; //The PIN decryption value from the server
    NSString * encryptedPINPassword = [[NSUserDefaults standardUserDefaults] objectForKey:USER_DEFAULTS_KEY_ENCRYPTED_PIN_PASSWORD];
    
    BOOL pinSuccess = FALSE;
    
    // Incorrect pin
    if (code == nil) {
        [app standardNotify:[NSString stringWithFormat:BC_STRING_INCORRECT_PIN_RETRY]];
    }
    // Pin retry limit exceeded
    else if ([code intValue] == PIN_API_STATUS_CODE_DELETED) {
        
        [app standardNotify:BC_STRING_PIN_VALIDATION_CANNOT_BE_COMPLETED];
        
        [self clearPin];
        
        [self logout];
        
        dispatch_async(dispatch_get_main_queue(), ^{
            [self showPasswordModal];
            [self closePINModal:YES];
        });
        
    }
    // Incorrect pin
    else if ([code integerValue] == PIN_API_STATUS_PIN_INCORRECT) {
        
        if (error == nil) {
            error = @"PIN Code Incorrect. Unknown Error Message.";
        }
        
        [app standardNotify:error];
    }
    // Pin was accepted
    else if ([code intValue] == PIN_API_STATUS_OK) {
        
#ifdef ENABLE_TOUCH_ID
        if (self.pinEntryViewController.verifyOptional) {
            [[NSUserDefaults standardUserDefaults] setBool:YES forKey:USER_DEFAULTS_KEY_TOUCH_ID_ENABLED];
            [[NSUserDefaults standardUserDefaults] synchronize];
            [self closePINModal:YES];
            [self showSettings];
            return;
        }
#endif
        // This is for change PIN - verify the password first, then show the enter screens
        if (self.pinEntryViewController.verifyOnly == NO) {
            if (self.pinViewControllerCallback) {
                self.pinViewControllerCallback(YES);
                self.pinViewControllerCallback = nil;
            }
            
            return;
        }
        
        // Initial PIN setup ?
        if ([success length] == 0) {
            [app standardNotify:BC_STRING_PIN_RESPONSE_OBJECT_SUCCESS_LENGTH_0];
            [self askIfUserWantsToResetPIN];
            return;
        }
        
        NSString *decrypted = [app.wallet decrypt:encryptedPINPassword password:success pbkdf2_iterations:PIN_PBKDF2_ITERATIONS];
        
        if ([decrypted length] == 0) {
            [app standardNotify:BC_STRING_DECRYPTED_PIN_PASSWORD_LENGTH_0];
            [self askIfUserWantsToResetPIN];
            return;
        }
        
        NSString *guid = [KeychainItemWrapper guid];
        NSString *sharedKey = [KeychainItemWrapper sharedKey];
        
        if (guid && sharedKey) {
            [self.wallet loadWalletWithGuid:guid sharedKey:sharedKey password:decrypted];
        } else {
            
            if (!guid) {
                DLog(@"failed to retrieve GUID from Keychain");
            }
            
            if (!sharedKey) {
                DLog(@"failed to retrieve sharedKey from Keychain");
            }
            
            if (guid && !sharedKey) {
                DLog(@"!!! Failed to retrieve sharedKey from Keychain but was able to retreive GUID ???");
            }
            
            [self failedToObtainValuesFromKeychain];
        }
        
        [self closePINModal:YES];
        
        pinSuccess = TRUE;
        
    }
    // Unknown error
    else {
        [self askIfUserWantsToResetPIN];
    }
    
    if (self.pinViewControllerCallback) {
        self.pinViewControllerCallback(pinSuccess);
        self.pinViewControllerCallback = nil;
    }
    
#ifdef ENABLE_TOUCH_ID
    if (!pinSuccess && self.pinEntryViewController.verifyOptional) {
        [KeychainItemWrapper removePinFromKeychain];
    }
#endif
}

- (void)didFailPutPin:(NSString*)value
{
    [self hideBusyView];
    
    [app standardNotify:value];
    
    [self reopenChangePIN];
}

- (void)reopenChangePIN
{
    [self closePINModal:NO];
    
    // Show the pin modal to enter a pin again
    self.pinEntryViewController = [PEPinEntryController pinCreateController];
    self.pinEntryViewController.navigationBarHidden = YES;
    self.pinEntryViewController.pinDelegate = self;
    
    if (self.isPinSet) {
        self.pinEntryViewController.inSettings = YES;
    }
    
    [app.window.rootViewController.view addSubview:self.pinEntryViewController.view];
}

- (void)didPutPinSuccess:(NSDictionary*)dictionary
{
    BOOL walletIsNew = self.wallet.isNew;
    
    [self hideBusyView];
    
    if (!app.wallet.password) {
        [self didFailPutPin:BC_STRING_CANNOT_SAVE_PIN_CODE_WHILE];
        return;
    }
    
    NSNumber * code = [dictionary objectForKey:DICTIONARY_KEY_CODE]; //This is a status code from the server
    NSString * error = [dictionary objectForKey:DICTIONARY_KEY_ERROR]; //This is an error string from the server or nil
    NSString * key = [dictionary objectForKey:DICTIONARY_KEY_KEY]; //This is our pin code lookup key
    NSString * value = [dictionary objectForKey:DICTIONARY_KEY_VALUE]; //This is our encryption string
    
    if (error != nil) {
        [self didFailPutPin:error];
    } else if (code == nil || [code intValue] != PIN_API_STATUS_OK) {
        [self didFailPutPin:[NSString stringWithFormat:BC_STRING_INVALID_STATUS_CODE_RETURNED, code]];
    } else if ([key length] == 0 || [value length] == 0) {
        [self didFailPutPin:BC_STRING_PIN_RESPONSE_OBJECT_KEY_OR_VALUE_LENGTH_0];
    } else {
        
        if (self.pinEntryViewController.inSettings) {
            [self showSettings];
        }
        //Encrypt the wallet password with the random value
        NSString * encrypted = [app.wallet encrypt:app.wallet.password password:value pbkdf2_iterations:PIN_PBKDF2_ITERATIONS];
        
        //Store the encrypted result and discard the value
        value = nil;
        
        if (!encrypted) {
            [self didFailPutPin:BC_STRING_PIN_ENCRYPTED_STRING_IS_NIL];
            return;
        }
        
        [[NSUserDefaults standardUserDefaults] setObject:encrypted forKey:USER_DEFAULTS_KEY_ENCRYPTED_PIN_PASSWORD];
        [[NSUserDefaults standardUserDefaults] setObject:[[app.wallet.password SHA256] substringToIndex:MIN([app.wallet.password length], 5)] forKey:USER_DEFAULTS_KEY_PASSWORD_PART_HASH];
        [[NSUserDefaults standardUserDefaults] setObject:key forKey:USER_DEFAULTS_KEY_PIN_KEY];
        [[NSUserDefaults standardUserDefaults] synchronize];
        
        // Update your info to new pin code
        [self closePINModal:YES];
        
        UIAlertController *alert = [UIAlertController alertControllerWithTitle:BC_STRING_SUCCESS message:BC_STRING_PIN_SAVED_SUCCESSFULLY preferredStyle:UIAlertControllerStyleAlert];
        [alert addAction:[UIAlertAction actionWithTitle:BC_STRING_OK style:UIAlertActionStyleCancel handler:^(UIAlertAction * _Nonnull action) {
            
            if (app.wallet.didUpgradeToHd) {
                if (walletIsNew) {
                    app.wallet.isNew = NO;
                    [self checkIfSettingsLoadedAndShowEmailReminder];
                }
            } else {
                [self forceHDUpgradeForLegacyWallets];
            }
            
        }]];
        
        [self.window.rootViewController presentViewController:alert animated:YES completion:nil];
    }
    
    app.wallet.isNew = NO;
}

- (void)pinEntryController:(PEPinEntryController *)c willChangeToNewPin:(NSUInteger)_pin
{
    if (_pin == self.lastEnteredPIN && self.lastEnteredPIN != 0000) {
        UIAlertController *alert = [UIAlertController alertControllerWithTitle:BC_STRING_ERROR message:BC_STRING_NEW_PIN_MUST_BE_DIFFERENT preferredStyle:UIAlertControllerStyleAlert];
        [alert addAction:[UIAlertAction actionWithTitle:BC_STRING_OK style:UIAlertActionStyleCancel handler:^(UIAlertAction * _Nonnull action) {
            [self reopenChangePIN];
        }]];
        [c presentViewController:alert animated:YES completion:nil];
    } else if (_pin == PIN_COMMON_CODE_1 ||
               _pin == PIN_COMMON_CODE_2 ||
               _pin == PIN_COMMON_CODE_3 ||
               _pin == PIN_COMMON_CODE_4 ||
               _pin == PIN_COMMON_CODE_5) {
        
        UIAlertController *alert = [UIAlertController alertControllerWithTitle:BC_STRING_WARNING_TITLE message:BC_STRING_PIN_COMMON_CODE_WARNING_MESSAGE preferredStyle:UIAlertControllerStyleAlert];
        [alert addAction:[UIAlertAction actionWithTitle:BC_STRING_CONTINUE style:UIAlertActionStyleDefault handler:nil]];
        [alert addAction:[UIAlertAction actionWithTitle:BC_STRING_TRY_AGAIN style:UIAlertActionStyleCancel handler:^(UIAlertAction * _Nonnull action) {
            [self reopenChangePIN];
        }]];
        [c presentViewController:alert animated:YES completion:nil];
    } else if (_pin == PIN_INVALID_CODE) {
        UIAlertController *alert = [UIAlertController alertControllerWithTitle:BC_STRING_ERROR message:BC_STRING_PLEASE_CHOOSE_ANOTHER_PIN preferredStyle:UIAlertControllerStyleAlert];
        [alert addAction:[UIAlertAction actionWithTitle:BC_STRING_OK style:UIAlertActionStyleCancel handler:^(UIAlertAction * _Nonnull action) {
            [self reopenChangePIN];
        }]];
        [c presentViewController:alert animated:YES completion:nil];
    }
}

- (void)pinEntryController:(PEPinEntryController *)c changedPin:(NSUInteger)_pin
{
    if (![app.wallet isInitialized] || !app.wallet.password) {
        [self didFailPutPin:BC_STRING_CANNOT_SAVE_PIN_CODE_WHILE];
        return;
    }
    
    NSString * pin = [NSString stringWithFormat:@"%lu", (unsigned long)_pin];
    
    [self showBusyViewWithLoadingText:BC_STRING_LOADING_VERIFYING];
    
    [self savePIN:pin];
}

- (void)savePIN:(NSString*)pin {
    uint8_t data[32];
    int err = 0;
    
    //32 Random bytes for key
    err = SecRandomCopyBytes(kSecRandomDefault, 32, data);
    if(err != noErr)
    @throw [NSException exceptionWithName:@"..." reason:@"..." userInfo:nil];
    
    NSString * key = [[[NSData alloc] initWithBytes:data length:32] hexadecimalString];
    
    //32 random bytes for value
    err = SecRandomCopyBytes(kSecRandomDefault, 32, data);
    if(err != noErr)
    @throw [NSException exceptionWithName:@"..." reason:@"..." userInfo:nil];
    
    NSString * value = [[[NSData alloc] initWithBytes:data length:32] hexadecimalString];
    
    [app.wallet pinServerPutKeyOnPinServerServer:key value:value pin:pin];
    
#ifdef ENABLE_TOUCH_ID
    if ([[NSUserDefaults standardUserDefaults] boolForKey:USER_DEFAULTS_KEY_TOUCH_ID_ENABLED]) {
        [KeychainItemWrapper setPINInKeychain:pin];
    }
#endif
}

- (void)pinEntryControllerDidCancel:(PEPinEntryController *)c
{
    DLog(@"Pin change cancelled!");
    [self closePINModal:YES];
}

- (void)failedToObtainValuesFromKeychain
{
    UIAlertController *alert = [UIAlertController alertControllerWithTitle:BC_STRING_FAILED_TO_LOAD_WALLET_TITLE message:BC_STRING_ERROR_LOADING_WALLET_IDENTIFIER_FROM_KEYCHAIN preferredStyle:UIAlertControllerStyleAlert];
    [alert addAction:[UIAlertAction actionWithTitle:BC_STRING_CLOSE_APP style:UIAlertActionStyleCancel handler:^(UIAlertAction * _Nonnull action) {
        // Close App
        UIApplication *app = [UIApplication sharedApplication];
        [app performSelector:@selector(suspend)];
    }]];
    
    [app.window.rootViewController presentViewController:alert animated:YES completion:nil];
}

#pragma mark - State Checks

- (void)checkForNewInstall
{
    if (![[NSUserDefaults standardUserDefaults] boolForKey:USER_DEFAULTS_KEY_FIRST_RUN]) {
        
        if ([KeychainItemWrapper guid] && [KeychainItemWrapper sharedKey] && ![self isPinSet]) {
            [self alertUserAskingToUseOldKeychain];
        }
        
        [[NSUserDefaults standardUserDefaults] setBool:true forKey:USER_DEFAULTS_KEY_FIRST_RUN];
        [[NSUserDefaults standardUserDefaults] synchronize];
    }
    
    if ([[NSUserDefaults standardUserDefaults] objectForKey:USER_DEFAULTS_KEY_HAS_SEEN_UPGRADE_TO_HD_SCREEN]) {
        [[NSUserDefaults standardUserDefaults] removeObjectForKey:USER_DEFAULTS_KEY_HAS_SEEN_UPGRADE_TO_HD_SCREEN];
    }
}

- (void)alertUserAskingToUseOldKeychain
{
    [[UIApplication sharedApplication] setStatusBarStyle:UIStatusBarStyleLightContent animated:YES];
    
    UIAlertController *alert = [UIAlertController alertControllerWithTitle:BC_STRING_ASK_TO_USE_OLD_WALLET_TITLE message:BC_STRING_ASK_TO_USE_OLD_WALLET_MESSAGE preferredStyle:UIAlertControllerStyleAlert];
    [alert addAction:[UIAlertAction actionWithTitle:BC_STRING_CREATE_NEW_WALLET style:UIAlertActionStyleCancel handler:^(UIAlertAction * _Nonnull action) {
        [self forgetWalletClicked:nil];
    }]];
    [alert addAction:[UIAlertAction actionWithTitle:BC_STRING_LOGIN_EXISTING_WALLET style:UIAlertActionStyleDefault handler:nil]];
    
    dispatch_after(dispatch_time(DISPATCH_TIME_NOW, (int64_t)(0.25 * NSEC_PER_SEC)), dispatch_get_main_queue(), ^{
        [self.window.rootViewController presentViewController:alert animated:YES completion:nil];
    });
}

- (void)alertUserOfCompromisedSecurity
{
    [self standardNotifyAutoDismissingController:BC_STRING_UNSAFE_DEVICE_MESSAGE title:BC_STRING_UNSAFE_DEVICE_TITLE];
}

- (void)checkAndWarnOnJailbrokenPhones
{
    if ([RootService isUnsafe]) {
        [self alertUserOfCompromisedSecurity];
    }
}

+ (BOOL)isUnsafe
{
#if !(TARGET_IPHONE_SIMULATOR)
    
    if ([[NSFileManager defaultManager] fileExistsAtPath:UNSAFE_CHECK_PATH_CYDIA]){
        return YES;
    }else if([[NSFileManager defaultManager] fileExistsAtPath:UNSAFE_CHECK_PATH_MOBILE_SUBSTRATE]){
        return YES;
    }else if([[NSFileManager defaultManager] fileExistsAtPath:UNSAFE_CHECK_PATH_BIN_BASH]){
        return YES;
    }else if([[NSFileManager defaultManager] fileExistsAtPath:UNSAFE_CHECK_PATH_USR_SBIN_SSHD]){
        return YES;
    }else if([[NSFileManager defaultManager] fileExistsAtPath:UNSAFE_CHECK_PATH_ETC_APT]){
        return YES;
    }
    
    NSError *error;
    NSString *stringToBeWritten = @"TEST";
    [stringToBeWritten writeToFile:UNSAFE_CHECK_PATH_WRITE_TEST atomically:YES
                          encoding:NSUTF8StringEncoding error:&error];
    if(error == nil){
        return YES;
    } else {
        [[NSFileManager defaultManager] removeItemAtPath:UNSAFE_CHECK_PATH_WRITE_TEST error:nil];
    }
    
    if([[UIApplication sharedApplication] canOpenURL:[NSURL URLWithString:UNSAFE_CHECK_CYDIA_URL]]){
        return YES;
    }
#endif
    
    return NO;
}

- (BOOL)checkInternetConnection
{
    Reachability *reachability = [Reachability reachabilityForInternetConnection];
    if ([reachability currentReachabilityStatus] == NotReachable) {
        DLog(@"No Internet connection");
        [self showPinErrorWithMessage:BC_STRING_NO_INTERNET_CONNECTION];
        return NO;
    }
    return YES;
}

- (BOOL)isPinSet
{
    return [[NSUserDefaults standardUserDefaults] objectForKey:USER_DEFAULTS_KEY_PIN_KEY] != nil && [[NSUserDefaults standardUserDefaults] objectForKey:USER_DEFAULTS_KEY_ENCRYPTED_PIN_PASSWORD] != nil;
}

- (AVCaptureDeviceInput *)getCaptureDeviceInput
{
    NSError *error;
    
    AVCaptureDevice *captureDevice = [AVCaptureDevice defaultDeviceWithMediaType:AVMediaTypeVideo];
    
    AVCaptureDeviceInput *input = [AVCaptureDeviceInput deviceInputWithDevice:captureDevice error:&error];
    if (!input) {
        // This should never happen - all devices we support (iOS 7+) have cameras
        DLog(@"QR code scanner problem: %@", [error localizedDescription]);
        
        if ([AVCaptureDevice authorizationStatusForMediaType:AVMediaTypeVideo] ==  AVAuthorizationStatusAuthorized) {
            [app standardNotifyAutoDismissingController:[error localizedDescription]];
        }
        else {
            UIAlertController *alert = [UIAlertController alertControllerWithTitle:BC_STRING_ENABLE_CAMERA_PERMISSIONS_ALERT_TITLE message:BC_STRING_ENABLE_CAMERA_PERMISSIONS_ALERT_MESSAGE preferredStyle:UIAlertControllerStyleAlert];
            [alert addAction:[UIAlertAction actionWithTitle:BC_STRING_GO_TO_SETTINGS style:UIAlertActionStyleDefault handler:^(UIAlertAction * _Nonnull action) {
                NSURL *settingsURL = [NSURL URLWithString:UIApplicationOpenSettingsURLString];
                [[UIApplication sharedApplication] openURL:settingsURL];
            }]];
            [alert addAction:[UIAlertAction actionWithTitle:BC_STRING_CANCEL style:UIAlertActionStyleCancel handler:nil]];
            
            if (self.topViewControllerDelegate) {
                [self.topViewControllerDelegate presentViewController:alert animated:YES completion:nil];
            } else {
                [app.window.rootViewController presentViewController:alert animated:YES completion:nil];
            }
        }
    }
    return input;
}

#pragma mark - Certificate Pinner Delegate

- (void)failedToValidateCertificate
{
    UIAlertController *alert = [UIAlertController alertControllerWithTitle:BC_STRING_FAILED_VALIDATION_CERTIFICATE_TITLE message:[NSString stringWithFormat:@"%@\n\n%@", BC_STRING_FAILED_VALIDATION_CERTIFICATE_MESSAGE, [NSString stringWithFormat:BC_STRING_FAILED_VALIDATION_CERTIFICATE_MESSAGE_CONTACT_SUPPORT_ARGUMENT, URL_SUPPORT]] preferredStyle:UIAlertControllerStyleAlert];
    alert.view.tag = TAG_CERTIFICATE_VALIDATION_FAILURE_ALERT;
    [alert addAction:[UIAlertAction actionWithTitle:BC_STRING_OK style:UIAlertActionStyleCancel handler:^(UIAlertAction * _Nonnull action) {
        // Close App
        UIApplication *app = [UIApplication sharedApplication];
        [app performSelector:@selector(suspend)];
    }]];
    
    dispatch_async(dispatch_get_main_queue(), ^{
        if (self.window.rootViewController.presentedViewController) {
            if (self.window.rootViewController.presentedViewController.view.tag != TAG_CERTIFICATE_VALIDATION_FAILURE_ALERT) {
                [self.window.rootViewController dismissViewControllerAnimated:NO completion:^{
                    [self.window.rootViewController presentViewController:alert animated:YES completion:nil];
                }];
            }
        } else {
            [self.window.rootViewController presentViewController:alert animated:YES completion:nil];
        }
    });

}

@end<|MERGE_RESOLUTION|>--- conflicted
+++ resolved
@@ -1923,7 +1923,6 @@
     [self.receiveViewController doCurrencyConversion];
 }
 
-<<<<<<< HEAD
 - (void)didCreateInvitation:(NSDictionary *)invitation
 {
     [self.contactsViewController didCreateInvitation:invitation];
@@ -1971,9 +1970,6 @@
     [self.contactsViewController didSendMessage:contact];
 }
 
-
-
-=======
 - (void)didPushTransaction
 {
     DestinationAddressSource source = self.sendViewController.addressSource;
@@ -2010,7 +2006,6 @@
     [dataTask resume];
 }
 
->>>>>>> 4027f4f5
 #pragma mark - Show Screens
 
 - (void)showContacts

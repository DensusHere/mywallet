<?xml version="1.0" encoding="UTF-8" standalone="no"?>
<document type="com.apple.InterfaceBuilder3.CocoaTouch.XIB" version="3.0" toolsVersion="5056" systemVersion="13E28" targetRuntime="iOS.CocoaTouch" propertyAccessControl="none">
    <dependencies>
        <deployment defaultVersion="1552" identifier="iOS"/>
        <plugIn identifier="com.apple.InterfaceBuilder.IBCocoaTouchPlugin" version="3733"/>
    </dependencies>
    <objects>
        <placeholder placeholderIdentifier="IBFilesOwner" id="-1" userLabel="File's Owner" customClass="UIApplication">
            <connections>
                <outlet property="delegate" destination="3" id="99"/>
            </connections>
        </placeholder>
        <placeholder placeholderIdentifier="IBFirstResponder" id="-2" customClass="UIResponder"/>
        <customObject id="3" customClass="AppDelegate">
            <connections>
                <outlet property="busyLabel" destination="263" id="265"/>
                <outlet property="busyView" destination="260" id="264"/>
                <outlet property="mainPasswordTextField" destination="626" id="633"/>
                <outlet property="mainPasswordView" destination="623" id="634"/>
                <outlet property="manualIdentifier" destination="587" id="avE-9g-qfe"/>
                <outlet property="manualPassword" destination="592" id="6ur-us-fJU"/>
                <outlet property="manualView" destination="585" id="598"/>
                <outlet property="newAccountView" destination="355" id="373"/>
                <outlet property="pairingInstructionsView" destination="351" id="374"/>
                <outlet property="powerButton" destination="271" id="272"/>
                <outlet property="secondPasswordDescriptionLabel" destination="467" id="Yhk-8q-Q6W"/>
                <outlet property="secondPasswordTextField" destination="469" id="475"/>
                <outlet property="secondPasswordView" destination="463" id="473"/>
                <outlet property="tabViewController" destination="273" id="1E4-G1-fqE"/>
                <outlet property="transactionsViewController" destination="229" id="295"/>
                <outlet property="welcomeButton1" destination="377" id="WjO-qo-FMA"/>
                <outlet property="welcomeButton2" destination="376" id="muq-XP-SSK"/>
                <outlet property="welcomeButton3" destination="OKS-md-gDQ" id="XrX-U2-ebH"/>
                <outlet property="welcomeInstructionsLabel" destination="378" id="bld-rf-dAc"/>
                <outlet property="welcomeLabel" destination="380" id="0eQ-7B-QXV"/>
                <outlet property="welcomeView" destination="375" id="392"/>
                <outlet property="window" destination="2" id="217"/>
            </connections>
        </customObject>
        <view contentMode="scaleToFill" id="260" userLabel="Busy View" customClass="BCFadeView">
            <rect key="frame" x="0.0" y="0.0" width="320" height="480"/>
            <autoresizingMask key="autoresizingMask" widthSizable="YES" heightSizable="YES"/>
            <subviews>
                <view contentMode="scaleToFill" id="5i0-zZ-Y4H">
                    <rect key="frame" x="35" y="118" width="250" height="80"/>
                    <autoresizingMask key="autoresizingMask" flexibleMaxX="YES" flexibleMaxY="YES"/>
                    <subviews>
                        <activityIndicatorView opaque="NO" contentMode="scaleToFill" hidesWhenStopped="YES" animating="YES" style="whiteLarge" id="262">
                            <rect key="frame" x="106.5" y="11.5" width="37" height="37"/>
                            <autoresizingMask key="autoresizingMask" flexibleMinX="YES" flexibleMaxX="YES" flexibleMinY="YES" flexibleMaxY="YES"/>
                        </activityIndicatorView>
                        <label opaque="NO" clipsSubviews="YES" userInteractionEnabled="NO" alpha="0.75" contentMode="left" text="loading" textAlignment="center" lineBreakMode="tailTruncation" minimumFontSize="10" id="263">
                            <rect key="frame" x="6" y="53" width="238" height="19"/>
                            <autoresizingMask key="autoresizingMask" widthSizable="YES" flexibleMinY="YES" heightSizable="YES" flexibleMaxY="YES"/>
                            <fontDescription key="fontDescription" type="boldSystem" pointSize="18"/>
                            <color key="textColor" red="1" green="1" blue="1" alpha="1" colorSpace="custom" customColorSpace="calibratedRGB"/>
                            <nil key="highlightedColor"/>
                        </label>
                    </subviews>
                    <color key="backgroundColor" white="0.0" alpha="0.84999999999999998" colorSpace="calibratedWhite"/>
                </view>
            </subviews>
            <color key="backgroundColor" red="0.098039217289999994" green="0.098039217289999994" blue="0.098039217289999994" alpha="0.5" colorSpace="calibratedRGB"/>
            <connections>
                <outlet property="containerView" destination="5i0-zZ-Y4H" id="Tlp-St-X3z"/>
            </connections>
        </view>
        <window clearsContextBeforeDrawing="NO" contentMode="scaleToFill" id="2">
            <rect key="frame" x="0.0" y="0.0" width="320" height="480"/>
            <autoresizingMask key="autoresizingMask" flexibleMaxY="YES"/>
            <color key="backgroundColor" red="0.10588235294117647" green="0.54117647058823526" blue="0.7803921568627451" alpha="1" colorSpace="calibratedRGB"/>
        </window>
        <view contentMode="scaleToFill" id="351" userLabel="Device Pairing">
            <rect key="frame" x="0.0" y="0.0" width="280" height="308"/>
            <autoresizingMask key="autoresizingMask" flexibleMaxX="YES" flexibleMaxY="YES"/>
            <subviews>
                <view contentMode="scaleToFill" id="352">
                    <rect key="frame" x="0.0" y="0.0" width="280" height="40"/>
                    <autoresizingMask key="autoresizingMask" widthSizable="YES" flexibleMaxY="YES"/>
                    <subviews>
                        <label opaque="NO" clipsSubviews="YES" userInteractionEnabled="NO" contentMode="left" text="Automatic Pairing" textAlignment="center" lineBreakMode="tailTruncation" baselineAdjustment="alignBaselines" minimumFontSize="10" id="353">
                            <rect key="frame" x="45" y="7" width="190" height="26"/>
                            <autoresizingMask key="autoresizingMask" flexibleMinX="YES" flexibleMaxX="YES" flexibleMaxY="YES"/>
                            <fontDescription key="fontDescription" type="boldSystem" pointSize="21"/>
                            <color key="textColor" cocoaTouchSystemColor="darkTextColor"/>
                            <nil key="highlightedColor"/>
                        </label>
                        <view contentMode="scaleToFill" id="354">
                            <rect key="frame" x="0.0" y="39" width="320" height="1"/>
                            <autoresizingMask key="autoresizingMask" flexibleMaxX="YES" flexibleMaxY="YES"/>
                            <color key="backgroundColor" red="0.70034391979999999" green="0.70034391979999999" blue="0.70034391979999999" alpha="1" colorSpace="calibratedRGB"/>
                        </view>
                    </subviews>
                    <color key="backgroundColor" red="0.93234454310000003" green="0.93234454310000003" blue="0.93234454310000003" alpha="1" colorSpace="calibratedRGB"/>
                </view>
                <imageView userInteractionEnabled="NO" contentMode="scaleToFill" image="circle.png" id="359">
                    <rect key="frame" x="20" y="59" width="28" height="28"/>
                    <autoresizingMask key="autoresizingMask" flexibleMaxX="YES" flexibleMaxY="YES"/>
                </imageView>
                <label opaque="NO" clipsSubviews="YES" userInteractionEnabled="NO" contentMode="left" text="1" textAlignment="center" lineBreakMode="tailTruncation" baselineAdjustment="alignBaselines" minimumFontSize="10" id="360">
                    <rect key="frame" x="20" y="63" width="28" height="21"/>
                    <autoresizingMask key="autoresizingMask" flexibleMaxX="YES" flexibleMaxY="YES"/>
                    <fontDescription key="fontDescription" type="system" pointSize="19"/>
                    <color key="textColor" red="1" green="1" blue="1" alpha="1" colorSpace="calibratedRGB"/>
                    <nil key="highlightedColor"/>
                </label>
                <label opaque="NO" clipsSubviews="YES" userInteractionEnabled="NO" contentMode="left" text="Login to your Blockchain Wallet via your PC or Mac at http://blockchain.info/wallet" lineBreakMode="tailTruncation" numberOfLines="0" baselineAdjustment="alignBaselines" minimumFontSize="10" id="361">
                    <rect key="frame" x="60" y="49" width="200" height="54"/>
                    <autoresizingMask key="autoresizingMask" widthSizable="YES" flexibleMaxY="YES"/>
                    <fontDescription key="fontDescription" type="system" pointSize="13"/>
                    <color key="textColor" cocoaTouchSystemColor="darkTextColor"/>
                    <nil key="highlightedColor"/>
                </label>
                <imageView userInteractionEnabled="NO" contentMode="scaleToFill" image="circle.png" id="362">
                    <rect key="frame" x="20" y="120" width="28" height="28"/>
                    <autoresizingMask key="autoresizingMask" flexibleMaxX="YES" flexibleMaxY="YES"/>
                </imageView>
                <label opaque="NO" clipsSubviews="YES" userInteractionEnabled="NO" contentMode="left" text="2" textAlignment="center" lineBreakMode="tailTruncation" baselineAdjustment="alignBaselines" minimumFontSize="10" id="363">
                    <rect key="frame" x="20" y="123" width="28" height="23"/>
                    <autoresizingMask key="autoresizingMask" flexibleMaxX="YES" flexibleMaxY="YES"/>
                    <fontDescription key="fontDescription" type="system" pointSize="19"/>
                    <color key="textColor" red="1" green="1" blue="1" alpha="1" colorSpace="calibratedRGB"/>
                    <nil key="highlightedColor"/>
                </label>
                <label opaque="NO" clipsSubviews="YES" userInteractionEnabled="NO" contentMode="left" text="Click the [Account Settings] button. Then choose the [Devices] tab." lineBreakMode="tailTruncation" numberOfLines="0" baselineAdjustment="alignBaselines" minimumFontSize="10" id="364">
                    <rect key="frame" x="60" y="111" width="200" height="54"/>
                    <autoresizingMask key="autoresizingMask" widthSizable="YES" flexibleMaxY="YES"/>
                    <fontDescription key="fontDescription" type="system" pointSize="13"/>
                    <color key="textColor" cocoaTouchSystemColor="darkTextColor"/>
                    <nil key="highlightedColor"/>
                </label>
                <imageView userInteractionEnabled="NO" contentMode="scaleToFill" image="circle.png" id="367">
                    <rect key="frame" x="20" y="192" width="28" height="28"/>
                    <autoresizingMask key="autoresizingMask" flexibleMaxX="YES" flexibleMaxY="YES"/>
                </imageView>
                <label opaque="NO" clipsSubviews="YES" userInteractionEnabled="NO" contentMode="left" text="3" textAlignment="center" lineBreakMode="tailTruncation" baselineAdjustment="alignBaselines" minimumFontSize="10" id="368">
                    <rect key="frame" x="20" y="195" width="28" height="23"/>
                    <autoresizingMask key="autoresizingMask" flexibleMaxX="YES" flexibleMaxY="YES"/>
                    <fontDescription key="fontDescription" type="system" pointSize="19"/>
                    <color key="textColor" red="1" green="1" blue="1" alpha="1" colorSpace="calibratedRGB"/>
                    <nil key="highlightedColor"/>
                </label>
                <label opaque="NO" clipsSubviews="YES" userInteractionEnabled="NO" contentMode="left" text="Click 'Show Pairing Code' to reveal a QR Code (a square black &amp; white barcode). Scan the code with your camera." lineBreakMode="tailTruncation" numberOfLines="0" baselineAdjustment="alignBaselines" minimumFontSize="10" id="369">
                    <rect key="frame" x="60" y="169" width="210" height="78"/>
                    <autoresizingMask key="autoresizingMask" widthSizable="YES" flexibleMaxY="YES"/>
                    <fontDescription key="fontDescription" type="system" pointSize="13"/>
                    <color key="textColor" cocoaTouchSystemColor="darkTextColor"/>
                    <nil key="highlightedColor"/>
                </label>
                <button opaque="NO" contentMode="scaleToFill" contentHorizontalAlignment="center" contentVerticalAlignment="center" lineBreakMode="middleTruncation" id="370">
                    <rect key="frame" x="50" y="255" width="180" height="32"/>
                    <autoresizingMask key="autoresizingMask" flexibleMinX="YES" flexibleMaxX="YES" flexibleMaxY="YES"/>
                    <fontDescription key="fontDescription" type="boldSystem" pointSize="15"/>
                    <state key="normal" title="Scan Pairing Code" backgroundImage="button_blue.png">
                        <color key="titleColor" red="1" green="1" blue="1" alpha="1" colorSpace="calibratedRGB"/>
                    </state>
                    <state key="highlighted">
                        <color key="titleColor" white="1" alpha="1" colorSpace="calibratedWhite"/>
                    </state>
                    <connections>
                        <action selector="scanAccountQRCodeclicked:" destination="3" eventType="touchUpInside" id="384"/>
                    </connections>
                </button>
            </subviews>
            <color key="backgroundColor" white="1" alpha="1" colorSpace="custom" customColorSpace="calibratedWhite"/>
        </view>
        <view contentMode="scaleToFill" id="355" customClass="NewAccountView">
            <rect key="frame" x="0.0" y="0.0" width="280" height="308"/>
            <autoresizingMask key="autoresizingMask" flexibleMaxX="YES" heightSizable="YES"/>
            <subviews>
                <view contentMode="scaleToFill" id="356">
                    <rect key="frame" x="0.0" y="0.0" width="280" height="40"/>
                    <autoresizingMask key="autoresizingMask" widthSizable="YES" flexibleMaxY="YES"/>
                    <subviews>
                        <label opaque="NO" clipsSubviews="YES" userInteractionEnabled="NO" contentMode="left" text="Create Wallet" textAlignment="center" lineBreakMode="tailTruncation" baselineAdjustment="alignBaselines" minimumFontSize="10" id="358">
                            <rect key="frame" x="45" y="7" width="190" height="26"/>
                            <autoresizingMask key="autoresizingMask" flexibleMinX="YES" flexibleMaxX="YES" flexibleMaxY="YES"/>
                            <fontDescription key="fontDescription" type="boldSystem" pointSize="21"/>
                            <color key="textColor" cocoaTouchSystemColor="darkTextColor"/>
                            <nil key="highlightedColor"/>
                        </label>
                        <view contentMode="scaleToFill" id="357">
                            <rect key="frame" x="0.0" y="39" width="320" height="1"/>
                            <autoresizingMask key="autoresizingMask" flexibleMaxX="YES" flexibleMaxY="YES"/>
                            <color key="backgroundColor" red="0.70034391979999999" green="0.70034391979999999" blue="0.70034391979999999" alpha="1" colorSpace="calibratedRGB"/>
                        </view>
                    </subviews>
                    <color key="backgroundColor" red="0.93234454310000003" green="0.93234454310000003" blue="0.93234454310000003" alpha="1" colorSpace="calibratedRGB"/>
                </view>
                <label opaque="NO" clipsSubviews="YES" userInteractionEnabled="NO" contentMode="left" text="Password:" textAlignment="right" lineBreakMode="tailTruncation" baselineAdjustment="alignBaselines" minimumFontSize="10" id="394">
                    <rect key="frame" x="10" y="102" width="76" height="21"/>
                    <autoresizingMask key="autoresizingMask" flexibleMaxX="YES" flexibleMaxY="YES"/>
                    <fontDescription key="fontDescription" type="system" pointSize="16"/>
                    <color key="textColor" cocoaTouchSystemColor="darkTextColor"/>
                    <nil key="highlightedColor"/>
                </label>
                <label opaque="NO" clipsSubviews="YES" userInteractionEnabled="NO" contentMode="left" text="Email:" textAlignment="right" lineBreakMode="tailTruncation" baselineAdjustment="alignBaselines" minimumFontSize="10" id="VcH-wh-BEs">
                    <rect key="frame" x="10" y="51" width="76" height="21"/>
                    <autoresizingMask key="autoresizingMask" flexibleMaxX="YES" flexibleMaxY="YES"/>
                    <fontDescription key="fontDescription" type="system" pointSize="16"/>
                    <color key="textColor" cocoaTouchSystemColor="darkTextColor"/>
                    <nil key="highlightedColor"/>
                </label>
                <textField opaque="NO" clipsSubviews="YES" contentMode="scaleToFill" contentHorizontalAlignment="left" contentVerticalAlignment="center" borderStyle="line" minimumFontSize="17" id="395">
                    <rect key="frame" x="94" y="97" width="167" height="31"/>
                    <autoresizingMask key="autoresizingMask" widthSizable="YES" flexibleMaxY="YES"/>
                    <fontDescription key="fontDescription" type="system" pointSize="12"/>
                    <textInputTraits key="textInputTraits" autocorrectionType="no" keyboardType="alphabet" secureTextEntry="YES"/>
                    <connections>
                        <outlet property="delegate" destination="355" id="438"/>
                    </connections>
                </textField>
                <label opaque="NO" clipsSubviews="YES" userInteractionEnabled="NO" contentMode="left" text="Confirm:" textAlignment="right" lineBreakMode="tailTruncation" numberOfLines="0" baselineAdjustment="alignBaselines" minimumFontSize="10" id="396">
                    <rect key="frame" x="10" y="149" width="76" height="21"/>
                    <autoresizingMask key="autoresizingMask" flexibleMaxX="YES" flexibleMaxY="YES"/>
                    <fontDescription key="fontDescription" type="system" pointSize="16"/>
                    <color key="textColor" cocoaTouchSystemColor="darkTextColor"/>
                    <nil key="highlightedColor"/>
                </label>
                <textField opaque="NO" clipsSubviews="YES" contentMode="scaleToFill" contentHorizontalAlignment="left" contentVerticalAlignment="center" borderStyle="line" minimumFontSize="17" id="397">
                    <rect key="frame" x="94" y="144" width="167" height="31"/>
                    <autoresizingMask key="autoresizingMask" widthSizable="YES" flexibleMaxY="YES"/>
                    <fontDescription key="fontDescription" type="system" pointSize="12"/>
                    <textInputTraits key="textInputTraits" autocorrectionType="no" keyboardType="alphabet" secureTextEntry="YES"/>
                    <connections>
                        <outlet property="delegate" destination="355" id="439"/>
                    </connections>
                </textField>
                <button opaque="NO" contentMode="scaleToFill" contentHorizontalAlignment="center" contentVerticalAlignment="center" lineBreakMode="middleTruncation" id="398">
                    <rect key="frame" x="94" y="182" width="167" height="32"/>
                    <autoresizingMask key="autoresizingMask" flexibleMinX="YES" flexibleMaxX="YES" flexibleMaxY="YES"/>
                    <fontDescription key="fontDescription" type="boldSystem" pointSize="15"/>
                    <state key="normal" title="Create Wallet" backgroundImage="button_blue.png">
                        <color key="titleColor" red="1" green="1" blue="1" alpha="1" colorSpace="calibratedRGB"/>
                    </state>
                    <state key="highlighted">
                        <color key="titleColor" white="1" alpha="1" colorSpace="calibratedWhite"/>
                    </state>
                    <connections>
                        <action selector="createAccountClicked:" destination="355" eventType="touchUpInside" id="431"/>
                    </connections>
                </button>
                <label opaque="NO" clipsSubviews="YES" userInteractionEnabled="NO" contentMode="left" horizontalHuggingPriority="251" verticalHuggingPriority="251" text="* minimum 10 characters" lineBreakMode="tailTruncation" baselineAdjustment="alignBaselines" adjustsFontSizeToFit="NO" id="wvh-x7-hB8">
                    <rect key="frame" x="95" y="123" width="136" height="21"/>
                    <autoresizingMask key="autoresizingMask" flexibleMaxX="YES" flexibleMaxY="YES"/>
                    <fontDescription key="fontDescription" type="system" pointSize="10"/>
                    <color key="textColor" cocoaTouchSystemColor="darkTextColor"/>
                    <nil key="highlightedColor"/>
                </label>
                <textField opaque="NO" clipsSubviews="YES" contentMode="scaleToFill" contentHorizontalAlignment="left" contentVerticalAlignment="center" borderStyle="line" minimumFontSize="17" id="LsW-69-Qon">
                    <rect key="frame" x="94" y="48" width="167" height="31"/>
                    <autoresizingMask key="autoresizingMask" widthSizable="YES" flexibleMaxY="YES"/>
                    <fontDescription key="fontDescription" type="system" pointSize="12"/>
                    <textInputTraits key="textInputTraits" autocorrectionType="no" keyboardType="alphabet"/>
                    <connections>
                        <outlet property="delegate" destination="355" id="5U4-tq-7at"/>
                    </connections>
                </textField>
                <label opaque="NO" clipsSubviews="YES" userInteractionEnabled="NO" contentMode="left" horizontalHuggingPriority="251" verticalHuggingPriority="251" text="* required for wallet backups" lineBreakMode="tailTruncation" baselineAdjustment="alignBaselines" adjustsFontSizeToFit="NO" id="jUZ-5W-4qw">
                    <rect key="frame" x="94" y="73" width="243" height="22"/>
                    <autoresizingMask key="autoresizingMask" flexibleMaxX="YES" flexibleMaxY="YES"/>
                    <fontDescription key="fontDescription" type="system" pointSize="10"/>
                    <color key="textColor" cocoaTouchSystemColor="darkTextColor"/>
                    <nil key="highlightedColor"/>
                </label>
            </subviews>
            <color key="backgroundColor" white="1" alpha="1" colorSpace="custom" customColorSpace="calibratedWhite"/>
            <connections>
                <outlet property="createButton" destination="398" id="441"/>
                <outlet property="emailTextField" destination="LsW-69-Qon" id="DDn-ad-Tlz"/>
                <outlet property="password2TextField" destination="397" id="452"/>
                <outlet property="passwordTextField" destination="395" id="451"/>
            </connections>
        </view>
        <view contentMode="scaleToFill" id="375" userLabel="Welcome">
            <rect key="frame" x="0.0" y="0.0" width="280" height="308"/>
            <autoresizingMask key="autoresizingMask" flexibleMaxX="YES" flexibleMaxY="YES"/>
            <subviews>
                <button opaque="NO" contentMode="scaleToFill" contentHorizontalAlignment="center" contentVerticalAlignment="center" lineBreakMode="middleTruncation" id="377">
                    <rect key="frame" x="63" y="155" width="154" height="32"/>
                    <autoresizingMask key="autoresizingMask" flexibleMinX="YES" flexibleMaxX="YES" flexibleMaxY="YES"/>
                    <fontDescription key="fontDescription" type="boldSystem" pointSize="15"/>
                    <state key="normal" title="Button 1" backgroundImage="button_blue.png">
                        <color key="titleColor" red="1" green="1" blue="1" alpha="1" colorSpace="calibratedRGB"/>
                    </state>
                    <state key="highlighted">
                        <color key="titleColor" white="1" alpha="1" colorSpace="calibratedWhite"/>
                    </state>
                    <connections>
                        <action selector="welcomeButton1Clicked:" destination="3" eventType="touchUpInside" id="Cc4-md-Rp9"/>
                    </connections>
                </button>
                <button opaque="NO" contentMode="scaleToFill" contentHorizontalAlignment="center" contentVerticalAlignment="center" lineBreakMode="middleTruncation" id="376">
                    <rect key="frame" x="63" y="195" width="154" height="32"/>
                    <autoresizingMask key="autoresizingMask" flexibleMinX="YES" flexibleMaxX="YES" flexibleMaxY="YES"/>
                    <fontDescription key="fontDescription" type="boldSystem" pointSize="15"/>
                    <state key="normal" title="Button 2" backgroundImage="button_blue.png">
                        <color key="titleColor" red="1" green="1" blue="1" alpha="1" colorSpace="calibratedRGB"/>
                    </state>
                    <state key="highlighted">
                        <color key="titleColor" white="1" alpha="1" colorSpace="calibratedWhite"/>
                    </state>
                    <connections>
                        <action selector="welcomeButton2Clicked:" destination="3" eventType="touchUpInside" id="mLZ-aZ-kZ2"/>
                    </connections>
                </button>
                <view contentMode="scaleToFill" id="379">
                    <rect key="frame" x="0.0" y="0.0" width="280" height="40"/>
                    <autoresizingMask key="autoresizingMask" widthSizable="YES" flexibleMaxY="YES"/>
                    <subviews>
                        <label opaque="NO" clipsSubviews="YES" userInteractionEnabled="NO" contentMode="left" text="Welcome to Blockchain Wallet" textAlignment="center" lineBreakMode="tailTruncation" baselineAdjustment="alignBaselines" minimumFontSize="10" id="380">
                            <rect key="frame" x="-7" y="7" width="294" height="26"/>
                            <autoresizingMask key="autoresizingMask" flexibleMinX="YES" flexibleMaxX="YES" flexibleMaxY="YES"/>
                            <fontDescription key="fontDescription" type="boldSystem" pointSize="18"/>
                            <color key="textColor" cocoaTouchSystemColor="darkTextColor"/>
                            <nil key="highlightedColor"/>
                        </label>
                        <view contentMode="scaleToFill" id="381">
                            <rect key="frame" x="0.0" y="39" width="320" height="1"/>
                            <autoresizingMask key="autoresizingMask" flexibleMaxX="YES" flexibleMaxY="YES"/>
                            <color key="backgroundColor" red="0.70034391979999999" green="0.70034391979999999" blue="0.70034391979999999" alpha="1" colorSpace="calibratedRGB"/>
                        </view>
                    </subviews>
                    <color key="backgroundColor" red="0.93234454310000003" green="0.93234454310000003" blue="0.93234454310000003" alpha="1" colorSpace="calibratedRGB"/>
                </view>
                <label opaque="NO" clipsSubviews="YES" userInteractionEnabled="NO" contentMode="left" text="If you already have a Blockchain Wallet, choose Pair Device; otherwise, choose Create Wallet.    It's Free! No email required." textAlignment="center" lineBreakMode="tailTruncation" numberOfLines="0" baselineAdjustment="alignBaselines" minimumFontSize="10" id="378">
                    <rect key="frame" x="20" y="45" width="240" height="102"/>
                    <autoresizingMask key="autoresizingMask" widthSizable="YES" flexibleMaxY="YES"/>
                    <fontDescription key="fontDescription" type="system" pointSize="14"/>
                    <color key="textColor" cocoaTouchSystemColor="darkTextColor"/>
                    <nil key="highlightedColor"/>
                </label>
                <button opaque="NO" contentMode="scaleToFill" contentHorizontalAlignment="center" contentVerticalAlignment="center" lineBreakMode="middleTruncation" id="OKS-md-gDQ">
                    <rect key="frame" x="63" y="235" width="154" height="32"/>
                    <autoresizingMask key="autoresizingMask" flexibleMinX="YES" flexibleMaxX="YES" flexibleMaxY="YES"/>
                    <fontDescription key="fontDescription" type="boldSystem" pointSize="15"/>
                    <state key="normal" title="Button 3" backgroundImage="button_blue.png">
                        <color key="titleColor" red="1" green="1" blue="1" alpha="1" colorSpace="calibratedRGB"/>
                    </state>
                    <state key="highlighted">
                        <color key="titleColor" white="1" alpha="1" colorSpace="calibratedWhite"/>
                    </state>
                    <connections>
                        <action selector="welcomeButton3Clicked:" destination="3" eventType="touchUpInside" id="dWe-x0-mVz"/>
                    </connections>
                </button>
            </subviews>
            <color key="backgroundColor" white="1" alpha="1" colorSpace="custom" customColorSpace="calibratedWhite"/>
        </view>
        <view contentMode="scaleToFill" id="463" userLabel="Password Required">
            <rect key="frame" x="0.0" y="0.0" width="280" height="308"/>
            <autoresizingMask key="autoresizingMask" widthSizable="YES" flexibleMaxY="YES"/>
            <subviews>
                <view contentMode="scaleToFill" id="464">
                    <rect key="frame" x="0.0" y="0.0" width="280" height="40"/>
                    <autoresizingMask key="autoresizingMask" widthSizable="YES" flexibleMaxY="YES"/>
                    <subviews>
                        <label opaque="NO" clipsSubviews="YES" userInteractionEnabled="NO" contentMode="left" text="Password Required" textAlignment="center" lineBreakMode="tailTruncation" baselineAdjustment="alignBaselines" minimumFontSize="10" id="465">
                            <rect key="frame" x="8" y="7" width="265" height="26"/>
                            <autoresizingMask key="autoresizingMask" flexibleMinX="YES" flexibleMaxX="YES" flexibleMaxY="YES"/>
                            <fontDescription key="fontDescription" type="boldSystem" pointSize="21"/>
                            <color key="textColor" cocoaTouchSystemColor="darkTextColor"/>
                            <nil key="highlightedColor"/>
                        </label>
                        <view contentMode="scaleToFill" id="466">
                            <rect key="frame" x="0.0" y="39" width="320" height="1"/>
                            <autoresizingMask key="autoresizingMask" flexibleMaxX="YES" flexibleMaxY="YES"/>
                            <color key="backgroundColor" red="0.70034391979999999" green="0.70034391979999999" blue="0.70034391979999999" alpha="1" colorSpace="calibratedRGB"/>
                        </view>
                    </subviews>
                    <color key="backgroundColor" red="0.93234454310000003" green="0.93234454310000003" blue="0.93234454310000003" alpha="1" colorSpace="calibratedRGB"/>
                </view>
                <label opaque="NO" clipsSubviews="YES" userInteractionEnabled="NO" contentMode="left" text="Password Request Description" lineBreakMode="tailTruncation" numberOfLines="0" baselineAdjustment="alignBaselines" minimumFontSize="10" id="467">
                    <rect key="frame" x="20" y="45" width="240" height="75"/>
                    <autoresizingMask key="autoresizingMask" widthSizable="YES" flexibleMaxY="YES"/>
                    <fontDescription key="fontDescription" type="system" pointSize="14"/>
                    <color key="textColor" cocoaTouchSystemColor="darkTextColor"/>
                    <nil key="highlightedColor"/>
                </label>
                <label opaque="NO" clipsSubviews="YES" userInteractionEnabled="NO" contentMode="left" text="Password:" textAlignment="right" lineBreakMode="tailTruncation" baselineAdjustment="alignBaselines" minimumFontSize="10" id="468">
                    <rect key="frame" x="20" y="128" width="76" height="21"/>
                    <autoresizingMask key="autoresizingMask" flexibleMaxX="YES" flexibleMaxY="YES"/>
                    <fontDescription key="fontDescription" type="system" pointSize="16"/>
                    <color key="textColor" cocoaTouchSystemColor="darkTextColor"/>
                    <nil key="highlightedColor"/>
                </label>
                <textField opaque="NO" clipsSubviews="YES" contentMode="scaleToFill" contentHorizontalAlignment="left" contentVerticalAlignment="center" borderStyle="line" minimumFontSize="17" id="469">
                    <rect key="frame" x="104" y="123" width="156" height="31"/>
                    <autoresizingMask key="autoresizingMask" widthSizable="YES" flexibleMaxY="YES"/>
                    <fontDescription key="fontDescription" type="system" pointSize="12"/>
                    <textInputTraits key="textInputTraits" autocorrectionType="no" keyboardType="alphabet" secureTextEntry="YES"/>
                    <connections>
                        <outlet property="delegate" destination="355" id="470"/>
                    </connections>
                </textField>
                <button opaque="NO" contentMode="scaleToFill" contentHorizontalAlignment="center" contentVerticalAlignment="center" lineBreakMode="middleTruncation" id="471">
                    <rect key="frame" x="106" y="162" width="154" height="32"/>
                    <autoresizingMask key="autoresizingMask" flexibleMinX="YES" flexibleMaxY="YES"/>
                    <fontDescription key="fontDescription" type="boldSystem" pointSize="15"/>
                    <state key="normal" title="Continue" backgroundImage="button_blue.png">
                        <color key="titleColor" red="1" green="1" blue="1" alpha="1" colorSpace="calibratedRGB"/>
                    </state>
                    <state key="highlighted">
                        <color key="titleColor" white="1" alpha="1" colorSpace="calibratedWhite"/>
                    </state>
                    <connections>
                        <action selector="secondPasswordClicked:" destination="3" eventType="touchUpInside" id="474"/>
                    </connections>
                </button>
            </subviews>
            <color key="backgroundColor" white="1" alpha="1" colorSpace="custom" customColorSpace="calibratedWhite"/>
        </view>
        <view contentMode="scaleToFill" id="585" userLabel="Manual Pair">
            <rect key="frame" x="0.0" y="0.0" width="280" height="308"/>
            <autoresizingMask key="autoresizingMask" widthSizable="YES" heightSizable="YES"/>
            <subviews>
                <label opaque="NO" clipsSubviews="YES" userInteractionEnabled="NO" contentMode="left" text="Wallet Identifier:" lineBreakMode="tailTruncation" baselineAdjustment="alignBaselines" minimumFontSize="10" id="586">
                    <rect key="frame" x="18" y="45" width="145" height="21"/>
                    <autoresizingMask key="autoresizingMask" flexibleMaxX="YES" flexibleMaxY="YES"/>
                    <fontDescription key="fontDescription" type="boldSystem" pointSize="17"/>
                    <color key="textColor" cocoaTouchSystemColor="darkTextColor"/>
                    <nil key="highlightedColor"/>
                </label>
                <textField opaque="NO" clipsSubviews="YES" contentMode="scaleToFill" contentHorizontalAlignment="left" contentVerticalAlignment="center" borderStyle="roundedRect" minimumFontSize="17" id="587">
                    <rect key="frame" x="18" y="68" width="240" height="31"/>
                    <autoresizingMask key="autoresizingMask" widthSizable="YES" flexibleMaxY="YES"/>
                    <fontDescription key="fontDescription" type="system" pointSize="11"/>
                    <textInputTraits key="textInputTraits"/>
                    <connections>
                        <outlet property="delegate" destination="3" id="599"/>
                    </connections>
                </textField>
                <label opaque="NO" clipsSubviews="YES" userInteractionEnabled="NO" contentMode="left" text="Password:" lineBreakMode="tailTruncation" baselineAdjustment="alignBaselines" minimumFontSize="10" id="591">
                    <rect key="frame" x="18" y="111" width="89" height="21"/>
                    <autoresizingMask key="autoresizingMask" flexibleMaxX="YES" flexibleMaxY="YES"/>
                    <fontDescription key="fontDescription" type="boldSystem" pointSize="17"/>
                    <color key="textColor" cocoaTouchSystemColor="darkTextColor"/>
                    <nil key="highlightedColor"/>
                </label>
                <textField opaque="NO" clipsSubviews="YES" contentMode="scaleToFill" contentHorizontalAlignment="left" contentVerticalAlignment="center" borderStyle="roundedRect" minimumFontSize="17" id="592">
                    <rect key="frame" x="115" y="106" width="143" height="31"/>
                    <autoresizingMask key="autoresizingMask" widthSizable="YES" flexibleMaxY="YES"/>
                    <fontDescription key="fontDescription" type="system" pointSize="14"/>
                    <textInputTraits key="textInputTraits" secureTextEntry="YES"/>
                    <connections>
                        <outlet property="delegate" destination="3" id="601"/>
                    </connections>
                </textField>
                <label opaque="NO" clipsSubviews="YES" userInteractionEnabled="NO" contentMode="left" lineBreakMode="tailTruncation" numberOfLines="0" baselineAdjustment="alignBaselines" minimumFontSize="10" id="588">
                    <rect key="frame" x="18" y="192" width="245" height="63"/>
                    <autoresizingMask key="autoresizingMask" widthSizable="YES" flexibleMaxY="YES"/>
                    <string key="text">You have chosen to pair manually (or automatic pairing is not supported with your device). Please enter your login details below.</string>
                    <fontDescription key="fontDescription" type="system" pointSize="13"/>
                    <color key="textColor" cocoaTouchSystemColor="darkTextColor"/>
                    <nil key="highlightedColor"/>
                </label>
                <label opaque="NO" clipsSubviews="YES" userInteractionEnabled="NO" contentMode="left" text="You must have two-factor authentication disabled to pair manually!" textAlignment="center" lineBreakMode="tailTruncation" numberOfLines="0" baselineAdjustment="alignBaselines" minimumFontSize="10" id="602">
                    <rect key="frame" x="9" y="258" width="263" height="31"/>
                    <autoresizingMask key="autoresizingMask" widthSizable="YES" flexibleMaxY="YES"/>
                    <fontDescription key="fontDescription" type="boldSystem" pointSize="12"/>
                    <color key="textColor" red="1" green="0.0" blue="0.0" alpha="1" colorSpace="calibratedRGB"/>
                    <nil key="highlightedColor"/>
                </label>
                <button opaque="NO" contentMode="scaleToFill" contentHorizontalAlignment="center" contentVerticalAlignment="center" lineBreakMode="middleTruncation" id="TzC-Tw-04r">
                    <rect key="frame" x="115" y="145" width="143" height="32"/>
                    <autoresizingMask key="autoresizingMask" flexibleMinX="YES" flexibleMaxY="YES"/>
                    <fontDescription key="fontDescription" type="boldSystem" pointSize="15"/>
                    <state key="normal" title="Continue" backgroundImage="button_blue.png">
                        <color key="titleColor" red="1" green="1" blue="1" alpha="1" colorSpace="calibratedRGB"/>
                    </state>
                    <state key="highlighted">
                        <color key="titleColor" white="1" alpha="1" colorSpace="calibratedWhite"/>
                    </state>
                    <connections>
                        <action selector="manualPairClicked:" destination="3" eventType="touchUpInside" id="2P3-Oi-GIP"/>
                    </connections>
                </button>
                <view contentMode="scaleToFill" id="pH9-36-itt">
                    <rect key="frame" x="0.0" y="0.0" width="280" height="40"/>
                    <autoresizingMask key="autoresizingMask" widthSizable="YES" flexibleMaxY="YES"/>
                    <subviews>
                        <label opaque="NO" clipsSubviews="YES" userInteractionEnabled="NO" contentMode="left" text="Manual Pairing" textAlignment="center" lineBreakMode="tailTruncation" baselineAdjustment="alignBaselines" minimumFontSize="10" id="qIf-DM-Gtq">
                            <rect key="frame" x="45" y="7" width="190" height="26"/>
                            <autoresizingMask key="autoresizingMask" flexibleMinX="YES" flexibleMaxX="YES" flexibleMaxY="YES"/>
                            <fontDescription key="fontDescription" type="boldSystem" pointSize="21"/>
                            <color key="textColor" cocoaTouchSystemColor="darkTextColor"/>
                            <nil key="highlightedColor"/>
                        </label>
                        <view contentMode="scaleToFill" id="N30-1e-bf6">
                            <rect key="frame" x="0.0" y="39" width="320" height="1"/>
                            <autoresizingMask key="autoresizingMask" flexibleMaxX="YES" flexibleMaxY="YES"/>
                            <color key="backgroundColor" red="0.70034391979999999" green="0.70034391979999999" blue="0.70034391979999999" alpha="1" colorSpace="calibratedRGB"/>
                        </view>
                    </subviews>
                    <color key="backgroundColor" red="0.93234454310000003" green="0.93234454310000003" blue="0.93234454310000003" alpha="1" colorSpace="calibratedRGB"/>
                </view>
            </subviews>
            <color key="backgroundColor" white="1" alpha="1" colorSpace="custom" customColorSpace="calibratedWhite"/>
        </view>
        <view contentMode="scaleToFill" id="623" userLabel="Please Login">
            <rect key="frame" x="0.0" y="0.0" width="280" height="308"/>
            <autoresizingMask key="autoresizingMask" widthSizable="YES" flexibleMaxY="YES"/>
            <subviews>
                <view contentMode="scaleToFill" id="628">
                    <rect key="frame" x="0.0" y="0.0" width="280" height="40"/>
                    <autoresizingMask key="autoresizingMask" widthSizable="YES" flexibleMaxY="YES"/>
                    <subviews>
                        <label opaque="NO" clipsSubviews="YES" userInteractionEnabled="NO" contentMode="left" text="Login" textAlignment="center" lineBreakMode="tailTruncation" baselineAdjustment="alignBaselines" minimumFontSize="10" id="630">
                            <rect key="frame" x="8" y="7" width="265" height="26"/>
                            <autoresizingMask key="autoresizingMask" flexibleMinX="YES" flexibleMaxX="YES" flexibleMaxY="YES"/>
                            <fontDescription key="fontDescription" type="boldSystem" pointSize="21"/>
                            <color key="textColor" cocoaTouchSystemColor="darkTextColor"/>
                            <nil key="highlightedColor"/>
                        </label>
                        <view contentMode="scaleToFill" id="629">
                            <rect key="frame" x="0.0" y="39" width="320" height="1"/>
                            <autoresizingMask key="autoresizingMask" flexibleMaxX="YES" flexibleMaxY="YES"/>
                            <color key="backgroundColor" red="0.70034391979999999" green="0.70034391979999999" blue="0.70034391979999999" alpha="1" colorSpace="calibratedRGB"/>
                        </view>
                    </subviews>
                    <color key="backgroundColor" red="0.93234454310000003" green="0.93234454310000003" blue="0.93234454310000003" alpha="1" colorSpace="calibratedRGB"/>
                </view>
                <label opaque="NO" clipsSubviews="YES" userInteractionEnabled="NO" contentMode="left" text="You have logged out or there was an error decrypting your wallet file. Enter your password below to login." lineBreakMode="tailTruncation" numberOfLines="0" baselineAdjustment="alignBaselines" minimumFontSize="10" id="624">
                    <rect key="frame" x="20" y="47" width="240" height="51"/>
                    <autoresizingMask key="autoresizingMask" widthSizable="YES" flexibleMaxY="YES"/>
                    <fontDescription key="fontDescription" type="system" pointSize="14"/>
                    <color key="textColor" cocoaTouchSystemColor="darkTextColor"/>
                    <nil key="highlightedColor"/>
                </label>
                <label opaque="NO" clipsSubviews="YES" userInteractionEnabled="NO" contentMode="left" text="Password:" textAlignment="right" lineBreakMode="tailTruncation" baselineAdjustment="alignBaselines" minimumFontSize="10" id="627">
                    <rect key="frame" x="20" y="110" width="76" height="21"/>
                    <autoresizingMask key="autoresizingMask" flexibleMaxX="YES" flexibleMaxY="YES"/>
                    <fontDescription key="fontDescription" type="system" pointSize="14"/>
                    <color key="textColor" cocoaTouchSystemColor="darkTextColor"/>
                    <nil key="highlightedColor"/>
                </label>
                <textField opaque="NO" clipsSubviews="YES" contentMode="scaleToFill" contentHorizontalAlignment="left" contentVerticalAlignment="center" borderStyle="line" minimumFontSize="17" id="626">
                    <rect key="frame" x="104" y="105" width="156" height="31"/>
                    <autoresizingMask key="autoresizingMask" widthSizable="YES" flexibleMaxY="YES"/>
                    <fontDescription key="fontDescription" type="system" pointSize="12"/>
                    <textInputTraits key="textInputTraits" autocorrectionType="no" keyboardType="alphabet" secureTextEntry="YES"/>
                    <connections>
                        <outlet property="delegate" destination="355" id="631"/>
                    </connections>
                </textField>
                <button opaque="NO" contentMode="scaleToFill" contentHorizontalAlignment="center" contentVerticalAlignment="center" lineBreakMode="middleTruncation" id="625">
                    <rect key="frame" x="103" y="143" width="156" height="32"/>
                    <autoresizingMask key="autoresizingMask" flexibleMinX="YES" flexibleMaxY="YES"/>
                    <fontDescription key="fontDescription" type="boldSystem" pointSize="15"/>
                    <state key="normal" title="Continue" backgroundImage="button_blue.png">
                        <color key="titleColor" red="1" green="1" blue="1" alpha="1" colorSpace="calibratedRGB"/>
                    </state>
                    <state key="highlighted">
                        <color key="titleColor" white="1" alpha="1" colorSpace="calibratedWhite"/>
                    </state>
                    <connections>
                        <action selector="mainPasswordClicked:" destination="3" eventType="touchUpInside" id="635"/>
                    </connections>
                </button>
                <button opaque="NO" contentMode="scaleToFill" contentHorizontalAlignment="center" contentVerticalAlignment="center" lineBreakMode="middleTruncation" id="5gL-FG-Zcc">
                    <rect key="frame" x="104" y="226" width="154" height="32"/>
                    <autoresizingMask key="autoresizingMask" flexibleMinX="YES" flexibleMaxY="YES"/>
                    <fontDescription key="fontDescription" type="boldSystem" pointSize="15"/>
                    <state key="normal" title="Forget Wallet" backgroundImage="button_red.png">
                        <color key="titleColor" red="1" green="1" blue="1" alpha="1" colorSpace="calibratedRGB"/>
                    </state>
                    <state key="highlighted">
                        <color key="titleColor" white="1" alpha="1" colorSpace="calibratedWhite"/>
                    </state>
                    <connections>
                        <action selector="forgetWalletClicked:" destination="3" eventType="touchUpInside" id="Hge-8x-fzb"/>
                    </connections>
                </button>
                <label opaque="NO" clipsSubviews="YES" userInteractionEnabled="NO" contentMode="left" text="If you would like to forget this wallet and start over, press 'Forget Wallet'." lineBreakMode="tailTruncation" numberOfLines="0" baselineAdjustment="alignBaselines" minimumFontSize="10" id="C0R-wB-wF1">
                    <rect key="frame" x="20" y="183" width="240" height="42"/>
                    <autoresizingMask key="autoresizingMask" widthSizable="YES" flexibleMaxY="YES"/>
                    <fontDescription key="fontDescription" type="system" pointSize="14"/>
                    <color key="textColor" cocoaTouchSystemColor="darkTextColor"/>
                    <nil key="highlightedColor"/>
                </label>
            </subviews>
            <color key="backgroundColor" white="1" alpha="1" colorSpace="custom" customColorSpace="calibratedWhite"/>
        </view>
        <viewController id="229" customClass="TransactionsViewController">
            <view key="view" contentMode="scaleToFill" id="230">
                <rect key="frame" x="0.0" y="0.0" width="320" height="360"/>
                <autoresizingMask key="autoresizingMask" widthSizable="YES" heightSizable="YES"/>
                <subviews>
                    <view opaque="NO" contentMode="scaleToFill" id="385" userLabel="No Data View">
                        <rect key="frame" x="0.0" y="0.0" width="320" height="360"/>
                        <autoresizingMask key="autoresizingMask" widthSizable="YES" heightSizable="YES"/>
                        <subviews>
                            <label opaque="NO" clipsSubviews="YES" userInteractionEnabled="NO" contentMode="left" text="Transactions" textAlignment="center" lineBreakMode="tailTruncation" baselineAdjustment="alignBaselines" minimumFontSize="10" id="386">
                                <rect key="frame" x="76" y="140" width="168" height="26"/>
                                <autoresizingMask key="autoresizingMask" flexibleMaxX="YES" flexibleMaxY="YES"/>
                                <fontDescription key="fontDescription" type="boldSystem" pointSize="21"/>
                                <color key="textColor" red="0.20000000300000001" green="0.20000000300000001" blue="0.20000000300000001" alpha="1" colorSpace="calibratedRGB"/>
                                <nil key="highlightedColor"/>
                            </label>
                            <label opaque="NO" clipsSubviews="YES" userInteractionEnabled="NO" contentMode="left" textAlignment="center" lineBreakMode="tailTruncation" numberOfLines="0" baselineAdjustment="alignBaselines" minimumFontSize="10" id="387">
                                <rect key="frame" x="20" y="180" width="280" height="120"/>
                                <autoresizingMask key="autoresizingMask" flexibleMaxX="YES" flexibleMaxY="YES"/>
                                <string key="text">Welcome to Blockchain Wallet. This screen shows your transactions. If you have already made transactions with this wallet, there may have been an error contacting our server. Please make sure your account is correctly setup and you have an active internet connection.</string>
                                <fontDescription key="fontDescription" type="system" pointSize="16"/>
                                <nil key="highlightedColor"/>
                            </label>
                        </subviews>
                        <color key="backgroundColor" white="1" alpha="0.0" colorSpace="custom" customColorSpace="calibratedWhite"/>
                    </view>
                    <tableView clipsSubviews="YES" contentMode="scaleToFill" alwaysBounceVertical="YES" indicatorStyle="black" style="plain" separatorStyle="none" allowsSelection="NO" rowHeight="44" sectionHeaderHeight="22" sectionFooterHeight="22" id="242">
                        <rect key="frame" x="0.0" y="0.0" width="320" height="360"/>
                        <autoresizingMask key="autoresizingMask" widthSizable="YES" heightSizable="YES"/>
                        <color key="backgroundColor" red="1" green="1" blue="1" alpha="0.0" colorSpace="calibratedRGB"/>
                        <color key="separatorColor" red="1" green="1" blue="1" alpha="1" colorSpace="calibratedRGB"/>
                        <view key="tableHeaderView" contentMode="scaleToFill" id="255" userLabel="Header View">
                            <rect key="frame" x="0.0" y="0.0" width="320" height="44"/>
                            <autoresizingMask key="autoresizingMask" flexibleMaxX="YES" flexibleMaxY="YES"/>
                            <subviews>
                                <view contentMode="scaleToFill" id="ccf-kU-dko">
                                    <rect key="frame" x="0.0" y="-200" width="320" height="244"/>
                                    <autoresizingMask key="autoresizingMask" widthSizable="YES" flexibleMaxY="YES"/>
                                    <subviews>
                                        <label opaque="NO" clipsSubviews="YES" userInteractionEnabled="NO" contentMode="left" text="0 BTC" lineBreakMode="tailTruncation" minimumFontSize="10" id="257">
<<<<<<< HEAD
                                            <rect key="frame" x="10" y="211" width="300" height="27"/>
=======
                                            <rect key="frame" x="10" y="211" width="184" height="27"/>
>>>>>>> b1a1a645
                                            <autoresizingMask key="autoresizingMask" flexibleMaxX="YES" flexibleMinY="YES"/>
                                            <fontDescription key="fontDescription" name="HelveticaNeue-Bold" family="Helvetica Neue" pointSize="25"/>
                                            <color key="textColor" red="0.86981823979591844" green="0.86981823979591844" blue="0.86981823979591844" alpha="1" colorSpace="calibratedRGB"/>
                                            <nil key="highlightedColor"/>
                                        </label>
                                        <label opaque="NO" clipsSubviews="YES" userInteractionEnabled="NO" contentMode="left" horizontalHuggingPriority="251" verticalHuggingPriority="251" text="0 Transactions" textAlignment="right" lineBreakMode="tailTruncation" baselineAdjustment="alignBaselines" adjustsFontSizeToFit="NO" id="kK3-Xs-d3Q">
                                            <rect key="frame" x="202" y="218" width="108" height="21"/>
                                            <autoresizingMask key="autoresizingMask" flexibleMinX="YES" flexibleMinY="YES"/>
                                            <fontDescription key="fontDescription" type="system" pointSize="12"/>
                                            <color key="textColor" red="0.87874681122448983" green="0.87874681122448983" blue="0.87874681122448983" alpha="1" colorSpace="calibratedRGB"/>
                                            <nil key="highlightedColor"/>
                                        </label>
                                        <button opaque="NO" contentMode="scaleToFill" contentHorizontalAlignment="center" contentVerticalAlignment="center" lineBreakMode="middleTruncation" id="g0a-Qv-bvW">
                                            <rect key="frame" x="0.0" y="208" width="194" height="34"/>
                                            <autoresizingMask key="autoresizingMask" flexibleMaxX="YES" flexibleMinY="YES"/>
                                            <state key="normal">
                                                <color key="titleShadowColor" white="0.5" alpha="1" colorSpace="calibratedWhite"/>
                                            </state>
                                            <connections>
                                                <action selector="balanceTextClicked:" destination="3" eventType="touchUpInside" id="Ql1-Nk-Hs6"/>
                                            </connections>
                                        </button>
                                    </subviews>
                                    <color key="backgroundColor" white="0.21626938868613138" alpha="1" colorSpace="calibratedWhite"/>
                                </view>
                            </subviews>
                        </view>
                        <connections>
                            <outlet property="dataSource" destination="229" id="244"/>
                            <outlet property="delegate" destination="229" id="245"/>
                        </connections>
                    </tableView>
                </subviews>
                <color key="backgroundColor" white="1" alpha="1" colorSpace="calibratedWhite"/>
            </view>
            <extendedEdge key="edgesForExtendedLayout"/>
            <nil key="simulatedStatusBarMetrics"/>
            <nil key="simulatedTopBarMetrics"/>
            <nil key="simulatedBottomBarMetrics"/>
            <simulatedOrientationMetrics key="simulatedOrientationMetrics"/>
            <nil key="simulatedDestinationMetrics"/>
            <connections>
                <outlet property="finalBalanceLabel" destination="257" id="258"/>
                <outlet property="noTransactionsView" destination="385" id="388"/>
                <outlet property="tableView" destination="242" id="243"/>
                <outlet property="transactionCountLabel" destination="kK3-Xs-d3Q" id="LbN-H7-h18"/>
            </connections>
        </viewController>
        <viewController wantsFullScreenLayout="YES" extendedLayoutIncludesOpaqueBars="YES" id="273" customClass="TabViewcontroller">
            <view key="view" contentMode="scaleToFill" id="280">
                <rect key="frame" x="0.0" y="0.0" width="320" height="480"/>
                <autoresizingMask key="autoresizingMask" widthSizable="YES" heightSizable="YES"/>
                <subviews>
                    <view contentMode="scaleToFill" id="290" userLabel="contentView">
                        <rect key="frame" x="0.0" y="65" width="320" height="361"/>
                        <autoresizingMask key="autoresizingMask" widthSizable="YES" heightSizable="YES"/>
                        <color key="backgroundColor" red="1" green="1" blue="1" alpha="1" colorSpace="custom" customColorSpace="calibratedRGB"/>
                    </view>
                    <view contentMode="scaleToFill" id="bQ0-dG-xgE">
                        <rect key="frame" x="0.0" y="0.0" width="320" height="66"/>
                        <autoresizingMask key="autoresizingMask" widthSizable="YES" flexibleMaxY="YES"/>
                        <color key="backgroundColor" red="0.10588235294117647" green="0.54117647058823526" blue="0.7803921568627451" alpha="1" colorSpace="calibratedRGB"/>
                    </view>
                    <imageView userInteractionEnabled="NO" contentMode="scaleToFill" image="header.png" id="226">
                        <rect key="frame" x="76" y="18" width="163" height="46"/>
                        <autoresizingMask key="autoresizingMask" widthSizable="YES" flexibleMaxY="YES"/>
                    </imageView>
                    <button opaque="NO" contentMode="scaleToFill" contentHorizontalAlignment="center" contentVerticalAlignment="center" lineBreakMode="middleTruncation" id="271" userLabel="Power Button Small">
                        <rect key="frame" x="17" y="28" width="24" height="25"/>
                        <autoresizingMask key="autoresizingMask" flexibleMaxX="YES" flexibleMaxY="YES"/>
                        <fontDescription key="fontDescription" type="boldSystem" pointSize="15"/>
                        <state key="normal" backgroundImage="power-white.png">
                            <color key="titleColor" red="0.19607843459999999" green="0.30980393290000002" blue="0.52156865600000002" alpha="1" colorSpace="calibratedRGB"/>
                            <color key="titleShadowColor" white="0.5" alpha="1" colorSpace="calibratedWhite"/>
                        </state>
                        <state key="disabled" backgroundImage="power-orange.png"/>
                        <state key="highlighted" backgroundImage="power-red.png">
                            <color key="titleColor" white="1" alpha="1" colorSpace="calibratedWhite"/>
                        </state>
                    </button>
                    <button opaque="NO" contentMode="scaleToFill" contentHorizontalAlignment="center" contentVerticalAlignment="center" lineBreakMode="middleTruncation" id="581" userLabel="Power Button Big">
                        <rect key="frame" x="0.0" y="18" width="58" height="45"/>
                        <autoresizingMask key="autoresizingMask" flexibleMaxX="YES" flexibleMaxY="YES"/>
                        <fontDescription key="fontDescription" type="boldSystem" pointSize="15"/>
                        <state key="normal">
                            <color key="titleColor" red="0.19607843459999999" green="0.30980393290000002" blue="0.52156865600000002" alpha="1" colorSpace="calibratedRGB"/>
                            <color key="titleShadowColor" white="0.5" alpha="1" colorSpace="calibratedWhite"/>
                        </state>
                        <state key="highlighted">
                            <color key="titleColor" white="1" alpha="1" colorSpace="calibratedWhite"/>
                        </state>
                        <connections>
                            <action selector="powerClicked:" destination="3" eventType="touchUpInside" id="FFL-mF-Op1"/>
                        </connections>
                    </button>
                    <button opaque="NO" contentMode="scaleToFill" contentHorizontalAlignment="center" contentVerticalAlignment="center" lineBreakMode="middleTruncation" id="691" userLabel="Refresh Button Small">
                        <rect key="frame" x="282" y="28" width="24" height="26"/>
                        <autoresizingMask key="autoresizingMask" flexibleMinX="YES" flexibleMaxY="YES"/>
                        <fontDescription key="fontDescription" type="boldSystem" pointSize="15"/>
                        <state key="normal" backgroundImage="01-refresh.png">
                            <color key="titleColor" red="0.19607843459999999" green="0.30980393290000002" blue="0.52156865600000002" alpha="1" colorSpace="calibratedRGB"/>
                            <color key="titleShadowColor" white="0.5" alpha="1" colorSpace="calibratedWhite"/>
                        </state>
                        <state key="disabled" backgroundImage="power-orange.png"/>
                        <state key="highlighted" backgroundImage="power-red.png">
                            <color key="titleColor" white="1" alpha="1" colorSpace="calibratedWhite"/>
                        </state>
                    </button>
                    <button opaque="NO" contentMode="scaleToFill" contentHorizontalAlignment="center" contentVerticalAlignment="center" lineBreakMode="middleTruncation" id="693" userLabel="Refresh Button Big">
                        <rect key="frame" x="262" y="19" width="58" height="45"/>
                        <autoresizingMask key="autoresizingMask" flexibleMinX="YES" flexibleMaxY="YES"/>
                        <fontDescription key="fontDescription" type="boldSystem" pointSize="15"/>
                        <state key="normal">
                            <color key="titleColor" red="0.19607843459999999" green="0.30980393290000002" blue="0.52156865600000002" alpha="1" colorSpace="calibratedRGB"/>
                            <color key="titleShadowColor" white="0.5" alpha="1" colorSpace="calibratedWhite"/>
                        </state>
                        <state key="highlighted">
                            <color key="titleColor" white="1" alpha="1" colorSpace="calibratedWhite"/>
                        </state>
                        <connections>
                            <action selector="refreshClicked:" destination="3" eventType="touchUpInside" id="695"/>
                        </connections>
                    </button>
                    <view opaque="NO" contentMode="scaleToFill" id="284" userLabel="Tab Bar">
                        <rect key="frame" x="0.0" y="426" width="320" height="54"/>
                        <autoresizingMask key="autoresizingMask" widthSizable="YES" flexibleMinY="YES"/>
                        <subviews>
                            <button opaque="NO" contentMode="scaleToFill" contentHorizontalAlignment="center" contentVerticalAlignment="center" lineBreakMode="middleTruncation" id="172" userLabel="Button Transactions">
                                <rect key="frame" x="0.0" y="0.0" width="80" height="50"/>
                                <autoresizingMask key="autoresizingMask" flexibleMaxX="YES" flexibleMinY="YES"/>
                                <fontDescription key="fontDescription" name="Helvetica-Bold" family="Helvetica" pointSize="15"/>
                                <state key="normal" image="573-money.png">
                                    <color key="titleColor" red="0.19607843459999999" green="0.30980393290000002" blue="0.52156865600000002" alpha="1" colorSpace="calibratedRGB"/>
                                    <color key="titleShadowColor" white="0.5" alpha="1" colorSpace="calibratedWhite"/>
                                </state>
                                <state key="highlighted">
                                    <color key="titleColor" white="1" alpha="1" colorSpace="calibratedWhite"/>
                                </state>
                                <connections>
                                    <action selector="transactionsClicked:" destination="3" eventType="touchUpInside" id="306"/>
                                </connections>
                            </button>
                            <button opaque="NO" contentMode="scaleToFill" contentHorizontalAlignment="center" contentVerticalAlignment="center" lineBreakMode="middleTruncation" id="173" userLabel="Button Receive">
                                <rect key="frame" x="86" y="0.0" width="74" height="50"/>
                                <autoresizingMask key="autoresizingMask" flexibleMaxX="YES" flexibleMinY="YES"/>
                                <fontDescription key="fontDescription" name="Helvetica-Bold" family="Helvetica" pointSize="15"/>
                                <state key="normal" image="receive-money.png">
                                    <color key="titleColor" red="0.19607843459999999" green="0.30980393290000002" blue="0.52156865600000002" alpha="1" colorSpace="calibratedRGB"/>
                                    <color key="titleShadowColor" white="0.5" alpha="1" colorSpace="calibratedWhite"/>
                                </state>
                                <state key="highlighted">
                                    <color key="titleColor" white="1" alpha="1" colorSpace="calibratedWhite"/>
                                </state>
                                <connections>
                                    <action selector="receiveCoinClicked:" destination="3" eventType="touchUpInside" id="308"/>
                                </connections>
                            </button>
                            <button opaque="NO" contentMode="scaleToFill" contentHorizontalAlignment="center" contentVerticalAlignment="center" lineBreakMode="middleTruncation" id="174" userLabel="Button Send">
                                <rect key="frame" x="166" y="0.0" width="74" height="50"/>
                                <autoresizingMask key="autoresizingMask" flexibleMaxX="YES" flexibleMinY="YES"/>
                                <fontDescription key="fontDescription" name="Helvetica-Bold" family="Helvetica" pointSize="15"/>
                                <state key="normal" image="send-money.png">
                                    <color key="titleColor" red="0.19607843459999999" green="0.30980393290000002" blue="0.52156865600000002" alpha="1" colorSpace="calibratedRGB"/>
                                    <color key="titleShadowColor" white="0.5" alpha="1" colorSpace="calibratedWhite"/>
                                </state>
                                <state key="highlighted">
                                    <color key="titleColor" white="1" alpha="1" colorSpace="calibratedWhite"/>
                                </state>
                                <connections>
                                    <action selector="sendCoinsClicked:" destination="3" eventType="touchUpInside" id="288"/>
                                </connections>
                            </button>
                            <button opaque="NO" contentMode="scaleToFill" contentHorizontalAlignment="center" contentVerticalAlignment="center" lineBreakMode="middleTruncation" id="175" userLabel="Button Account">
                                <rect key="frame" x="240" y="0.0" width="80" height="50"/>
                                <autoresizingMask key="autoresizingMask" flexibleMaxX="YES" flexibleMinY="YES"/>
                                <fontDescription key="fontDescription" name="Helvetica-Bold" family="Helvetica" pointSize="15"/>
                                <state key="normal" image="172-pricetag.png">
                                    <color key="titleColor" red="0.19607843459999999" green="0.30980393290000002" blue="0.52156865600000002" alpha="1" colorSpace="calibratedRGB"/>
                                    <color key="titleShadowColor" white="0.5" alpha="1" colorSpace="calibratedWhite"/>
                                </state>
                                <state key="highlighted">
                                    <color key="titleColor" white="1" alpha="1" colorSpace="calibratedWhite"/>
                                </state>
                                <connections>
                                    <action selector="merchantClicked:" destination="3" eventType="touchUpInside" id="bZa-5w-Xhv"/>
                                </connections>
                            </button>
                            <imageView userInteractionEnabled="NO" contentMode="scaleToFill" image="divider.png" id="137">
                                <rect key="frame" x="80" y="12" width="5" height="34"/>
                                <autoresizingMask key="autoresizingMask" flexibleMaxX="YES" flexibleMinY="YES"/>
                            </imageView>
                            <imageView userInteractionEnabled="NO" contentMode="scaleToFill" image="divider.png" id="218">
                                <rect key="frame" x="160" y="12" width="5" height="34"/>
                                <autoresizingMask key="autoresizingMask" flexibleMaxX="YES" flexibleMinY="YES"/>
                            </imageView>
                            <imageView userInteractionEnabled="NO" contentMode="scaleToFill" image="divider.png" id="219">
                                <rect key="frame" x="240" y="12" width="5" height="34"/>
                                <autoresizingMask key="autoresizingMask" flexibleMaxX="YES" flexibleMinY="YES"/>
                            </imageView>
                            <imageView userInteractionEnabled="NO" contentMode="scaleToFill" horizontalHuggingPriority="251" verticalHuggingPriority="251" image="arrow_down.png" id="C9g-uS-VyV">
                                <rect key="frame" x="33" y="46" width="15" height="8"/>
                                <autoresizingMask key="autoresizingMask" flexibleMaxX="YES" flexibleMaxY="YES"/>
                            </imageView>
                        </subviews>
                        <color key="backgroundColor" white="0.21626938868613138" alpha="1" colorSpace="calibratedWhite"/>
                    </view>
                    <view contentMode="scaleToFill" id="8kj-aK-73G">
                        <rect key="frame" x="0.0" y="65" width="320" height="1"/>
                        <autoresizingMask key="autoresizingMask" widthSizable="YES" flexibleMaxY="YES"/>
                        <color key="backgroundColor" white="0.66666666666666663" alpha="1" colorSpace="calibratedWhite"/>
                    </view>
                </subviews>
                <color key="backgroundColor" white="1" alpha="1" colorSpace="calibratedWhite"/>
            </view>
            <simulatedStatusBarMetrics key="simulatedStatusBarMetrics"/>
            <nil key="simulatedTopBarMetrics"/>
            <nil key="simulatedBottomBarMetrics"/>
            <simulatedOrientationMetrics key="simulatedOrientationMetrics"/>
            <nil key="simulatedDestinationMetrics"/>
            <connections>
                <outlet property="arrow" destination="C9g-uS-VyV" id="29u-0o-T7P"/>
                <outlet property="contentView" destination="290" id="291"/>
                <outlet property="header" destination="226" id="275"/>
            </connections>
        </viewController>
    </objects>
    <resources>
        <image name="01-refresh.png" width="24" height="26"/>
        <image name="172-pricetag.png" width="34" height="28"/>
        <image name="573-money.png" width="28" height="24"/>
        <image name="arrow_down.png" width="15" height="8"/>
        <image name="button_blue.png" width="154" height="32"/>
        <image name="button_red.png" width="100" height="30"/>
        <image name="circle.png" width="28" height="28"/>
        <image name="divider.png" width="5" height="34"/>
        <image name="header.png" width="163" height="46"/>
        <image name="power-orange.png" width="24" height="25"/>
        <image name="power-red.png" width="24" height="25"/>
        <image name="power-white.png" width="24" height="25"/>
        <image name="receive-money.png" width="28" height="28"/>
        <image name="send-money.png" width="28" height="28"/>
    </resources>
</document><|MERGE_RESOLUTION|>--- conflicted
+++ resolved
@@ -621,11 +621,7 @@
                                     <autoresizingMask key="autoresizingMask" widthSizable="YES" flexibleMaxY="YES"/>
                                     <subviews>
                                         <label opaque="NO" clipsSubviews="YES" userInteractionEnabled="NO" contentMode="left" text="0 BTC" lineBreakMode="tailTruncation" minimumFontSize="10" id="257">
-<<<<<<< HEAD
-                                            <rect key="frame" x="10" y="211" width="300" height="27"/>
-=======
                                             <rect key="frame" x="10" y="211" width="184" height="27"/>
->>>>>>> b1a1a645
                                             <autoresizingMask key="autoresizingMask" flexibleMaxX="YES" flexibleMinY="YES"/>
                                             <fontDescription key="fontDescription" name="HelveticaNeue-Bold" family="Helvetica Neue" pointSize="25"/>
                                             <color key="textColor" red="0.86981823979591844" green="0.86981823979591844" blue="0.86981823979591844" alpha="1" colorSpace="calibratedRGB"/>

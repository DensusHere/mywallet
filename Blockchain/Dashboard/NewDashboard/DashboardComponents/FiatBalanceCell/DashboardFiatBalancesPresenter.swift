--- conflicted
+++ resolved
@@ -32,13 +32,9 @@
     
     // MARK: - Private Properties
     
-<<<<<<< HEAD
-    let actionRelay = BehaviorRelay<DashboardItemDisplayAction<FiatBalanceCollectionViewPresenter>>(value: .hide)
     private let selectionRelay = BehaviorRelay<DashboardItemDisplayAction<CurrencyType>>(value: .hide)
-=======
     private let actionRelay = BehaviorRelay<DashboardItemDisplayAction<FiatBalanceCollectionViewPresenter>>(value: .hide)
     
->>>>>>> eda4fc84
     private let fiatBalanceCollectionViewPresenter: FiatBalanceCollectionViewPresenter    
     private let interactor: DashboardFiatBalancesInteractor
     private let disposeBag = DisposeBag()

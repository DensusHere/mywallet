//
//  DashboardRouter.swift
//  Blockchain
//
//  Created by AlexM on 11/8/19.
//  Copyright © 2019 Blockchain Luxembourg S.A. All rights reserved.
//

import DIKit
import InterestKit
import InterestUIKit
import PlatformKit
import PlatformUIKit
import RxRelay
import RxSwift

final class DashboardRouter {

    // MARK: Private Properties

    private let disposeBag = DisposeBag()

    private let navigationRouter: NavigationRouterAPI
    private let routing: TabSwapping & CurrencyRouting
    private let recoveryVerifyingAPI: RecoveryPhraseVerifyingServiceAPI
    private let backupRouterAPI: BackupRouterAPI
    private let custodyActionRouterAPI: CustodyActionRouterAPI
    private let nonCustodialActionRouterAPI: NonCustodialActionRouterAPI
    private let userInformationServiceProvider: UserInformationServiceProviding
    private let balanceProviding: BalanceProviding
    private let exchangeProviding: ExchangeProviding
    
    init(routing: CurrencyRouting & TabSwapping,
         navigationRouter: NavigationRouterAPI = NavigationRouter(),
         userInformationServiceProvider: UserInformationServiceProviding = UserInformationServiceProvider.default,
         wallet: Wallet = WalletManager.shared.wallet,
         balanceProviding: BalanceProviding = resolve(),
         exchangeProviding: ExchangeProviding = resolve(),
         backupRouterAPI: BackupRouterAPI = BackupFundsCustodialRouter()) {
        self.navigationRouter = navigationRouter
        self.routing = routing
        self.recoveryVerifyingAPI = RecoveryPhraseVerifyingService(wallet: wallet)
        self.userInformationServiceProvider = userInformationServiceProvider
        self.balanceProviding = balanceProviding
        self.exchangeProviding = exchangeProviding
        self.backupRouterAPI = backupRouterAPI
        self.custodyActionRouterAPI = CustodyActionRouter(backupRouterAPI: backupRouterAPI, tabSwapping: AppCoordinator.shared)
        self.nonCustodialActionRouterAPI = NonCustodialActionRouter(balanceProvider: balanceProviding, routing: routing)
        
        self.custodyActionRouterAPI
            .completionRelay
            .bindAndCatch(weak: self) { (self) in
                self.balanceProviding.refresh()
            }
            .disposed(by: disposeBag)
    }
    
    func showWalletActionScreen(for currencyType: CurrencyType) {
        custodyActionRouterAPI.start(with: currencyType)
    }
    
    func showDetailsScreen(for currency: CryptoCurrency) {
        // TODO: Move away from the routing layer - phase II of savings
<<<<<<< HEAD
        let savingsRatesService: SavingAccountServiceAPI = resolve()
        
        let balanceFetcher = balanceProviding[.crypto(currency)]
=======

        let balanceFetcher = dataProvider.balance[.crypto(currency)]
>>>>>>> 477b50c4
        let detailsInteractor = DashboardDetailsScreenInteractor(
            currency: currency,
            balanceFetcher: balanceFetcher,
            fiatCurrencyService: userInformationServiceProvider.settings,
            exchangeAPI: exchangeProviding[currency]
        )
        /// FIXME: The dashboard model is not reactive to fiat currency change - at the tap
        /// time we may not have the fiat currency fetched - that can lead to a crash if the fiat is not set.
        /// alternatively (current solution) - the fiat currency defaults to USD
        let fiatCurrency = userInformationServiceProvider.settings.legacyCurrency ?? .USD
        let detailsPresenter = DashboardDetailsScreenPresenter(
            using: detailsInteractor,
            with: currency,
            fiatCurrency: fiatCurrency,
            router: self
        )
        
        detailsPresenter.action
            .emit(onNext: { [weak self] action in
                guard let self = self else { return }
                self.handle(action: action)
            })
            .disposed(by: disposeBag)
        
        let controller = DashboardDetailsViewController(using: detailsPresenter)
        navigationRouter.present(viewController: controller, using: .modalOverTopMost)
    }
    
    private func handle(action: DashboadDetailsAction) {
        switch action {
        case .buy:
            break
        case .request(let currency):
            navigationRouter.topMostViewControllerProvider?.topMostViewController?.dismiss(animated: true, completion: nil)
            routing.toReceive(currency)
        case .send(let currency):
            navigationRouter.topMostViewControllerProvider?.topMostViewController?.dismiss(animated: true, completion: nil)
            routing.toSend(currency)
        case .nonCustodial(let currency):
            nonCustodialActionRouterAPI.start(with: currency)
        case .trading(let currency):
            custodyActionRouterAPI.start(with: .crypto(currency))
        case .savings(let currency):
            let interactor = InterestAccountDetailsScreenInteractor(
                cryptoCurrency: currency,
                assetBalanceFetching: dataProvider.balance[.crypto(currency)]
            )
            let presenter = InterestAccountDetailsScreenPresenter(interactor: interactor)
            let controller = InterestAccountDetailsViewController(presenter: presenter)
            controller.transitioningDelegate = sheetPresenter
            controller.modalPresentationStyle = .custom
            navigationRouter.topMostViewControllerProvider.topMostViewController?.present(controller, animated: true, completion: nil)
        }
    }
    
    private lazy var sheetPresenter: BottomSheetPresenting = {
        BottomSheetPresenting(ignoresBackroundTouches: false)
    }()
}<|MERGE_RESOLUTION|>--- conflicted
+++ resolved
@@ -61,14 +61,8 @@
     
     func showDetailsScreen(for currency: CryptoCurrency) {
         // TODO: Move away from the routing layer - phase II of savings
-<<<<<<< HEAD
         let savingsRatesService: SavingAccountServiceAPI = resolve()
-        
         let balanceFetcher = balanceProviding[.crypto(currency)]
-=======
-
-        let balanceFetcher = dataProvider.balance[.crypto(currency)]
->>>>>>> 477b50c4
         let detailsInteractor = DashboardDetailsScreenInteractor(
             currency: currency,
             balanceFetcher: balanceFetcher,

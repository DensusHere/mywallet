--- conflicted
+++ resolved
@@ -16,48 +16,24 @@
     }
 
     var balance: Single<CryptoValue> {
-<<<<<<< HEAD
-        Single
-            .just(CryptoValue.bitcoinCash(satoshis: Int(wallet.getBchBalance())))
-    }
-
-    var pendingBalanceMoneyObservable: Observable<MoneyValue> {
-        pendingBalanceMoney
-            .asObservable()
-    }
-
-    var pendingBalanceMoney: Single<MoneyValue> {
-        Single.just(MoneyValue.zero(currency: .bitcoinCash))
-    }
-
-    var balanceMoney: Single<MoneyValue> {
-        Single.just(CryptoValue.bitcoinCash(satoshis: Int(wallet.getBchBalance())))
-            .map { .init(cryptoValue: $0) }
-=======
         activeAccountAddresses
             .flatMap(weak: self) { (self, activeAccounts) -> Single<CryptoValue> in
                 self.balanceService.balances(for: activeAccounts)
             }
->>>>>>> 57e376c8
     }
 
     var balanceObservable: Observable<CryptoValue> {
         balanceRelay.asObservable()
     }
 
-<<<<<<< HEAD
-=======
     var balanceMoney: Single<MoneyValue> {
         balance.moneyValue
     }
 
->>>>>>> 57e376c8
     var balanceMoneyObservable: Observable<MoneyValue> {
         balanceObservable.moneyValue
     }
 
-<<<<<<< HEAD
-=======
     var pendingBalanceMoney: Single<MoneyValue> {
         .just(.zero(currency: .bitcoinCash))
     }
@@ -66,7 +42,6 @@
         pendingBalanceMoney.asObservable()
     }
 
->>>>>>> 57e376c8
     let balanceFetchTriggerRelay = PublishRelay<Void>()
 
     // MARK: - Private Properties
@@ -76,14 +51,6 @@
 
     // MARK: - Injected
 
-<<<<<<< HEAD
-    private let wallet: Wallet
-
-    // MARK: - Setup
-
-    init(wallet: Wallet = WalletManager.shared.wallet) {
-        self.wallet = wallet
-=======
     private let balanceService: BalanceServiceAPI
     private let bridge: BitcoinCashWalletBridgeAPI
 
@@ -103,7 +70,6 @@
     init(bridge: BitcoinCashWalletBridgeAPI, balanceService: BalanceServiceAPI) {
         self.bridge = bridge
         self.balanceService = balanceService
->>>>>>> 57e376c8
         balanceFetchTriggerRelay
             .throttle(
                 .milliseconds(100),

--- conflicted
+++ resolved
@@ -55,10 +55,6 @@
     private let navigationRouter: NavigationRouterAPI
     private let exchangeProviding: ExchangeProviding
     private let accountsRouter: AccountsRouting
-<<<<<<< HEAD
-    private let featureFlagService: FeatureFlagsServiceAPI
-=======
->>>>>>> 92cdfb21
 
     private let coincore: CoincoreAPI
     private let nabuUserService: NabuUserServiceAPI
@@ -94,10 +90,6 @@
         webViewServiceAPI: WebViewServiceAPI = DIKit.resolve(),
         wallet: Wallet = WalletManager.shared.wallet,
         analyticsRecorder: AnalyticsEventRecorderAPI = DIKit.resolve(),
-<<<<<<< HEAD
-        featureFlagService: FeatureFlagsServiceAPI = DIKit.resolve(),
-=======
->>>>>>> 92cdfb21
         coincore: CoincoreAPI = DIKit.resolve(),
         nabuUserService: NabuUserServiceAPI = DIKit.resolve()
     ) {
@@ -121,10 +113,6 @@
         self.navigationRouter = navigationRouter
         self.exchangeProviding = exchangeProviding
         self.accountsRouter = accountsRouter
-<<<<<<< HEAD
-        self.featureFlagService = featureFlagService
-=======
->>>>>>> 92cdfb21
         self.coincore = coincore
         self.nabuUserService = nabuUserService
 
@@ -407,29 +395,7 @@
     }
 
     private func showAssetDetailsScreen(for currency: CryptoCurrency) {
-<<<<<<< HEAD
-        featureFlagService.isEnabled(.remote(.redesignCoinView))
-            .receive(on: DispatchQueue.main)
-            .sink { [accountsRouter, exchangeProviding, navigationRouter] isEnabled in
-                if isEnabled {
-                    // Run CoinView
-                } else {
-                    let builder = AssetDetailsBuilder(
-                        accountsRouter: accountsRouter,
-                        currency: currency,
-                        exchangeProviding: exchangeProviding
-                    )
-                    let controller = builder.build()
-                    navigationRouter.present(
-                        viewController: controller,
-                        using: .modalOverTopMost
-                    )
-                }
-            }
-            .store(in: &cancellables)
-=======
         app.post(event: blockchain.ux.asset[currency.code].select)
->>>>>>> 92cdfb21
     }
 
     /// Computes asset rename card announcement.

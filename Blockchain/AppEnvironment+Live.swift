--- conflicted
+++ resolved
@@ -63,12 +63,8 @@
             buildVersionProvider: Bundle.versionAndBuildNumber,
             externalAppOpener: resolve(),
             observabilityService: resolve(),
-<<<<<<< HEAD
-            performanceTracing: resolve()
-=======
             performanceTracing: resolve(),
             deviceInfo: resolve()
->>>>>>> a559ec3d
         )
     }
 }
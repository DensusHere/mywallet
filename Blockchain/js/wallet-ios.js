--- conflicted
+++ resolved
@@ -1189,7 +1189,6 @@
     MyWallet.wallet.disableNotifications(success, error);
 }
 
-<<<<<<< HEAD
 MyWalletPhone.update_tor_ip_block = function(willEnable) {
     
     var success = function () {
@@ -1203,7 +1202,8 @@
     }
     
     BlockchainSettingsAPI.update_tor_ip_block(willEnable, success, error);
-=======
+}
+
 MyWalletPhone.updateServerURL = function(url) {
     BlockchainAPI.ROOT_URL = url;
     MyWallet.ws.headers = { 'Origin': url };
@@ -1211,5 +1211,4 @@
 
 MyWalletPhone.updateWebsocketURL = function(url) {
     MyWallet.ws.wsUrl = url;
->>>>>>> 9d29f5f8
 }
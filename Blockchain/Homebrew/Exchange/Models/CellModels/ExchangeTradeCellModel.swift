//
//  ExchangeTradeCellModel.swift
//  Blockchain
//
//  Created by Alex McGregor on 8/17/18.
//  Copyright © 2018 Blockchain Luxembourg S.A. All rights reserved.
//

import Foundation

enum ExchangeTradeModel {
    case partner(PartnerTrade)
    case homebrew(ExchangeTradeCellModel)
    
    enum TradeStatus {
        case noDeposits
        case complete
        case resolved
        case inProgress
        case pendingRefund
        case refunded
        case cancelled
        case failed
        case expired
        case none
        
        /// This isn't ideal but `Homebrew` and `Shapeshift` map their
        /// trade status values differently.
        init(homebrew: String) {
            switch homebrew {
            case "NONE":
                self = .none
            case "PENDING_EXECUTION",
                 "PENDING_DEPOSIT",
                 "FINISHED_DEPOSIT",
                 "PENDING_WITHDRAWAL":
                self = .inProgress
            case "PENDING_REFUND":
                self = .pendingRefund
            case "REFUNDED":
                self = .refunded
            case "FINISHED":
                self = .complete
            case "FAILED":
                self = .failed
            case "EXPIRED":
                self = .expired
            default:
                self = .none
            }
        }
        
        init(shapeshift: String) {
            switch shapeshift {
            case "no_deposits",
                 "received":
                self = .inProgress
            case "complete":
                self = .complete
            case "resolved":
                self = .resolved
            case "CANCELLED":
                self = .cancelled
            case "failed":
                self = .failed
            case "EXPIRED":
                self = .expired
            default:
                self = .none
            }
        }
    }
}

extension ExchangeTradeModel {
    var statusDescription: String? {
        switch self {
        case .partner:
            return nil
        case .homebrew:
            switch self.status {
            case .expired: return LocalizationConstants.Exchange.expiredDescription
            case .failed: return LocalizationConstants.Exchange.failedDescription
            default: return nil
            }
        }
    }
    var withdrawalAddress: String {
        switch self {
        case .partner(let model):
            return model.destination
        case .homebrew(let model):
            return model.withdrawalAddress
        }
    }
    
    var feeDisplayValue: String {
        switch self {
        case .partner(let model):
            return model.minerFee
        case .homebrew(let model):
            return model.withdrawalFee.value + " " + model.withdrawalFee.symbol
        }
    }

    var amountFiatValue: String {
        switch self {
        case .partner(let model):
            return model.amountReceivedFiatValue
        case .homebrew(let model):
            return model.fiatValue.value
        }
    }
    
    var amountFiatSymbol: String {
        switch self {
        case .partner:
            return ""
        case .homebrew(let model):
            return model.fiatValue.symbol
        }
    }
    
    var amountDepositedCrypto: String {
        switch self {
        case .partner(let model):
            return model.amountDepositedCryptoValue
        case .homebrew(let model):
            if let value = model.deposit?.value, let symbol = model.deposit?.symbol {
                return value + " " + symbol
            } else {
                return "0" + " " + model.pair.from.symbol
            }
        }
    }
    
    var amountReceivedCrypto: String {
        switch self {
        case .partner(let model):
            return model.amountReceivedCryptoValue
        case .homebrew(let model):
            if let value = model.withdrawal?.value, let symbol = model.withdrawal?.symbol {
                return value + " " + symbol
            } else {
                return "0" + " " + model.pair.to.symbol
            }
        }
    }
    
    var transactionDate: Date {
        switch self {
        case .partner(let model):
            return model.transactionDate
        case .homebrew(let model):
            return model.createdAt
        }
    }
    
    var formattedDate: String {
        switch self {
        case .partner(let model):
            return DateFormatter.timeAgoString(from: model.transactionDate)
        case .homebrew(let model):
            return DateFormatter.timeAgoString(from: model.createdAt)
        }
    }
    
    var status: ExchangeTradeModel.TradeStatus {
        switch self {
        case .partner(let model):
            return model.status
        case .homebrew(let model):
            return model.status
        }
    }
    
    var identifier: String {
        switch self {
        case .partner(let model):
            return model.identifier
        case .homebrew(let model):
            return model.identifier
        }
    }
}

struct PartnerTrade {
    
    typealias TradeStatus = ExchangeTradeModel.TradeStatus
    
    let identifier: String
    let status: TradeStatus
    let assetType: AssetType
    let pair: TradingPair
    let destination: String
    let deposit: String
    let minerFee: String
    let transactionDate: Date
    let amountReceivedCryptoValue: String
    let amountReceivedFiatValue: String
    let amountDepositedCryptoValue: String
    let amountDepositedFiatValue: String
    
    init(with trade: ExchangeTrade) {
        identifier = trade.orderID
        status = TradeStatus(shapeshift: trade.status)
        transactionDate = trade.date
        destination = trade.withdrawal
        deposit = trade.deposit
        
        if let value = trade.minerFeeCryptoAmount() {
            minerFee = value
        } else {
            fatalError("Failed to map minerFee")
        }
        
        if let pairType = TradingPair(string: trade.pair) {
            pair = pairType
        } else {
            fatalError("Failed to map pair")
        }
        
        if let value = trade.inboundCryptoAmount() {
            amountReceivedCryptoValue = value
        } else {
            fatalError("Failed to map amountReceivedCryptoValue)")
        }
        
        if let value = trade.inboundFiatAmount() {
            amountReceivedFiatValue = value
        } else {
            fatalError("Failed to map amountReceivedFiatValue)")
        }
        
        if let value = trade.outboundCryptoAmount() {
            amountDepositedCryptoValue = value
        } else {
            fatalError("Failed to map amountDepositedCryptoValue)")
        }
        
        if let value = trade.outboundFiatAmount() {
            amountDepositedFiatValue = value
        } else {
            fatalError("Failed to map amountDepositedFiatValue)")
        }
        
        if let asset = AssetType(stringValue: trade.withdrawalCurrency()) {
            assetType = asset
        } else {
            fatalError("Failed to map assetType")
        }
    }
}

struct ExchangeTradeCellModel: Decodable {
    
    typealias TradeStatus = ExchangeTradeModel.TradeStatus

    let identifier: String
    let status: TradeStatus
    let createdAt: Date
    let updatedAt: Date
    let pair: TradingPair
    let refundAddress: String
    let rate: String?
    let depositAddress: String
    let deposit: SymbolValue?
    let withdrawalAddress: String
    let withdrawal: SymbolValue?
    let withdrawalFee: SymbolValue
    let fiatValue: SymbolValue
    let depositTxHash: String?
    let withdrawalTxHash: String?

    // MARK: - Decodable

    enum CodingKeys: String, CodingKey {
        case identifier = "id"
        case status = "state"
        case createdAt
        case updatedAt
        case pair
        case refundAddress
        case rate
        case depositAddress
        case deposit
        case withdrawalAddress
        case withdrawal
        case withdrawalFee
        case fiatValue
        case depositTxHash
        case withdrawalTxHash
    }

    init(from decoder: Decoder) throws {
        let values = try decoder.container(keyedBy: CodingKeys.self)
        let updated = try values.decode(String.self, forKey: .updatedAt)
        let inserted = try values.decode(String.self, forKey: .createdAt)
        let formatter = DateFormatter.sessionDateFormat
        let legacyFormatter = DateFormatter.iso8601Format
        
        /// Some trades don't have a consistant date format. Some
        /// use the same format as what we use for establishing a
        /// secure session, some use ISO8601.
        if let transactionResult = formatter.date(from: inserted) {
            createdAt = transactionResult
        } else if let transactionResult = legacyFormatter.date(from: inserted) {
            createdAt = transactionResult
        } else {
            throw DecodingError.dataCorruptedError(
                forKey: .createdAt,
                in: values,
                debugDescription: "Date string does not match format expected by formatter."
            )
        }
        
        guard let updatedResult = formatter.date(from: updated) else {
            throw DecodingError.dataCorruptedError(
                forKey: .updatedAt,
                in: values,
                debugDescription: "Date string does not match format expected by formatter."
            )
        }
        
        updatedAt = updatedResult
        
        identifier = try values.decode(String.self, forKey: .identifier)
        let pairValue = try values.decode(String.self, forKey: .pair)
        let statusValue = try values.decode(String.self, forKey: .status)
        status = TradeStatus(homebrew: statusValue)
        
        if let pairType = TradingPair(string: pairValue) {
            pair = pairType
        } else {
            fatalError("Failed to map \(pairValue)")
        }
        
        refundAddress = try values.decode(String.self, forKey: .refundAddress)
        rate = try values.decodeIfPresent(String.self, forKey: .rate)
        depositAddress = try values.decode(String.self, forKey: .depositAddress)
        deposit = try values.decodeIfPresent(SymbolValue.self, forKey: .deposit)
        withdrawalAddress = try values.decode(String.self, forKey: .withdrawalAddress)
        withdrawal = try values.decodeIfPresent(SymbolValue.self, forKey: .withdrawal)
        withdrawalFee = try values.decode(SymbolValue.self, forKey: .withdrawalFee)
        fiatValue = try values.decode(SymbolValue.self, forKey: .fiatValue)
        depositTxHash = try values.decodeIfPresent(String.self, forKey: .depositTxHash)
        withdrawalTxHash = try values.decodeIfPresent(String.self, forKey: .withdrawalTxHash)
    }
}

extension ExchangeTradeCellModel: Equatable {
    static func ==(lhs: ExchangeTradeCellModel, rhs: ExchangeTradeCellModel) -> Bool {
        return lhs.status == rhs.status &&
        lhs.createdAt == rhs.createdAt &&
        lhs.pair == rhs.pair
    }
}

extension ExchangeTradeCellModel: Hashable {
    var hashValue: Int {
        return status.hashValue ^
        createdAt.hashValue ^
        pair.hashValue
    }
}

extension ExchangeTradeCellModel {
    var formattedDate: String {
        return DateFormatter.timeAgoString(from: createdAt)
    }
}

extension ExchangeTradeModel.TradeStatus {
    
    var tintColor: UIColor {
        switch self {
        case .complete,
             .refunded,
             .resolved,
             .cancelled:
            return .green
        case .inProgress,
             .noDeposits:
           return #colorLiteral(red: 0.96, green: 0.65, blue: 0.14, alpha: 1)
        case .pendingRefund:
            return #colorLiteral(red: 0.96, green: 0.65, blue: 0.14, alpha: 1)
        case .failed:
           return #colorLiteral(red: 0.95, green: 0.42, blue: 0.44, alpha: 1)
        case .expired,
             .none:
            return #colorLiteral(red: 0, green: 0, blue: 0, alpha: 1)
        }
    }

    var displayValue: String {
        switch self {
        case .complete,
             .resolved:
            return LocalizationConstants.Exchange.complete
        case .pendingRefund:
            return LocalizationConstants.Exchange.refundInProgress
        case .refunded,
             .cancelled:
            return LocalizationConstants.Exchange.refunded
        case .failed:
            return LocalizationConstants.Exchange.failed
        case .expired:
            return LocalizationConstants.Exchange.expired
        case .inProgress,
             .noDeposits,
             .none:
            return LocalizationConstants.Exchange.inProgress
        }
    }
}

fileprivate extension ExchangeTrade {
    
    fileprivate func minerFeeCryptoAmount() -> String? {
        guard let assetType = AssetType(stringValue: minerCurrency()) else { return nil }
        return assetType.toCrypto(amount: minerFee as Decimal)
    }
    
    fileprivate func inboundFiatAmount() -> String? {
        guard let toAsset = pair.components(separatedBy: "_").last else { return nil }
        guard let assetType = AssetType(stringValue: toAsset) else { return nil }
        return assetType.toFiat(amount: withdrawalAmount as Decimal)
    }
    
    fileprivate func inboundCryptoAmount() -> String? {
        guard let currencySymbol = withdrawalCurrency() else { return nil }
        guard let assetType = AssetType(stringValue: currencySymbol) else { return nil }
        return assetType.toCrypto(amount: withdrawalAmount as Decimal)
    }
    
    fileprivate func outboundFiatAmount() -> String? {
        guard let fromAsset = pair.components(separatedBy: "_").first else { return nil }
        guard let assetType = AssetType(stringValue: fromAsset) else { return nil }
        return assetType.toFiat(amount: depositAmount as Decimal)
    }
    
    fileprivate func outboundCryptoAmount() -> String? {
        guard let currencySymbol = depositCurrency() else { return nil }
        guard let assetType = AssetType(stringValue: currencySymbol) else { return nil }
<<<<<<< HEAD
        return toCrypto(from: assetType, amount: depositAmount)
    }
    
    fileprivate func toFiat(from assetType: AssetType, amount: NSDecimalNumber) -> String? {
        switch assetType {
        case .bitcoin:
            let value = NumberFormatter.formatMoney(
                amount.uint64Value,
                localCurrency: true
            )
            return value
        case .ethereum:
            let value = NumberFormatter.formatEthToFiat(
                withSymbol: amount.stringValue,
                exchangeRate: WalletManager.shared.wallet.latestEthExchangeRate
            )
            return value
        case .bitcoinCash:
            let value = NumberFormatter.formatBch(
                withSymbol: amount.uint64Value,
                localCurrency: true
            )
            return value
        case .stellar:
            // TODO: add stellar formatting methods
            return "Stellar in fiat"
        }
    }
    
    fileprivate func toCrypto(from assetType: AssetType, amount: NSDecimalNumber) -> String? {
        switch assetType {
        case .bitcoin:
            let value = NumberFormatter.parseBtcValue(from: amount.stringValue)
            return NumberFormatter.formatMoney(value.magnitude)
        case .ethereum:
            guard let exchangeRate = WalletManager.shared.wallet.latestEthExchangeRate else { return nil }
            return NumberFormatter.formatEth(
                withLocalSymbol: amount.stringValue,
                exchangeRate: exchangeRate
            )
        case .bitcoinCash:
            let value = NumberFormatter.parseBtcValue(from: amount.stringValue)
            return NumberFormatter.formatBch(withSymbol: value.magnitude)
        case .stellar:
            // TODO: add stellar formatting methods
            return "Stellar in crypto"
        }
=======
        return assetType.toCrypto(amount: depositAmount as Decimal)
>>>>>>> d88fba05
    }
}<|MERGE_RESOLUTION|>--- conflicted
+++ resolved
@@ -442,56 +442,6 @@
     fileprivate func outboundCryptoAmount() -> String? {
         guard let currencySymbol = depositCurrency() else { return nil }
         guard let assetType = AssetType(stringValue: currencySymbol) else { return nil }
-<<<<<<< HEAD
-        return toCrypto(from: assetType, amount: depositAmount)
-    }
-    
-    fileprivate func toFiat(from assetType: AssetType, amount: NSDecimalNumber) -> String? {
-        switch assetType {
-        case .bitcoin:
-            let value = NumberFormatter.formatMoney(
-                amount.uint64Value,
-                localCurrency: true
-            )
-            return value
-        case .ethereum:
-            let value = NumberFormatter.formatEthToFiat(
-                withSymbol: amount.stringValue,
-                exchangeRate: WalletManager.shared.wallet.latestEthExchangeRate
-            )
-            return value
-        case .bitcoinCash:
-            let value = NumberFormatter.formatBch(
-                withSymbol: amount.uint64Value,
-                localCurrency: true
-            )
-            return value
-        case .stellar:
-            // TODO: add stellar formatting methods
-            return "Stellar in fiat"
-        }
-    }
-    
-    fileprivate func toCrypto(from assetType: AssetType, amount: NSDecimalNumber) -> String? {
-        switch assetType {
-        case .bitcoin:
-            let value = NumberFormatter.parseBtcValue(from: amount.stringValue)
-            return NumberFormatter.formatMoney(value.magnitude)
-        case .ethereum:
-            guard let exchangeRate = WalletManager.shared.wallet.latestEthExchangeRate else { return nil }
-            return NumberFormatter.formatEth(
-                withLocalSymbol: amount.stringValue,
-                exchangeRate: exchangeRate
-            )
-        case .bitcoinCash:
-            let value = NumberFormatter.parseBtcValue(from: amount.stringValue)
-            return NumberFormatter.formatBch(withSymbol: value.magnitude)
-        case .stellar:
-            // TODO: add stellar formatting methods
-            return "Stellar in crypto"
-        }
-=======
         return assetType.toCrypto(amount: depositAmount as Decimal)
->>>>>>> d88fba05
     }
 }
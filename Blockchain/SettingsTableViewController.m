//
//  SettingsTableViewController.m
//  Blockchain
//
//  Created by Kevin Wu on 7/13/15.
//  Copyright (c) 2015 Blockchain Luxembourg S.A. All rights reserved.
//

#import "SettingsTableViewController.h"
#import "SettingsSelectorTableViewController.h"
#import "SettingsWebViewController.h"
#import "SettingsBitcoinUnitTableViewController.h"
#import "SecurityCenterViewController.h"
#import "SettingsTwoStepViewController.h"
#import "Blockchain-Swift.h"
#import "RootService.h"
#import "KeychainItemWrapper+SwipeAddresses.h"
#import "SettingsAboutUsViewController.h"

const int textFieldTagChangePasswordHint = 8;
const int textFieldTagVerifyMobileNumber = 7;
const int textFieldTagChangeMobileNumber = 6;

const int walletInformationSection = 0;
const int walletInformationIdentifier = 0;

const int preferencesSectionEmailFooter = 1;
const int preferencesEmail = 0;

const int preferencesSectionSMSFooter = 2;
const int preferencesMobileNumber = 0;

const int preferencesSectionNotificationsFooter = 3;
const int preferencesEmailNotifications = 0;
const int preferencesSMSNotifications = 1;

const int preferencesSectionEnd = 4;
const int displayLocalCurrency = 0;
const int displayBtcUnit = 1;

const int securitySection = 5;
const int securityTwoStep = 0;
const int securityPasswordChange = 1;
const int securityWalletRecoveryPhrase = 2;

const int PINSection = 6;
const int PINChangePIN = 0;
#if defined(ENABLE_TOUCH_ID) && defined(ENABLE_SWIPE_TO_RECEIVE)
const int PINTouchID = 1;
const int PINSwipeToReceive = 2;
#elif ENABLE_TOUCH_ID
const int PINTouchID = 1;
const int PINSwipeToReceive = -1;
#elif ENABLE_SWIPE_TO_RECEIVE
const int PINSwipeToReceive = 1;
const int PINTouchID = -1;
#endif

const int aboutSection = 7;
const int aboutUs = 0;
const int aboutTermsOfService = 1;
const int aboutPrivacyPolicy = 2;

@interface SettingsTableViewController () <UITextFieldDelegate>

@property (nonatomic, copy) NSDictionary *availableCurrenciesDictionary;
@property (nonatomic, copy) NSDictionary *allCurrencySymbolsDictionary;

@property (nonatomic, copy) NSString *enteredEmailString;
@property (nonatomic, copy) NSString *emailString;

@property (nonatomic, copy) NSString *enteredMobileNumberString;
@property (nonatomic, copy) NSString *mobileNumberString;

@property (nonatomic) UITextField *changeFeeTextField;
@property (nonatomic) float currentFeePerKb;

@property (nonatomic) BOOL isEnablingTwoStepSMS;
@property (nonatomic) BackupNavigationViewController *backupController;

@end

@implementation SettingsTableViewController

- (void)viewDidLoad
{
    [super viewDidLoad];
    
    [[NSUserDefaults standardUserDefaults] setObject:[NSNumber numberWithBool:YES] forKey:USER_DEFAULTS_KEY_LOADED_SETTINGS];
    [self updateEmailAndMobileStrings];
    [self reload];
    
    [[NSNotificationCenter defaultCenter] addObserver:self selector:@selector(reload) name:NOTIFICATION_KEY_RELOAD_SETTINGS_AND_SECURITY_CENTER object:nil];
}

- (void)dealloc
{
    [[NSNotificationCenter defaultCenter] removeObserver:self];
}

- (void)viewWillAppear:(BOOL)animated
{
    [super viewWillAppear:animated];
    self.isEnablingTwoStepSMS = NO;
    SettingsNavigationController *navigationController = (SettingsNavigationController *)self.navigationController;
    navigationController.headerLabel.text = BC_STRING_SETTINGS;
    BOOL loadedSettings = [[[NSUserDefaults standardUserDefaults] objectForKey:USER_DEFAULTS_KEY_LOADED_SETTINGS] boolValue];
    if (!loadedSettings) {
        [self reload];
    }
}

- (void)viewDidAppear:(BOOL)animated
{
    [super viewDidAppear:animated];
    [self.tableView reloadData];
}

- (void)reload
{
    DLog(@"Reloading settings");
    
    [self.backupController reload];

    [self getAccountInfo];
    [self getAllCurrencySymbols];
}

- (void)getAllCurrencySymbols
{
    [[NSNotificationCenter defaultCenter] addObserver:self selector:@selector(updateCurrencySymbols) name:NOTIFICATION_KEY_GET_ALL_CURRENCY_SYMBOLS_SUCCESS object:nil];
    
    [app.wallet getAllCurrencySymbols];
}

- (void)updateCurrencySymbols
{
    [[NSNotificationCenter defaultCenter] removeObserver:self name:NOTIFICATION_KEY_GET_ALL_CURRENCY_SYMBOLS_SUCCESS object:nil];

    self.allCurrencySymbolsDictionary = app.wallet.currencySymbols;
    
    [self reloadTableView];
}

- (void)getAccountInfo
{
    [[NSNotificationCenter defaultCenter] addObserver:self selector:@selector(updateAccountInfo) name:NOTIFICATION_KEY_GET_ACCOUNT_INFO_SUCCESS object:nil];
    
    [app.wallet getAccountInfo];
}

- (void)updateAccountInfo
{
    [[NSNotificationCenter defaultCenter] removeObserver:self name:NOTIFICATION_KEY_GET_ACCOUNT_INFO_SUCCESS object:nil];
    [[NSUserDefaults standardUserDefaults] setObject:[NSNumber numberWithBool:YES] forKey:USER_DEFAULTS_KEY_LOADED_SETTINGS];
    
    DLog(@"SettingsTableViewController: gotAccountInfo");
    
    if ([app.wallet getFiatCurrencies] != nil) {
        self.availableCurrenciesDictionary = [app.wallet getFiatCurrencies];
    }
    
    [self updateEmailAndMobileStrings];
    
    if ([self.alertTargetViewController isMemberOfClass:[SecurityCenterViewController class]]) {
        SecurityCenterViewController *securityViewController = (SecurityCenterViewController *)self.alertTargetViewController;
        [securityViewController updateUI];
    } else if ([self.alertTargetViewController isMemberOfClass:[SettingsTwoStepViewController class]]) {
        SettingsTwoStepViewController *twoStepViewController = (SettingsTwoStepViewController *)self.alertTargetViewController;
        [twoStepViewController updateUI];
    }
    
    [self reloadTableView];
}

- (void)updateEmailAndMobileStrings
{
    NSString *emailString = [app.wallet getEmail];
    
    if (emailString != nil) {
        self.emailString = emailString;
    }
    
    NSString *mobileNumberString = [app.wallet getSMSNumber];
    
    if (mobileNumberString != nil) {
        self.mobileNumberString = mobileNumberString;
    }
}

- (void)reloadTableView
{
    [self.tableView reloadData];
}

+ (UIFont *)fontForCell
{
    return [UIFont fontWithName:FONT_HELVETICA_NUEUE size:15];
}

+ (UIFont *)fontForCellSubtitle
{
    return [UIFont fontWithName:FONT_HELVETICA_NUEUE size:12];
}



- (UITableViewCell *)adjustFontForCell:(UITableViewCell *)cell
{
    UILabel *cellTextLabel = [[UILabel alloc] initWithFrame:CGRectZero];
    cellTextLabel.text = cell.textLabel.text;
    [cellTextLabel sizeToFit];
    if (cellTextLabel.frame.size.width > cell.contentView.frame.size.width * 2/3) {
        cell.textLabel.font = [UIFont fontWithName:FONT_HELVETICA_NUEUE size:12];
        cell.detailTextLabel.font = [UIFont fontWithName:FONT_HELVETICA_NUEUE size:12];
    }
    
    if (cellTextLabel.frame.size.width > cell.contentView.frame.size.width * 4/5) {
        cell.textLabel.font = [UIFont fontWithName:FONT_HELVETICA_NUEUE size:10];
        cell.detailTextLabel.font = [UIFont fontWithName:FONT_HELVETICA_NUEUE size:10];
    }
    
    return cell;
}

- (CurrencySymbol *)getLocalSymbolFromLatestResponse
{
    return app.latestResponse.symbol_local;
}

- (CurrencySymbol *)getBtcSymbolFromLatestResponse
{
    return app.latestResponse.symbol_btc;
}

- (void)alertUserOfErrorLoadingSettings
{
    UIAlertController *alertForErrorLoading = [UIAlertController alertControllerWithTitle:BC_STRING_SETTINGS_ERROR_LOADING_TITLE message:BC_STRING_SETTINGS_ERROR_LOADING_MESSAGE preferredStyle:UIAlertControllerStyleAlert];
    [alertForErrorLoading addAction:[UIAlertAction actionWithTitle:BC_STRING_OK style:UIAlertActionStyleCancel handler:nil]];
    [self presentViewController:alertForErrorLoading animated:YES completion:nil];
    [[NSUserDefaults standardUserDefaults] setObject:[NSNumber numberWithBool:NO] forKey:USER_DEFAULTS_KEY_LOADED_SETTINGS];
}

- (void)alertUserOfSuccess:(NSString *)successMessage
{
    UIAlertController *alertForSuccess = [UIAlertController alertControllerWithTitle:BC_STRING_SUCCESS message:successMessage preferredStyle:UIAlertControllerStyleAlert];
    [alertForSuccess addAction:[UIAlertAction actionWithTitle:BC_STRING_OK style:UIAlertActionStyleCancel handler:nil]];
    if (self.alertTargetViewController) {
        [self.alertTargetViewController presentViewController:alertForSuccess animated:YES completion:nil];
    } else {
        [self presentViewController:alertForSuccess animated:YES completion:nil];
    }
    
    [self reload];
}

- (void)alertUserOfError:(NSString *)errorMessage
{
    UIAlertController *alertForError = [UIAlertController alertControllerWithTitle:BC_STRING_ERROR message:errorMessage preferredStyle:UIAlertControllerStyleAlert];
    [alertForError addAction:[UIAlertAction actionWithTitle:BC_STRING_OK style:UIAlertActionStyleCancel handler:nil]];
    if (self.alertTargetViewController) {
        [self.alertTargetViewController presentViewController:alertForError animated:YES completion:nil];
    } else {
        [self presentViewController:alertForError animated:YES completion:nil];
    }
}

- (void)showAboutUs
{
    SettingsAboutUsViewController *aboutViewController = [[SettingsAboutUsViewController alloc] init];
    BCNavigationController *navigationController = [[BCNavigationController alloc] initWithRootViewController:aboutViewController title:nil];
    [self presentViewController:navigationController animated:YES completion:nil];
}

- (void)showTermsOfService
{
    SettingsWebViewController *aboutViewController = [[SettingsWebViewController alloc] init];
    aboutViewController.urlTargetString = [URL_SERVER stringByAppendingString:URL_SUFFIX_TERMS_OF_SERVICE];
    BCNavigationController *navigationController = [[BCNavigationController alloc] initWithRootViewController:aboutViewController title:BC_STRING_SETTINGS_TERMS_OF_SERVICE];
    [self presentViewController:navigationController animated:YES completion:nil];
}

- (void)showPrivacyPolicy
{
    SettingsWebViewController *aboutViewController = [[SettingsWebViewController alloc] init];
    aboutViewController.urlTargetString = [URL_SERVER stringByAppendingString:URL_SUFFIX_PRIVACY_POLICY];
    BCNavigationController *navigationController = [[BCNavigationController alloc] initWithRootViewController:aboutViewController title:BC_STRING_SETTINGS_PRIVACY_POLICY];
    [self presentViewController:navigationController animated:YES completion:nil];
}

#pragma mark - Change Fee per KB

- (NSString *)convertFloatToString:(float)floatNumber forDisplay:(BOOL)isForDisplay
{
    NSNumberFormatter *feePerKbFormatter = [[NSNumberFormatter alloc] init];
    feePerKbFormatter.numberStyle = NSNumberFormatterDecimalStyle;
    feePerKbFormatter.maximumFractionDigits = 8;
    NSNumber *amountNumber = [NSNumber numberWithFloat:floatNumber];
    NSString *displayString = [feePerKbFormatter stringFromNumber:amountNumber];
    if (isForDisplay) {
        return displayString;
    } else {
        NSString *decimalSeparator = [[NSLocale currentLocale] objectForKey:NSLocaleDecimalSeparator];
        NSString *numbersWithDecimalSeparatorString = [[NSString alloc] initWithFormat:@"%@%@", NUMBER_KEYPAD_CHARACTER_SET_STRING, decimalSeparator];
        NSCharacterSet *characterSetFromString = [NSCharacterSet characterSetWithCharactersInString:displayString];
        NSCharacterSet *numbersAndDecimalCharacterSet = [NSCharacterSet characterSetWithCharactersInString:numbersWithDecimalSeparatorString];
        
        if (![numbersAndDecimalCharacterSet isSupersetOfSet:characterSetFromString]) {
            // Current keypad will not support this character set; return string with known decimal separators "," and "."
            feePerKbFormatter.locale = [NSLocale localeWithLocaleIdentifier:LOCALE_IDENTIFIER_EN_US];
            
            if ([decimalSeparator isEqualToString:@"."]) {
                return [feePerKbFormatter stringFromNumber:amountNumber];;
            } else {
                [feePerKbFormatter setDecimalSeparator:decimalSeparator];
                return [feePerKbFormatter stringFromNumber:amountNumber];
            }
        }
        
        return displayString;
    }
}

#pragma mark - Change Mobile Number

- (NSString *)getMobileNumber
{
    return [app.wallet getSMSNumber];
}

- (void)alertUserToChangeMobileNumber
{
    if ([app.wallet getTwoStepType] == TWO_STEP_AUTH_TYPE_SMS) {
        UIAlertController *alertToDisableTwoFactorSMS = [UIAlertController alertControllerWithTitle:[NSString stringWithFormat:BC_STRING_SETTINGS_SECURITY_TWO_STEP_VERIFICATION_ENABLED_ARGUMENT, BC_STRING_SETTINGS_SECURITY_TWO_STEP_VERIFICATION_SMS] message:[NSString stringWithFormat:BC_STRING_SETTINGS_SECURITY_MUST_DISABLE_TWO_FACTOR_SMS_ARGUMENT, self.mobileNumberString] preferredStyle:UIAlertControllerStyleAlert];
        [alertToDisableTwoFactorSMS addAction:[UIAlertAction actionWithTitle:BC_STRING_OK style:UIAlertActionStyleCancel handler:nil]];
        if (self.alertTargetViewController) {
            [self.alertTargetViewController presentViewController:alertToDisableTwoFactorSMS animated:YES completion:nil];
        } else {
            [self presentViewController:alertToDisableTwoFactorSMS animated:YES completion:nil];
        }
        return;
    }
    
    UIAlertController *alertForChangingMobileNumber = [UIAlertController alertControllerWithTitle:BC_STRING_SETTINGS_CHANGE_MOBILE_NUMBER message:nil preferredStyle:UIAlertControllerStyleAlert];
    [alertForChangingMobileNumber addAction:[UIAlertAction actionWithTitle:BC_STRING_CANCEL style:UIAlertActionStyleCancel handler:^(UIAlertAction * _Nonnull action) {
        self.isEnablingTwoStepSMS = NO;
    }]];
    [alertForChangingMobileNumber addAction:[UIAlertAction actionWithTitle:BC_STRING_SETTINGS_VERIFY style:UIAlertActionStyleDefault handler:^(UIAlertAction * _Nonnull action) {
        [self changeMobileNumber:[[alertForChangingMobileNumber textFields] firstObject].text];
    }]];
    [alertForChangingMobileNumber addTextFieldWithConfigurationHandler:^(UITextField * _Nonnull textField) {
        BCSecureTextField *secureTextField = (BCSecureTextField *)textField;
        secureTextField.autocapitalizationType = UITextAutocapitalizationTypeNone;
        secureTextField.autocorrectionType = UITextAutocorrectionTypeNo;
        secureTextField.spellCheckingType = UITextSpellCheckingTypeNo;
        secureTextField.tag = textFieldTagChangeMobileNumber;
        secureTextField.delegate = self;
        secureTextField.keyboardType = UIKeyboardTypePhonePad;
        secureTextField.returnKeyType = UIReturnKeyDone;
        secureTextField.text = self.mobileNumberString;
    }];
    if (self.alertTargetViewController) {
        [self.alertTargetViewController presentViewController:alertForChangingMobileNumber animated:YES completion:nil];
    } else {
        [self presentViewController:alertForChangingMobileNumber animated:YES completion:nil];
    }
}

- (void)changeMobileNumber:(NSString *)newNumber
{
    [app.wallet changeMobileNumber:newNumber];
    
    self.enteredMobileNumberString = newNumber;

    [[NSNotificationCenter defaultCenter] addObserver:self selector:@selector(changeMobileNumberSuccess) name:NOTIFICATION_KEY_CHANGE_MOBILE_NUMBER_SUCCESS object:nil];
    [[NSNotificationCenter defaultCenter] addObserver:self selector:@selector(changeMobileNumberError) name:NOTIFICATION_KEY_CHANGE_MOBILE_NUMBER_ERROR object:nil];
}

- (void)changeMobileNumberSuccess
{
    [[NSNotificationCenter defaultCenter] removeObserver:self name:NOTIFICATION_KEY_CHANGE_MOBILE_NUMBER_SUCCESS object:nil];
    [[NSNotificationCenter defaultCenter] removeObserver:self name:NOTIFICATION_KEY_CHANGE_MOBILE_NUMBER_ERROR object:nil];
    
    self.mobileNumberString = self.enteredMobileNumberString;
    
    [self getAccountInfo];
    
    [self alertUserToVerifyMobileNumber];
}

- (void)changeMobileNumberError
{
    self.isEnablingTwoStepSMS = NO;
    [self alertUserOfError:BC_STRING_SETTINGS_ERROR_INVALID_MOBILE_NUMBER];
    [[NSNotificationCenter defaultCenter] removeObserver:self name:NOTIFICATION_KEY_CHANGE_MOBILE_NUMBER_SUCCESS object:nil];
    [[NSNotificationCenter defaultCenter] removeObserver:self name:NOTIFICATION_KEY_CHANGE_MOBILE_NUMBER_ERROR object:nil];
}

- (void)alertUserToVerifyMobileNumber
{
    UIAlertController *alertForVerifyingMobileNumber = [UIAlertController alertControllerWithTitle:BC_STRING_SETTINGS_VERIFY_ENTER_CODE message:[[NSString alloc] initWithFormat:BC_STRING_SETTINGS_SENT_TO_ARGUMENT, self.mobileNumberString] preferredStyle:UIAlertControllerStyleAlert];
    [alertForVerifyingMobileNumber addAction:[UIAlertAction actionWithTitle:BC_STRING_SETTINGS_VERIFY_MOBILE_RESEND style:UIAlertActionStyleDefault handler:^(UIAlertAction * _Nonnull action) {
        [self changeMobileNumber:self.mobileNumberString];
    }]];
    [alertForVerifyingMobileNumber addAction:[UIAlertAction actionWithTitle:BC_STRING_SETTINGS_NEW_MOBILE_NUMBER style:UIAlertActionStyleDefault handler:^(UIAlertAction * _Nonnull action) {
        [self alertUserToChangeMobileNumber];
    }]];
    [alertForVerifyingMobileNumber addAction:[UIAlertAction actionWithTitle:BC_STRING_CANCEL style:UIAlertActionStyleCancel handler:^(UIAlertAction * _Nonnull action) {
        // If the user cancels right after adding a legitimate number, update accountInfo
        self.isEnablingTwoStepSMS = NO;
        [self getAccountInfo];
    }]];
    [alertForVerifyingMobileNumber addTextFieldWithConfigurationHandler:^(UITextField * _Nonnull textField) {
        BCSecureTextField *secureTextField = (BCSecureTextField *)textField;
        secureTextField.autocapitalizationType = UITextAutocapitalizationTypeNone;
        secureTextField.autocorrectionType = UITextAutocorrectionTypeNo;
        secureTextField.spellCheckingType = UITextSpellCheckingTypeNo;
        secureTextField.tag = textFieldTagVerifyMobileNumber;
        secureTextField.delegate = self;
        secureTextField.returnKeyType = UIReturnKeyDone;
        secureTextField.placeholder = BC_STRING_ENTER_VERIFICATION_CODE;
    }];
    if (self.alertTargetViewController) {
        [self.alertTargetViewController presentViewController:alertForVerifyingMobileNumber animated:YES completion:nil];
    } else {
        [self presentViewController:alertForVerifyingMobileNumber animated:YES completion:nil];
    }}

- (void)verifyMobileNumber:(NSString *)code
{
    [app.wallet verifyMobileNumber:code];
    [self addObserversForVerifyingMobileNumber];
    // Mobile number error appears through sendEvent
}

- (void)addObserversForVerifyingMobileNumber
{
    [[NSNotificationCenter defaultCenter] addObserver:self selector:@selector(verifyMobileNumberSuccess) name:NOTIFICATION_KEY_VERIFY_MOBILE_NUMBER_SUCCESS object:nil];
    [[NSNotificationCenter defaultCenter] addObserver:self selector:@selector(verifyMobileNumberError) name:NOTIFICATION_KEY_VERIFY_MOBILE_NUMBER_ERROR object:nil];
}

- (void)verifyMobileNumberSuccess
{
    [self removeObserversForVerifyingMobileNumber];
    
    if (self.isEnablingTwoStepSMS) {
        [self enableTwoStepForSMS];
        return;
    }
    
    [self alertUserOfSuccess:BC_STRING_SETTINGS_MOBILE_NUMBER_VERIFIED];
}

- (void)verifyMobileNumberError
{
    [self removeObserversForVerifyingMobileNumber];
    self.isEnablingTwoStepSMS = NO;
}

- (void)removeObserversForVerifyingMobileNumber
{
    [[NSNotificationCenter defaultCenter] removeObserver:self name:NOTIFICATION_KEY_VERIFY_MOBILE_NUMBER_SUCCESS object:nil];
    [[NSNotificationCenter defaultCenter] removeObserver:self name:NOTIFICATION_KEY_VERIFY_MOBILE_NUMBER_ERROR object:nil];
}

#pragma mark - Change Swipe to Receive

- (void)switchSwipeToReceiveTapped
{
    BOOL swipeToReceiveEnabled = [[NSUserDefaults standardUserDefaults] boolForKey:USER_DEFAULTS_KEY_SWIPE_TO_RECEIVE_ENABLED];
    [[NSUserDefaults standardUserDefaults] setBool:!swipeToReceiveEnabled forKey:USER_DEFAULTS_KEY_SWIPE_TO_RECEIVE_ENABLED];
    
    // Clear all swipe addresses in case default account has changed
    if (!swipeToReceiveEnabled) [KeychainItemWrapper removeAllSwipeAddresses];
}

#pragma mark - Change Touch ID

- (void)switchTouchIDTapped
{
    NSString *errorString = [app checkForTouchIDAvailablility];
    if (!errorString) {
        [self toggleTouchID];
    } else {
        [[NSUserDefaults standardUserDefaults] setBool:NO forKey:USER_DEFAULTS_KEY_TOUCH_ID_ENABLED];
        
        UIAlertController *alertTouchIDError = [UIAlertController alertControllerWithTitle:BC_STRING_ERROR message:errorString preferredStyle:UIAlertControllerStyleAlert];
        [alertTouchIDError addAction:[UIAlertAction actionWithTitle:BC_STRING_OK style:UIAlertActionStyleCancel handler:^(UIAlertAction * _Nonnull action) {
            NSIndexPath *indexPath = [NSIndexPath indexPathForRow:PINTouchID inSection:PINSection];
            [self.tableView reloadRowsAtIndexPaths:[NSArray arrayWithObject:indexPath] withRowAnimation:UITableViewRowAnimationAutomatic];
        }]];
        [self presentViewController:alertTouchIDError animated:YES completion:nil];
    }
}

- (void)toggleTouchID
{
    BOOL touchIDEnabled = [[NSUserDefaults standardUserDefaults] boolForKey:USER_DEFAULTS_KEY_TOUCH_ID_ENABLED];
    
    if (!(touchIDEnabled == YES)) {
        UIAlertController *alertForTogglingTouchID = [UIAlertController alertControllerWithTitle:BC_STRING_SETTINGS_PIN_USE_TOUCH_ID_AS_PIN message:BC_STRING_TOUCH_ID_WARNING preferredStyle:UIAlertControllerStyleAlert];
        [alertForTogglingTouchID addAction:[UIAlertAction actionWithTitle:BC_STRING_CANCEL style:UIAlertActionStyleCancel handler:^(UIAlertAction * _Nonnull action) {
            NSIndexPath *indexPath = [NSIndexPath indexPathForRow:PINTouchID inSection:PINSection];
            [self.tableView reloadRowsAtIndexPaths:[NSArray arrayWithObject:indexPath] withRowAnimation:UITableViewRowAnimationAutomatic];
        }]];
        [alertForTogglingTouchID addAction:[UIAlertAction actionWithTitle:BC_STRING_CONTINUE style:UIAlertActionStyleDefault handler:^(UIAlertAction * _Nonnull action) {
            [app validatePINOptionally];
        }]];
        [self presentViewController:alertForTogglingTouchID animated:YES completion:nil];
    } else {
        [app disabledTouchID];
        [[NSUserDefaults standardUserDefaults] setBool:!touchIDEnabled forKey:USER_DEFAULTS_KEY_TOUCH_ID_ENABLED];
    }
}

#pragma mark - Change notifications

- (BOOL)emailNotificationsEnabled
{
    return [app.wallet emailNotificationsEnabled];
}

- (BOOL)SMSNotificationsEnabled
{
    return [app.wallet SMSNotificationsEnabled];
}

- (void)toggleEmailNotifications
{
    NSIndexPath *indexPath = [NSIndexPath indexPathForRow:preferencesEmailNotifications inSection:preferencesSectionNotificationsFooter];
    
    if ([app checkInternetConnection]) {
        if ([self emailNotificationsEnabled]) {
            [app.wallet disableEmailNotifications];
        } else {
            if ([app.wallet getEmailVerifiedStatus] == YES) {
                [app.wallet enableEmailNotifications];
            } else {
                [self alertUserOfError:BC_STRING_PLEASE_VERIFY_EMAIL_ADDRESS_FIRST];
                [self.tableView reloadRowsAtIndexPaths:[NSArray arrayWithObject:indexPath] withRowAnimation:UITableViewRowAnimationAutomatic];
                return;
            }
        }
        
        UITableViewCell *changeEmailNotificationsCell = [self.tableView cellForRowAtIndexPath:indexPath];
        changeEmailNotificationsCell.userInteractionEnabled = NO;
        [self addObserversForChangingNotifications];
    } else {
        [self.tableView reloadRowsAtIndexPaths:[NSArray arrayWithObject:indexPath] withRowAnimation:UITableViewRowAnimationAutomatic];
    }
}

- (void)addObserversForChangingNotifications
{
    [[NSNotificationCenter defaultCenter] addObserver:self selector:@selector(changeNotificationsSuccess) name:NOTIFICATION_KEY_CHANGE_NOTIFICATIONS_SUCCESS object:nil];
    [[NSNotificationCenter defaultCenter] addObserver:self selector:@selector(changeNotificationsError) name:NOTIFICATION_KEY_CHANGE_NOTIFICATIONS_ERROR object:nil];
}

- (void)removeObserversForChangingNotifications
{
    [[NSNotificationCenter defaultCenter] removeObserver:self name:NOTIFICATION_KEY_CHANGE_NOTIFICATIONS_SUCCESS object:nil];
    [[NSNotificationCenter defaultCenter] removeObserver:self name:NOTIFICATION_KEY_CHANGE_NOTIFICATIONS_ERROR object:nil];
}

- (void)changeNotificationsSuccess
{
    [self removeObserversForChangingNotifications];
    
    SettingsNavigationController *navigationController = (SettingsNavigationController *)self.navigationController;
    [navigationController.busyView fadeIn];
    
    UITableViewCell *changeEmailNotificationsCell = [self.tableView cellForRowAtIndexPath:[NSIndexPath indexPathForRow:preferencesEmailNotifications inSection:preferencesSectionNotificationsFooter]];
    UITableViewCell *changeSMSNotificationsCell = [self.tableView cellForRowAtIndexPath:[NSIndexPath indexPathForRow:preferencesSMSNotifications inSection:preferencesSectionNotificationsFooter]];
    changeSMSNotificationsCell.userInteractionEnabled = YES;
    changeEmailNotificationsCell.userInteractionEnabled = YES;
}

- (void)changeNotificationsError
{
    [self removeObserversForChangingNotifications];
    NSIndexPath *indexPath = [NSIndexPath indexPathForRow:preferencesEmailNotifications inSection:preferencesSectionNotificationsFooter];
    
    UITableViewCell *changeEmailNotificationsCell = [self.tableView cellForRowAtIndexPath:indexPath];
    changeEmailNotificationsCell.userInteractionEnabled = YES;
    
    [self.tableView reloadRowsAtIndexPaths:[NSArray arrayWithObject:indexPath] withRowAnimation:UITableViewRowAnimationAutomatic];
}

- (void)toggleSMSNotifications
{
    NSIndexPath *indexPath = [NSIndexPath indexPathForRow:preferencesSMSNotifications inSection:preferencesSectionNotificationsFooter];
    
    if ([app checkInternetConnection]) {
        if ([self SMSNotificationsEnabled]) {
            [app.wallet disableSMSNotifications];
        } else {
            if ([app.wallet.accountInfo[DICTIONARY_KEY_ACCOUNT_SETTINGS_SMS_VERIFIED] boolValue] == YES) {
                [app.wallet enableSMSNotifications];
            } else {
                [self alertUserOfError:BC_STRING_PLEASE_VERIFY_MOBILE_NUMBER_FIRST];
                [self.tableView reloadRowsAtIndexPaths:[NSArray arrayWithObject:indexPath] withRowAnimation:UITableViewRowAnimationAutomatic];
                return;
            }
        }
        
        UITableViewCell *changeSMSNotificationsCell = [self.tableView cellForRowAtIndexPath:indexPath];
        changeSMSNotificationsCell.userInteractionEnabled = NO;
        [self addObserversForChangingNotifications];
    } else {
        [self.tableView reloadRowsAtIndexPaths:[NSArray arrayWithObject:indexPath] withRowAnimation:UITableViewRowAnimationAutomatic];
    }
}

#pragma mark - Change Two Step

- (void)alertUserToChangeTwoStepVerification
{
    NSString *alertTitle;
    BOOL isTwoStepEnabled = YES;
    int twoStepType = [app.wallet getTwoStepType];
    if (twoStepType == TWO_STEP_AUTH_TYPE_SMS) {
        alertTitle = [NSString stringWithFormat:BC_STRING_SETTINGS_SECURITY_TWO_STEP_VERIFICATION_ENABLED_ARGUMENT, BC_STRING_SETTINGS_SECURITY_TWO_STEP_VERIFICATION_SMS];
    } else if (twoStepType == TWO_STEP_AUTH_TYPE_GOOGLE) {
        alertTitle = [NSString stringWithFormat:BC_STRING_SETTINGS_SECURITY_TWO_STEP_VERIFICATION_ENABLED_ARGUMENT, BC_STRING_SETTINGS_SECURITY_TWO_STEP_VERIFICATION_GOOGLE];
    } else if (twoStepType == TWO_STEP_AUTH_TYPE_YUBI_KEY){
        alertTitle = [NSString stringWithFormat:BC_STRING_SETTINGS_SECURITY_TWO_STEP_VERIFICATION_ENABLED_ARGUMENT, BC_STRING_SETTINGS_SECURITY_TWO_STEP_VERIFICATION_YUBI_KEY];
    } else if (twoStepType == TWO_STEP_AUTH_TYPE_NONE) {
        alertTitle = BC_STRING_SETTINGS_SECURITY_TWO_STEP_VERIFICATION_DISABLED;
        isTwoStepEnabled = NO;
    } else {
        alertTitle = BC_STRING_SETTINGS_SECURITY_TWO_STEP_VERIFICATION_ENABLED;
    }
    
    UIAlertController *alertForChangingTwoStep = [UIAlertController alertControllerWithTitle:alertTitle message:BC_STRING_SETTINGS_SECURITY_TWO_STEP_VERIFICATION_MESSAGE_SMS_ONLY preferredStyle:UIAlertControllerStyleAlert];
    [alertForChangingTwoStep addAction:[UIAlertAction actionWithTitle:BC_STRING_CANCEL style:UIAlertActionStyleCancel handler: nil]];
    [alertForChangingTwoStep addAction:[UIAlertAction actionWithTitle:isTwoStepEnabled ? BC_STRING_DISABLE : BC_STRING_ENABLE style:UIAlertActionStyleDefault handler:^(UIAlertAction * _Nonnull action) {
        [self changeTwoStepVerification];
    }]];
    
    if (self.alertTargetViewController) {
        [self.alertTargetViewController presentViewController:alertForChangingTwoStep animated:YES completion:nil];
    } else {
        [self presentViewController:alertForChangingTwoStep animated:YES completion:nil];
    }
}

- (void)changeTwoStepVerification
{
    if ([app checkInternetConnection]) {
        
        if ([app.wallet getTwoStepType] == TWO_STEP_AUTH_TYPE_NONE) {
            self.isEnablingTwoStepSMS = YES;
            if ([app.wallet getSMSVerifiedStatus] == YES) {
                [self enableTwoStepForSMS];
            } else {
                [self tableView:self.tableView didSelectRowAtIndexPath:[NSIndexPath indexPathForRow:preferencesMobileNumber inSection:preferencesSectionSMSFooter]];
            }
        } else {
            [self disableTwoStep];
        }
    }
}

- (void)enableTwoStepForSMS
{
    [self prepareForForChangingTwoStep];
    [app.wallet enableTwoStepVerificationForSMS];
}

- (void)disableTwoStep
{
    [self prepareForForChangingTwoStep];
    [app.wallet disableTwoStepVerification];
}

- (void)prepareForForChangingTwoStep
{
    UITableViewCell *enableTwoStepCell = [self.tableView cellForRowAtIndexPath:[NSIndexPath indexPathForRow:securityTwoStep inSection:securitySection]];
    enableTwoStepCell.userInteractionEnabled = NO;
    [[NSNotificationCenter defaultCenter] addObserver:self selector:@selector(changeTwoStepSuccess) name:NOTIFICATION_KEY_CHANGE_TWO_STEP_SUCCESS object:nil];
    [[NSNotificationCenter defaultCenter] addObserver:self selector:@selector(changeTwoStepError) name:NOTIFICATION_KEY_CHANGE_TWO_STEP_ERROR object:nil];
}

- (void)doneChangingTwoStep
{
    UITableViewCell *enableTwoStepCell = [self.tableView cellForRowAtIndexPath:[NSIndexPath indexPathForRow:securityTwoStep inSection:securitySection]];
    enableTwoStepCell.userInteractionEnabled = YES;
    [[NSNotificationCenter defaultCenter] removeObserver:self name:NOTIFICATION_KEY_CHANGE_TWO_STEP_SUCCESS object:nil];
    [[NSNotificationCenter defaultCenter] removeObserver:self name:NOTIFICATION_KEY_CHANGE_TWO_STEP_ERROR object:nil];
}

- (void)changeTwoStepSuccess
{
    if (self.isEnablingTwoStepSMS) {
        [self alertUserOfSuccess:BC_STRING_TWO_STEP_ENABLED_SUCCESS];
    } else {
        [self alertUserOfSuccess:BC_STRING_TWO_STEP_DISABLED_SUCCESS];
    }
    self.isEnablingTwoStepSMS = NO;
    
    [self doneChangingTwoStep];
}

- (void)changeTwoStepError
{
    self.isEnablingTwoStepSMS = NO;
    [self alertUserOfError:BC_STRING_TWO_STEP_ERROR];
    [self doneChangingTwoStep];
    [self getAccountInfo];
}

#pragma mark - Change Email

- (BOOL)hasAddedEmail
{
    return [app.wallet getEmail] ? YES : NO;
}

- (NSString *)getUserEmail
{
    return [app.wallet getEmail];
}

- (void)alertUserToChangeEmail:(BOOL)hasAddedEmail
{
    NSString *alertViewTitle = hasAddedEmail ? BC_STRING_SETTINGS_CHANGE_EMAIL :BC_STRING_ADD_EMAIL;
    
    UIAlertController *alertForChangingEmail = [UIAlertController alertControllerWithTitle:alertViewTitle message:BC_STRING_PLEASE_PROVIDE_AN_EMAIL_ADDRESS preferredStyle:UIAlertControllerStyleAlert];
    [alertForChangingEmail addAction:[UIAlertAction actionWithTitle:BC_STRING_CANCEL style:UIAlertActionStyleCancel handler:^(UIAlertAction * _Nonnull action) {
        // If the user cancels right after adding a legitimate email address, update accountInfo
        UITableViewCell *emailCell = [self.tableView cellForRowAtIndexPath:[NSIndexPath indexPathForRow:preferencesEmail inSection:preferencesSectionEmailFooter]];
        if (([emailCell.detailTextLabel.text isEqualToString:BC_STRING_SETTINGS_UNVERIFIED] && [alertForChangingEmail.title isEqualToString:BC_STRING_SETTINGS_CHANGE_EMAIL]) || ![[self getUserEmail] isEqualToString:self.emailString]) {
            [self getAccountInfo];
        }
    }]];
    [alertForChangingEmail addAction:[UIAlertAction actionWithTitle:BC_STRING_SETTINGS_VERIFY style:UIAlertActionStyleDefault handler:^(UIAlertAction * _Nonnull action) {
        [self changeEmail:[[alertForChangingEmail textFields] firstObject].text];
    }]];
    [alertForChangingEmail addTextFieldWithConfigurationHandler:^(UITextField * _Nonnull textField) {
        BCSecureTextField *secureTextField = (BCSecureTextField *)textField;
        secureTextField.autocapitalizationType = UITextAutocapitalizationTypeNone;
        secureTextField.spellCheckingType = UITextSpellCheckingTypeNo;
        secureTextField.returnKeyType = UIReturnKeyDone;
        secureTextField.text = hasAddedEmail ? [self getUserEmail] : @"";
    }];
    
    if (self.alertTargetViewController) {
        [self.alertTargetViewController presentViewController:alertForChangingEmail animated:YES completion:nil];
    } else {
        [self presentViewController:alertForChangingEmail animated:YES completion:nil];
    }
}

- (void)alertUserToVerifyEmail
{
    UIAlertController *alertForVerifyingEmail = [UIAlertController alertControllerWithTitle:[[NSString alloc] initWithFormat:BC_STRING_VERIFICATION_EMAIL_SENT_TO_ARGUMENT, self.emailString] message:BC_STRING_PLEASE_CHECK_AND_CLICK_EMAIL_VERIFICATION_LINK preferredStyle:UIAlertControllerStyleAlert];
    [alertForVerifyingEmail addAction:[UIAlertAction actionWithTitle:BC_STRING_SETTINGS_VERIFY_EMAIL_RESEND style:UIAlertActionStyleDefault handler:^(UIAlertAction * _Nonnull action) {
        [self resendVerificationEmail];
    }]];
    [alertForVerifyingEmail addAction:[UIAlertAction actionWithTitle:BC_STRING_SETTINGS_NEW_EMAIL_ADDRESS style:UIAlertActionStyleDefault handler:^(UIAlertAction * _Nonnull action) {
        // Give time for the alertView to fully dismiss, otherwise its keyboard will pop up if entered email is invalid
        dispatch_time_t delayTime = dispatch_time(DISPATCH_TIME_NOW, 0.5f * NSEC_PER_SEC);
        dispatch_after(delayTime, dispatch_get_main_queue(), ^{
            [self alertUserToChangeEmail:YES];
        });
    }]];
    [alertForVerifyingEmail addAction:[UIAlertAction actionWithTitle:BC_STRING_OPEN_MAIL_APP style:UIAlertActionStyleDefault handler:^(UIAlertAction * _Nonnull action) {
        NSURL *mailURL = [NSURL URLWithString:PREFIX_MAIL_URI];
        if ([[UIApplication sharedApplication] canOpenURL:mailURL]) {
            [[UIApplication sharedApplication] openURL:mailURL];
        }
    }]];
    [alertForVerifyingEmail addAction:[UIAlertAction actionWithTitle:BC_STRING_OK style:UIAlertActionStyleCancel handler:^(UIAlertAction * _Nonnull action) {
        [self getAccountInfo];
    }]];

    if (self.alertTargetViewController) {
        [self.alertTargetViewController presentViewController:alertForVerifyingEmail animated:YES completion:nil];
    } else {
        [self presentViewController:alertForVerifyingEmail animated:YES completion:nil];
    }}

- (void)resendVerificationEmail
{
    [[NSNotificationCenter defaultCenter] addObserver:self selector:@selector(resendVerificationEmailSuccess) name:NOTIFICATION_KEY_RESEND_VERIFICATION_EMAIL_SUCCESS object:nil];
    
    [app.wallet resendVerificationEmail:self.emailString];
}

- (void)resendVerificationEmailSuccess
{
    [[NSNotificationCenter defaultCenter] removeObserver:self name:NOTIFICATION_KEY_RESEND_VERIFICATION_EMAIL_SUCCESS object:nil];
    
    [self alertUserToVerifyEmail];
}

- (void)changeEmail:(NSString *)emailString
{
    [[NSNotificationCenter defaultCenter] addObserver:self selector:@selector(changeEmailSuccess) name:NOTIFICATION_KEY_CHANGE_EMAIL_SUCCESS object:nil];
    
    self.enteredEmailString = emailString;
    
    [app.wallet changeEmail:emailString];
}

- (void)changeEmailSuccess
{
    [[NSNotificationCenter defaultCenter] removeObserver:self name:NOTIFICATION_KEY_CHANGE_EMAIL_SUCCESS object:nil];
    
    self.emailString = self.enteredEmailString;
    
    dispatch_time_t delayTime = dispatch_time(DISPATCH_TIME_NOW, 0.5f * NSEC_PER_SEC);
    dispatch_after(delayTime, dispatch_get_main_queue(), ^{
        [self alertUserToVerifyEmail];
    });
}

#pragma mark - Wallet Recovery Phrase

- (void)showBackup
{
    if (!self.backupController) {
        UIStoryboard *storyboard = [UIStoryboard storyboardWithName:STORYBOARD_NAME_BACKUP bundle: nil];
        self.backupController = [storyboard instantiateViewControllerWithIdentifier:NAVIGATION_CONTROLLER_NAME_BACKUP];
    }
    
    self.backupController.wallet = app.wallet;
    self.backupController.app = app;
    
    self.backupController.modalTransitionStyle = UIModalTransitionStyleCoverVertical;
    [self presentViewController:self.backupController animated:YES completion:nil];
}

#pragma mark - Change Password

- (void)changePassword
{
    [self performSingleSegueWithIdentifier:SEGUE_IDENTIFIER_CHANGE_PASSWORD sender:nil];
}

#pragma mark - TextField Delegate

- (BOOL)textFieldShouldReturn:(UITextField *)textField
{
    __weak SettingsTableViewController *weakSelf = self;
    
    if (self.alertTargetViewController) {
        [self.alertTargetViewController dismissViewControllerAnimated:YES completion:^{
            if (textField.tag == textFieldTagVerifyMobileNumber) {
                [weakSelf verifyMobileNumber:textField.text];
                
            } else if (textField.tag == textFieldTagChangeMobileNumber) {
                [weakSelf changeMobileNumber:textField.text];
            }
        }];
        return YES;
    }
    
    [self dismissViewControllerAnimated:YES completion:^{
        if (textField.tag == textFieldTagVerifyMobileNumber) {
            [weakSelf verifyMobileNumber:textField.text];
            
        } else if (textField.tag == textFieldTagChangeMobileNumber) {
            [weakSelf changeMobileNumber:textField.text];
        }
    }];

    return YES;
}

- (BOOL)textField:(UITextField *)textField shouldChangeCharactersInRange:(NSRange)range replacementString:(NSString *)string
{
    if (textField == self.changeFeeTextField) {
        
        NSString *newString = [textField.text stringByReplacingCharactersInRange:range withString:string];
        NSArray  *points = [newString componentsSeparatedByString:@"."];
        NSArray  *commas = [newString componentsSeparatedByString:[[NSLocale currentLocale] objectForKey:NSLocaleDecimalSeparator]];
        
        // Only one comma or point in input field allowed
        if ([points count] > 2 || [commas count] > 2)
            return NO;
        
        // Only 1 leading zero
        if (points.count == 1 || commas.count == 1) {
            if (range.location == 1 && ![string isEqualToString:@"."] && ![string isEqualToString:[[NSLocale currentLocale] objectForKey:NSLocaleDecimalSeparator]] && [textField.text isEqualToString:@"0"]) {
                return NO;
            }
        }
        
        NSString *decimalSeparator = [[NSLocale currentLocale] objectForKey:NSLocaleDecimalSeparator];
        NSString *numbersWithDecimalSeparatorString = [[NSString alloc] initWithFormat:@"%@%@", NUMBER_KEYPAD_CHARACTER_SET_STRING, decimalSeparator];
        NSCharacterSet *characterSetFromString = [NSCharacterSet characterSetWithCharactersInString:newString];
        NSCharacterSet *numbersAndDecimalCharacterSet = [NSCharacterSet characterSetWithCharactersInString:numbersWithDecimalSeparatorString];
        
        // Only accept numbers and decimal representations
        if (![numbersAndDecimalCharacterSet isSupersetOfSet:characterSetFromString]) {
            return NO;
        }
    }
    
    return YES;
}

#pragma mark - Segue

- (void)performSingleSegueWithIdentifier:(NSString *)identifier sender:(id)sender
{
    if ([[self navigationController] topViewController] == self) {
        [self performSegueWithIdentifier:identifier sender:sender];
    }
}

- (void)prepareForSegue:(UIStoryboardSegue *)segue sender:(id)sender
{
    if ([segue.identifier isEqualToString:SEGUE_IDENTIFIER_CURRENCY]) {
        SettingsSelectorTableViewController *settingsSelectorTableViewController = segue.destinationViewController;
        settingsSelectorTableViewController.itemsDictionary = self.availableCurrenciesDictionary;
        settingsSelectorTableViewController.allCurrencySymbolsDictionary = self.allCurrencySymbolsDictionary;
    } else if ([segue.identifier isEqualToString:SEGUE_IDENTIFIER_BTC_UNIT]) {
        SettingsBitcoinUnitTableViewController *settingsBtcUnitTableViewController = segue.destinationViewController;
        settingsBtcUnitTableViewController.itemsDictionary = [app.wallet getBtcCurrencies];
    } else if ([segue.identifier isEqualToString:SEGUE_IDENTIFIER_TWO_STEP]) {
        SettingsTwoStepViewController *twoStepViewController = (SettingsTwoStepViewController *)segue.destinationViewController;
        twoStepViewController.settingsController = self;
        self.alertTargetViewController = twoStepViewController;
    }
}

#pragma mark - Table view data source

- (void)tableView:(UITableView *)tableView didSelectRowAtIndexPath:(NSIndexPath *)indexPath
{
    [tableView deselectRowAtIndexPath:indexPath animated:NO];
    
    switch (indexPath.section) {
        case walletInformationSection: {
            switch (indexPath.row) {
                case walletInformationIdentifier: {
                    UIAlertController *alert = [UIAlertController alertControllerWithTitle:BC_STRING_SETTINGS_COPY_GUID message:BC_STRING_SETTINGS_COPY_GUID_WARNING preferredStyle:UIAlertControllerStyleActionSheet];
                    UIAlertAction *copyAction = [UIAlertAction actionWithTitle:BC_STRING_COPY_TO_CLIPBOARD style:UIAlertActionStyleDestructive handler:^(UIAlertAction * _Nonnull action) {
                        DLog("User confirmed copying GUID");
                        [UIPasteboard generalPasteboard].string = app.wallet.guid;
                    }];
                    UIAlertAction *cancelAction = [UIAlertAction actionWithTitle:BC_STRING_CANCEL style:UIAlertActionStyleCancel handler:nil];
                    [alert addAction:cancelAction];
                    [alert addAction:copyAction];
                    [self presentViewController:alert animated:YES completion:nil];
                    return;
                }
            }
            return;
        }
        case preferencesSectionEmailFooter: {
            switch (indexPath.row) {
                case preferencesEmail: {
                    if (![self hasAddedEmail]) {
                        [self alertUserToChangeEmail:NO];
                    } else if ([app.wallet hasVerifiedEmail]) {
                        [self alertUserToChangeEmail:YES];
                    } else {
                        [self alertUserToVerifyEmail];
                    }
                    return;
                }
            }
            return;
        }
        case preferencesSectionSMSFooter: {
            switch (indexPath.row) {
                case preferencesMobileNumber: {
                    if ([app.wallet getSMSNumber].length > 0) {
                        if ([app.wallet getSMSVerifiedStatus] == YES) {
                            [self alertUserToChangeMobileNumber];
                        } else {
                            [self alertUserToVerifyMobileNumber];
                        }
                    } else {
                        [self alertUserToChangeMobileNumber];
                    }
                    return;
                }
            }
            return;
        }
        case preferencesSectionNotificationsFooter: {
            return;
        }
        case preferencesSectionEnd: {
            switch (indexPath.row) {
                case displayLocalCurrency: {
                    [self performSingleSegueWithIdentifier:SEGUE_IDENTIFIER_CURRENCY sender:nil];
                    return;
                }
                case displayBtcUnit: {
                    [self performSingleSegueWithIdentifier:SEGUE_IDENTIFIER_BTC_UNIT sender:nil];
                    return;
                }
            }
        }
        case securitySection: {
            if (indexPath.row == securityTwoStep) {
                [self performSingleSegueWithIdentifier:SEGUE_IDENTIFIER_TWO_STEP sender:nil];
                return;
            } else if (indexPath.row == securityPasswordChange) {
                [self changePassword];
                return;
            } else if (indexPath.row == securityWalletRecoveryPhrase) {
                [self showBackup];
                return;
            }
            return;
        }
        case PINSection: {
            switch (indexPath.row) {
                case PINChangePIN: {
                    [app changePIN];
                    return;
                }
            }
            return;
        }
        case aboutSection: {
            switch (indexPath.row) {
                case aboutUs: {
                    [self showAboutUs];
                    return;
                }
                case aboutTermsOfService: {
                    [self showTermsOfService];
                    return;
                }
                case aboutPrivacyPolicy: {
                    [self showPrivacyPolicy];
                    return;
                }
            }
            return;
        }
    }
}

- (NSInteger)numberOfSectionsInTableView:(UITableView *)tableView
{
    return 8;
}

- (NSInteger)tableView:(UITableView *)tableView numberOfRowsInSection:(NSInteger)section
{
    switch (section) {
        case walletInformationSection: return 1;
        case preferencesSectionEmailFooter: return 1;
        case preferencesSectionSMSFooter: return 1;
        case preferencesSectionNotificationsFooter: return 2;
        case preferencesSectionEnd: return 2;
        case securitySection: return [app.wallet didUpgradeToHd] ? 3 : 2;
        case PINSection: {
            if (PINTouchID > 0 && PINSwipeToReceive > 0) {
                return 3;
            } else if (PINTouchID > 0 || PINSwipeToReceive > 0) {
                return 2;
            } else {
                return 1;
            }
        }
        case aboutSection: return 3;
        default: return 0;
    }
}

- (NSString *)tableView:(UITableView *)tableView titleForHeaderInSection:(NSInteger)section
{
    switch (section) {
        case walletInformationSection: return BC_STRING_SETTINGS_WALLET_INFORMATION;
        case preferencesSectionEmailFooter: return BC_STRING_SETTINGS_PREFERENCES;
        case preferencesSectionNotificationsFooter: return nil;
        case preferencesSectionEnd: return nil;
        case securitySection: return BC_STRING_SETTINGS_SECURITY;
        case PINSection: return BC_STRING_PIN;
        case aboutSection: return BC_STRING_SETTINGS_ABOUT;
        default: return nil;
    }
}

- (NSString *)tableView:(UITableView *)tableView titleForFooterInSection:(NSInteger)section
{
    switch (section) {
        case preferencesSectionEmailFooter: return BC_STRING_SETTINGS_EMAIL_FOOTER;
        case preferencesSectionSMSFooter: return BC_STRING_SETTINGS_SMS_FOOTER;
        case preferencesSectionNotificationsFooter: return BC_STRING_SETTINGS_NOTIFICATIONS_FOOTER;
        case PINSection: {return PINSwipeToReceive > 0 ? BC_STRING_SETTINGS_SWIPE_TO_RECEIVE_IN_FIVES_FOOTER : nil;}
        default: return nil;
    }
}

- (UITableViewCell *)tableView:(UITableView *)tableView cellForRowAtIndexPath:(NSIndexPath *)indexPath
{
    UITableViewCell *cell = [[UITableViewCell alloc] initWithStyle:UITableViewCellStyleValue1 reuseIdentifier:nil];
    cell.textLabel.font = [SettingsTableViewController fontForCell];
    cell.detailTextLabel.font = [SettingsTableViewController fontForCell];
    cell.textLabel.adjustsFontSizeToFitWidth = YES;
    cell.detailTextLabel.adjustsFontSizeToFitWidth = YES;
    
    switch (indexPath.section) {
        case walletInformationSection: {
            switch (indexPath.row) {
                case walletInformationIdentifier: {
                    UITableViewCell *cellWithSubtitle = [[UITableViewCell alloc] initWithStyle:UITableViewCellStyleSubtitle reuseIdentifier:nil];
                    cellWithSubtitle.textLabel.font = [SettingsTableViewController fontForCell];
                    cellWithSubtitle.textLabel.text = BC_STRING_SETTINGS_WALLET_ID;
                    cellWithSubtitle.detailTextLabel.text = app.wallet.guid;
                    cellWithSubtitle.detailTextLabel.font = [SettingsTableViewController fontForCellSubtitle];
                    cellWithSubtitle.detailTextLabel.textColor = [UIColor grayColor];
                    cellWithSubtitle.detailTextLabel.adjustsFontSizeToFitWidth = YES;
                    return cellWithSubtitle;
                }
            }
        }
        case preferencesSectionEmailFooter: {
            switch (indexPath.row) {
                case preferencesEmail: {
                    cell.textLabel.text = BC_STRING_SETTINGS_EMAIL;
                    cell.accessoryType = UITableViewCellAccessoryNone;
                    
                    if ([self getUserEmail] != nil && [app.wallet getEmailVerifiedStatus] == YES) {
                        cell.detailTextLabel.text = BC_STRING_SETTINGS_VERIFIED;
                        cell.detailTextLabel.textColor = COLOR_BUTTON_GREEN;
                    } else {
                        cell.detailTextLabel.text = BC_STRING_SETTINGS_UNVERIFIED;
                        cell.detailTextLabel.textColor = COLOR_BUTTON_RED;
                    }
                    return [self adjustFontForCell:cell];
                }
            }
        }
        case preferencesSectionSMSFooter: {
            switch (indexPath.row) {
                case preferencesMobileNumber: {
                    cell.textLabel.text = BC_STRING_SETTINGS_MOBILE_NUMBER;
                    if ([app.wallet hasVerifiedMobileNumber]) {
                        cell.detailTextLabel.text = BC_STRING_SETTINGS_VERIFIED;
                        cell.detailTextLabel.textColor = COLOR_BUTTON_GREEN;
                    } else {
                        cell.detailTextLabel.text = BC_STRING_SETTINGS_UNVERIFIED;
                        cell.detailTextLabel.textColor = COLOR_BUTTON_RED;
                    }
                    cell.accessoryType = UITableViewCellAccessoryNone;
                    return [self adjustFontForCell:cell];
                }
            }
        }
        case preferencesSectionNotificationsFooter: {
            switch (indexPath.row) {
                case preferencesEmailNotifications: {
                    cell.textLabel.text = BC_STRING_SETTINGS_EMAIL_NOTIFICATIONS;
                    cell.selectionStyle = UITableViewCellSelectionStyleNone;
                    UISwitch *switchForEmailNotifications = [[UISwitch alloc] init];
                    switchForEmailNotifications.on = [self emailNotificationsEnabled];
                    [switchForEmailNotifications addTarget:self action:@selector(toggleEmailNotifications) forControlEvents:UIControlEventTouchUpInside];
                    cell.accessoryView = switchForEmailNotifications;
                    return cell;
                }
                case preferencesSMSNotifications: {
                    cell.textLabel.text = BC_STRING_SETTINGS_SMS_NOTIFICATIONS;
                    cell.selectionStyle = UITableViewCellSelectionStyleNone;
                    UISwitch *switchForSMSNotifications = [[UISwitch alloc] init];
                    switchForSMSNotifications.on = [self SMSNotificationsEnabled];
                    [switchForSMSNotifications addTarget:self action:@selector(toggleSMSNotifications) forControlEvents:UIControlEventTouchUpInside];
                    cell.accessoryView = switchForSMSNotifications;
                    return cell;
                }
            }
        }
        case preferencesSectionEnd: {
            cell.accessoryType = UITableViewCellAccessoryDisclosureIndicator;
            switch (indexPath.row) {
                case displayLocalCurrency: {
                    NSString *selectedCurrencyCode = [self getLocalSymbolFromLatestResponse].code;
                    NSString *currencyName = self.availableCurrenciesDictionary[selectedCurrencyCode];
                    cell.textLabel.text = BC_STRING_SETTINGS_LOCAL_CURRENCY;
                    cell.detailTextLabel.text = [[NSString alloc] initWithFormat:@"%@ (%@)", currencyName, self.allCurrencySymbolsDictionary[selectedCurrencyCode][@"symbol"]];
                    if (currencyName == nil || self.allCurrencySymbolsDictionary[selectedCurrencyCode][@"symbol"] == nil) {
                        cell.detailTextLabel.text = @"";
                    }
                    return cell;
                }
                case displayBtcUnit: {
                    NSString *selectedCurrencyCode = [self getBtcSymbolFromLatestResponse].name;
                    cell.textLabel.text = BC_STRING_SETTINGS_BTC;
                    cell.detailTextLabel.text = selectedCurrencyCode;
                    if (selectedCurrencyCode == nil) {
                        cell.detailTextLabel.text = @"";
                    }
                    return cell;
                }
            }
        }
        case securitySection: {
            if (indexPath.row == securityTwoStep) {
                    cell.textLabel.text = BC_STRING_SETTINGS_SECURITY_TWO_STEP_VERIFICATION;
                    cell.accessoryType = UITableViewCellAccessoryDisclosureIndicator;
                    int authType = [app.wallet getTwoStepType];
                    cell.detailTextLabel.textColor = COLOR_BUTTON_GREEN;
                    if (authType == TWO_STEP_AUTH_TYPE_SMS) {
                        cell.detailTextLabel.text = BC_STRING_SETTINGS_SECURITY_TWO_STEP_VERIFICATION_SMS;
                    } else if (authType == TWO_STEP_AUTH_TYPE_GOOGLE) {
                        cell.detailTextLabel.text = BC_STRING_SETTINGS_SECURITY_TWO_STEP_VERIFICATION_GOOGLE;
                    } else if (authType == TWO_STEP_AUTH_TYPE_YUBI_KEY) {
                        cell.detailTextLabel.text = BC_STRING_SETTINGS_SECURITY_TWO_STEP_VERIFICATION_YUBI_KEY;
                    } else if (authType == TWO_STEP_AUTH_TYPE_NONE) {
                        cell.detailTextLabel.text = BC_STRING_DISABLED;
                        cell.detailTextLabel.textColor = COLOR_BUTTON_RED;
                    } else {
                        cell.detailTextLabel.text = BC_STRING_UNKNOWN;
                    }
                    return [self adjustFontForCell:cell];
                }
<<<<<<< HEAD
            else if (indexPath.row == securityPasswordHint) {
                    cell.textLabel.text = BC_STRING_SETTINGS_SECURITY_PASSWORD_HINT;
                    if ([app.wallet hasStoredPasswordHint]) {
                        cell.detailTextLabel.textColor = COLOR_BUTTON_GREEN;
                        cell.detailTextLabel.text = BC_STRING_SETTINGS_STORED;
                    } else {
                        cell.detailTextLabel.textColor = COLOR_BUTTON_RED;
                        cell.detailTextLabel.text = BC_STRING_SETTINGS_NOT_STORED;
                    }
                    cell.accessoryType = UITableViewCellAccessoryNone;
                    return [self adjustFontForCell:cell];
                }
=======
>>>>>>> 47c6e2c2
            else if (indexPath.row == securityPasswordChange) {
                    cell.textLabel.text = BC_STRING_SETTINGS_SECURITY_CHANGE_PASSWORD;
                    cell.accessoryType = UITableViewCellAccessoryDisclosureIndicator;
                    return [self adjustFontForCell:cell];
                }
<<<<<<< HEAD
            else if (indexPath.row == securityTorBlocking) {
                    cell.textLabel.font = [SettingsTableViewController fontForCell];
                    cell.textLabel.text = BC_STRING_SETTINGS_SECURITY_TOR_REQUESTS;
                    BOOL torBlockingEnabled = [app.wallet getTorBlockingStatus];
                    cell.accessoryType = UITableViewCellAccessoryNone;
                    if (torBlockingEnabled) {
                        cell.detailTextLabel.textColor = COLOR_BUTTON_GREEN;
                        cell.detailTextLabel.text = BC_STRING_BLOCKED;
                    } else {
                        cell.detailTextLabel.textColor = COLOR_BUTTON_RED;
                        cell.detailTextLabel.text = BC_STRING_ALLOWED;
                    }
                    return [self adjustFontForCell:cell];
                }
=======
>>>>>>> 47c6e2c2
            else if (indexPath.row == securityWalletRecoveryPhrase) {
                    cell.textLabel.font = [SettingsTableViewController fontForCell];
                    cell.textLabel.text = BC_STRING_WALLET_RECOVERY_PHRASE;
                    if (app.wallet.isRecoveryPhraseVerified) {
                        cell.detailTextLabel.text = BC_STRING_SETTINGS_VERIFIED;
                        cell.detailTextLabel.textColor = COLOR_BUTTON_GREEN;
                    } else {
                        cell.detailTextLabel.text = BC_STRING_SETTINGS_UNCONFIRMED;
                        cell.detailTextLabel.textColor = COLOR_BUTTON_RED;
                    }
                    cell.accessoryType = UITableViewCellAccessoryNone;
                    return [self adjustFontForCell:cell];
                }
        }
        case PINSection: {
            if (indexPath.row == PINChangePIN) {
                cell.textLabel.text = BC_STRING_CHANGE_PIN;
                cell.accessoryType = UITableViewCellAccessoryNone;
                return cell;
            }
            if (indexPath.row == PINTouchID) {
                cell = [tableView dequeueReusableCellWithIdentifier:REUSE_IDENTIFIER_TOUCH_ID_FOR_PIN];
                cell = [[UITableViewCell alloc] initWithStyle:UITableViewCellStyleDefault reuseIdentifier:REUSE_IDENTIFIER_TOUCH_ID_FOR_PIN];
                cell.textLabel.adjustsFontSizeToFitWidth = YES;
                cell.detailTextLabel.adjustsFontSizeToFitWidth = YES;
                cell.selectionStyle = UITableViewCellSelectionStyleNone;
                cell.textLabel.font = [SettingsTableViewController fontForCell];
                cell.textLabel.text = BC_STRING_SETTINGS_PIN_USE_TOUCH_ID_AS_PIN;
                UISwitch *switchForTouchID = [[UISwitch alloc] init];
                BOOL touchIDEnabled = [[NSUserDefaults standardUserDefaults] boolForKey:USER_DEFAULTS_KEY_TOUCH_ID_ENABLED];
                switchForTouchID.on = touchIDEnabled;
                [switchForTouchID addTarget:self action:@selector(switchTouchIDTapped) forControlEvents:UIControlEventTouchUpInside];
                cell.accessoryView = switchForTouchID;
                return cell;
            }
            if (indexPath.row == PINSwipeToReceive) {
                cell = [tableView dequeueReusableCellWithIdentifier:REUSE_IDENTIFIER_SWIPE_TO_RECEIVE];
                cell = [[UITableViewCell alloc] initWithStyle:UITableViewCellStyleDefault reuseIdentifier:REUSE_IDENTIFIER_SWIPE_TO_RECEIVE];
                cell.textLabel.adjustsFontSizeToFitWidth = YES;
                cell.detailTextLabel.adjustsFontSizeToFitWidth = YES;
                cell.selectionStyle = UITableViewCellSelectionStyleNone;
                cell.textLabel.font = [SettingsTableViewController fontForCell];
                cell.textLabel.text = BC_STRING_SETTINGS_PIN_SWIPE_TO_RECEIVE;
                UISwitch *switchForSwipeToReceive = [[UISwitch alloc] init];
                BOOL swipeToReceiveEnabled = [[NSUserDefaults standardUserDefaults] boolForKey:USER_DEFAULTS_KEY_SWIPE_TO_RECEIVE_ENABLED];
                switchForSwipeToReceive.on = swipeToReceiveEnabled;
                [switchForSwipeToReceive addTarget:self action:@selector(switchSwipeToReceiveTapped) forControlEvents:UIControlEventTouchUpInside];
                cell.accessoryView = switchForSwipeToReceive;
                return cell;
            }
        }
        case aboutSection: {
            cell.accessoryType = UITableViewCellAccessoryNone;
            switch (indexPath.row) {
                case aboutUs: {
                    cell.textLabel.text = BC_STRING_SETTINGS_ABOUT_US;
                    return cell;
                }
                case aboutTermsOfService: {
                    cell.textLabel.text = BC_STRING_SETTINGS_TERMS_OF_SERVICE;
                    return cell;
                }
                case aboutPrivacyPolicy: {
                    cell.textLabel.text = BC_STRING_SETTINGS_PRIVACY_POLICY;
                    return cell;
                }
            }
        }        default: return nil;
    }
}

- (NSIndexPath *)tableView:(UITableView *)tableView willSelectRowAtIndexPath:(NSIndexPath *)indexPath
{
    if (indexPath.section == walletInformationSection && indexPath.row == walletInformationIdentifier) {
        return indexPath;
    }
    
    BOOL hasLoadedAccountInfoDictionary = app.wallet.hasLoadedAccountInfo ? YES : NO;
    
    if (!hasLoadedAccountInfoDictionary || [[[NSUserDefaults standardUserDefaults] objectForKey:USER_DEFAULTS_KEY_LOADED_SETTINGS] boolValue] == NO) {
        [self alertUserOfErrorLoadingSettings];
        return nil;
    } else {
        return indexPath;
    }
}

#pragma mark Security Center Helpers

- (void)verifyEmailTapped
{
    [self tableView:self.tableView didSelectRowAtIndexPath:[NSIndexPath indexPathForRow:preferencesEmail inSection:preferencesSectionEmailFooter]];
}

- (void)linkMobileTapped
{
    [self tableView:self.tableView didSelectRowAtIndexPath:[NSIndexPath indexPathForRow:preferencesMobileNumber inSection:preferencesSectionSMSFooter]];
}

- (void)changeTwoStepTapped
{
    [self alertUserToChangeTwoStepVerification];
}

@end<|MERGE_RESOLUTION|>--- conflicted
+++ resolved
@@ -1214,43 +1214,11 @@
                     }
                     return [self adjustFontForCell:cell];
                 }
-<<<<<<< HEAD
-            else if (indexPath.row == securityPasswordHint) {
-                    cell.textLabel.text = BC_STRING_SETTINGS_SECURITY_PASSWORD_HINT;
-                    if ([app.wallet hasStoredPasswordHint]) {
-                        cell.detailTextLabel.textColor = COLOR_BUTTON_GREEN;
-                        cell.detailTextLabel.text = BC_STRING_SETTINGS_STORED;
-                    } else {
-                        cell.detailTextLabel.textColor = COLOR_BUTTON_RED;
-                        cell.detailTextLabel.text = BC_STRING_SETTINGS_NOT_STORED;
-                    }
-                    cell.accessoryType = UITableViewCellAccessoryNone;
-                    return [self adjustFontForCell:cell];
-                }
-=======
->>>>>>> 47c6e2c2
             else if (indexPath.row == securityPasswordChange) {
                     cell.textLabel.text = BC_STRING_SETTINGS_SECURITY_CHANGE_PASSWORD;
                     cell.accessoryType = UITableViewCellAccessoryDisclosureIndicator;
                     return [self adjustFontForCell:cell];
                 }
-<<<<<<< HEAD
-            else if (indexPath.row == securityTorBlocking) {
-                    cell.textLabel.font = [SettingsTableViewController fontForCell];
-                    cell.textLabel.text = BC_STRING_SETTINGS_SECURITY_TOR_REQUESTS;
-                    BOOL torBlockingEnabled = [app.wallet getTorBlockingStatus];
-                    cell.accessoryType = UITableViewCellAccessoryNone;
-                    if (torBlockingEnabled) {
-                        cell.detailTextLabel.textColor = COLOR_BUTTON_GREEN;
-                        cell.detailTextLabel.text = BC_STRING_BLOCKED;
-                    } else {
-                        cell.detailTextLabel.textColor = COLOR_BUTTON_RED;
-                        cell.detailTextLabel.text = BC_STRING_ALLOWED;
-                    }
-                    return [self adjustFontForCell:cell];
-                }
-=======
->>>>>>> 47c6e2c2
             else if (indexPath.row == securityWalletRecoveryPhrase) {
                     cell.textLabel.font = [SettingsTableViewController fontForCell];
                     cell.textLabel.text = BC_STRING_WALLET_RECOVERY_PHRASE;

--- conflicted
+++ resolved
@@ -1699,10 +1699,7 @@
 "Your verified email address is used to send payment alerts, ID reminders, and login codes." = "您的经验证邮箱地址用于发送付款提醒、ID 提醒，以及登录码。";
 
 /* (No Commment) */
-<<<<<<< HEAD
 "Your mobile phone can be used to enable two-factor authentication or to receive alerts." = "您的手机可用于启用双重认证或者接收提醒。";
-=======
-"Your mobile phone can be used to enable two-factor authentication or to receive alerts." = "您的手机可用于启用双重认证或者接收提醒。";
 
 /* (No Commment) */
 "Trade Completed" = "交易完成";
@@ -1720,5 +1717,4 @@
 "Your Transactions" = "您的交易";
 
 /* (No Commment) */
-"Transactions occur when you send and receive bitcoin." = "当您发送和接收比特币时便发生了交易。";
->>>>>>> 0db37170
+"Transactions occur when you send and receive bitcoin." = "当您发送和接收比特币时便发生了交易。";
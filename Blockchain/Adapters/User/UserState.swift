//  Copyright © 2021 Blockchain Luxembourg S.A. All rights reserved.

import FeatureProductsDomain

enum UserStateError: Error {
    case missingBalance(Error)
    case missingKYCInfo(Error)
    case missingPaymentInfo(Error)
    case missingProductsInfo(Error)
    case missingPurchaseHistory(Error)
}

extension UserStateError: Equatable {

    static func == (lhs: UserStateError, rhs: UserStateError) -> Bool {
        String(describing: lhs) == String(describing: rhs)
    }
}

/// A data structure that represents the state of the user
struct UserState: Equatable {

    /// A data structure wrapping key information about the user's holdings
    struct BalanceData: Equatable {
        let hasAnyBalance: Bool
        let hasAnyFiatBalance: Bool
        let hasAnyCryptoBalance: Bool
    }

    /// A data structure that represents the KYC status of the user
    enum KYCStatus: Equatable {
        case unverified
        case inReview
        case silver
        case silverPlus
        case gold

        var canPurchaseCrypto: Bool {
            switch self {
            case .unverified, .silver:
                return false
            case .silverPlus, .gold, .inReview:
                return true
            }
        }
    }

    /// A data structure that represents a payment method the user has linked to their Blockchain.com account
    struct PaymentMethod: Identifiable, Equatable {
        let id: String
        let label: String
    }

    let kycStatus: KYCStatus
    let balanceData: BalanceData
    let linkedPaymentMethods: [PaymentMethod]
    let hasEverPurchasedCrypto: Bool
<<<<<<< HEAD
    let products: [Product]
=======
    let products: [ProductValue]
>>>>>>> 8cc4a1d2
}

extension UserState {

<<<<<<< HEAD
    func canUse(_ productId: Product.Identifier?) -> Bool {
        guard let product = product(id: productId) else {
            // Let users use products we don't have information for
            return true
        }
        return product.canBeUsed
    }

    func requiredTierToUse(_ productId: Product.Identifier?) -> Int? {
=======
    func requiredTierToUse(_ productId: ProductIdentifier?) -> Int? {
>>>>>>> 8cc4a1d2
        guard let product = product(id: productId) else {
            return nil
        }
        return product.suggestedUpgrade?.requiredTier
    }

<<<<<<< HEAD
    private func product(id: Product.Identifier?) -> Product? {
=======
    func product(id: ProductIdentifier?) -> ProductValue? {
>>>>>>> 8cc4a1d2
        guard let id = id, let product = products.first(where: { $0.id == id }) else {
            return nil
        }
        return product
    }
}<|MERGE_RESOLUTION|>--- conflicted
+++ resolved
@@ -55,39 +55,19 @@
     let balanceData: BalanceData
     let linkedPaymentMethods: [PaymentMethod]
     let hasEverPurchasedCrypto: Bool
-<<<<<<< HEAD
-    let products: [Product]
-=======
     let products: [ProductValue]
->>>>>>> 8cc4a1d2
 }
 
 extension UserState {
 
-<<<<<<< HEAD
-    func canUse(_ productId: Product.Identifier?) -> Bool {
-        guard let product = product(id: productId) else {
-            // Let users use products we don't have information for
-            return true
-        }
-        return product.canBeUsed
-    }
-
-    func requiredTierToUse(_ productId: Product.Identifier?) -> Int? {
-=======
     func requiredTierToUse(_ productId: ProductIdentifier?) -> Int? {
->>>>>>> 8cc4a1d2
         guard let product = product(id: productId) else {
             return nil
         }
         return product.suggestedUpgrade?.requiredTier
     }
 
-<<<<<<< HEAD
-    private func product(id: Product.Identifier?) -> Product? {
-=======
     func product(id: ProductIdentifier?) -> ProductValue? {
->>>>>>> 8cc4a1d2
         guard let id = id, let product = products.first(where: { $0.id == id }) else {
             return nil
         }

//
//  AssetLineChartUserInteractor.swift
//  Blockchain
//
//  Created by AlexM on 11/21/19.
//  Copyright © 2019 Blockchain Luxembourg S.A. All rights reserved.
//

import Charts
import Foundation
import PlatformKit
import PlatformUIKit
import RxCocoa
import RxRelay
import RxSwift

final class AssetLineChartUserInteractor: AssetLineChartUserInteracting, ChartViewDelegate {
    
    var state: Observable<AssetLineChartInteractionState> {
        stateRelay
            .observeOn(MainScheduler.instance)
            .asObservable()
    }
    
    private let disposeBag = DisposeBag()
    private let stateRelay = BehaviorRelay<AssetLineChartInteractionState>(value: .deselected)
    private let deselectedTrigger = PublishRelay<Void>()
    private var selectedIndex: Observable<Int> {
        selectedIndexRelay.asObservable()
    }
    private var selectedIndexRelay = PublishRelay<Int>()
    
    init(chartView: LineChartView) {
        chartView.delegate = self
        setup()
    }
    
    private func setup() {
        deselectedTrigger
<<<<<<< HEAD
            .map { return .deselected }
            .bindAndCatch(to: stateRelay)
            .disposed(by: disposeBag)
        
        selectedIndexRelay
            .map { return .selected($0) }
            .bindAndCatch(to: stateRelay)
=======
            .map { .deselected }
            .bind(to: stateRelay)
            .disposed(by: disposeBag)
        
        selectedIndexRelay
            .map { .selected($0) }
            .bind(to: stateRelay)
>>>>>>> 4abd34ef
            .disposed(by: disposeBag)
    }
    
    // MARK: - ChartViewDelegate
    
    func chartViewDidEndPanning(_ chartView: ChartViewBase) {
        chartView.highlightValue(nil)
        deselectedTrigger.accept(())
    }
    
    func chartValueNothingSelected(_ chartView: ChartViewBase) {
        deselectedTrigger.accept(())
    }
    
    func chartValueSelected(_ chartView: ChartViewBase, entry: ChartDataEntry, highlight: Highlight) {
        guard let index = entry.data as? NSNumber else { return }
        selectedIndexRelay.accept(index.intValue)
    }
}<|MERGE_RESOLUTION|>--- conflicted
+++ resolved
@@ -37,23 +37,13 @@
     
     private func setup() {
         deselectedTrigger
-<<<<<<< HEAD
-            .map { return .deselected }
+            .map { .deselected }
             .bindAndCatch(to: stateRelay)
             .disposed(by: disposeBag)
         
         selectedIndexRelay
-            .map { return .selected($0) }
+            .map { .selected($0) }
             .bindAndCatch(to: stateRelay)
-=======
-            .map { .deselected }
-            .bind(to: stateRelay)
-            .disposed(by: disposeBag)
-        
-        selectedIndexRelay
-            .map { .selected($0) }
-            .bind(to: stateRelay)
->>>>>>> 4abd34ef
             .disposed(by: disposeBag)
     }
     

--- conflicted
+++ resolved
@@ -104,12 +104,8 @@
         static let backupSuccess = NSNotification.Name("backupSuccess")
         static let getFiatAtTime = NSNotification.Name("getFiatAtTime")
         static let exchangeSubmitted = NSNotification.Name("exchangeSubmitted")
-<<<<<<< HEAD
-        static let kycComplete = NSNotification.Name("kycComplete")
         static let transactionReceived = NSNotification.Name("transactionReceived")
-=======
         static let kycStopped = NSNotification.Name("kycStopped")
->>>>>>> 3b2fa5bd
     }
     struct PushNotificationKeys {
         static let userInfoType = "type"

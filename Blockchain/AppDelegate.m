//
//  AppDelegate.m
//  Blockchain
//
//  Created by Ben Reeves on 05/01/2012.
//  Copyright (c) 2012 Qkos Services Ltd. All rights reserved.
//
#import <QuartzCore/QuartzCore.h>

#import "AppDelegate.h"
#import "MultiAddressResponse.h"
#import "Wallet.h"
#import "BCFadeView.h"
#import "TabViewController.h"
#import "ReceiveCoinsViewController.h"
#import "SendViewController.h"
#import "TransactionsViewController.h"
#import "BCCreateWalletView.h"
#import "BCManualPairView.h"
#import "NSString+SHA256.h"
#import "Transaction.h"
#import "UIDevice+Hardware.h"
#import "UncaughtExceptionHandler.h"
#import "UITextField+Blocks.h"
#import "UIAlertView+Blocks.h"
#import "PairingCodeParser.h"
#import "PrivateKeyReader.h"
#import "MerchantMapViewController.h"
#import "NSData+Hex.h"
#import <AVFoundation/AVFoundation.h>
#import "Reachability.h"
#import "SideMenuViewController.h"
#import "BCWelcomeView.h"
#import "BCHdUpgradeView.h"
#import "BCWebViewController.h"
#import "KeychainItemWrapper.h"
#import "UpgradeViewController.h"

#define CURTAIN_IMAGE_TAG 123
#define UNSAFE_CHECK_PATH_CYDIA @"/Applications/Cydia.app"
#define UNSAFE_CHECK_PATH_MOBILE_SUBSTRATE @"/Library/MobileSubstrate/MobileSubstrate.dylib"
#define UNSAFE_CHECK_PATH_BIN_BASH @"/bin/bash"
#define UNSAFE_CHECK_PATH_USR_SBIN_SSHD @"/usr/sbin/sshd"
#define UNSAFE_CHECK_PATH_ETC_APT @"/etc/apt"
#define UNSAFE_CHECK_PATH_WRITE_TEST @"/private/test.txt"
#define UNSAFE_CHECK_CYDIA_URL @"cydia://package/com.example.package"

AppDelegate * app;

@implementation AppDelegate

@synthesize window = _window;
@synthesize wallet;
@synthesize modalView;
@synthesize latestResponse;

BOOL showSendCoins = NO;

SideMenuViewController *sideMenuViewController;

#pragma mark - Lifecycle

- (id)init
{
    if (self = [super init]) {
        self.btcFormatter = [[NSNumberFormatter alloc] init];
        [_btcFormatter setMaximumFractionDigits:8];
        [_btcFormatter setNumberStyle:NSNumberFormatterDecimalStyle];
        
        self.localCurrencyFormatter = [[NSNumberFormatter alloc] init];
        [_localCurrencyFormatter setMinimumFractionDigits:2];
        [_localCurrencyFormatter setMaximumFractionDigits:2];
        [_localCurrencyFormatter setNumberStyle:NSNumberFormatterDecimalStyle];
        
        self.modalChain = [[NSMutableArray alloc] init];
        
        self.showEmailWarning = NO;
        
        app = self;
    }
    
    return self;
}

- (BOOL)application:(UIApplication *)application didFinishLaunchingWithOptions:(NSDictionary *)launchOptions
{
    // Make sure the server session id SID is persisted for new UIWebViews
    NSHTTPCookieStorage *cookieStorage = [NSHTTPCookieStorage sharedHTTPCookieStorage];
    [cookieStorage setCookieAcceptPolicy:NSHTTPCookieAcceptPolicyAlways];
    
    // Disable UIWebView caching
    NSURLCache *sharedCache = [[NSURLCache alloc] initWithMemoryCapacity:0 diskCapacity:0 diskPath:nil];
    [NSURLCache setSharedURLCache:sharedCache];
    
    // Allocate the global wallet
    self.wallet = [[Wallet alloc] init];
    self.wallet.delegate = self;
    
    // Send email when exceptions are caught
#ifndef DEBUG
    NSSetUncaughtExceptionHandler(&HandleException);
#endif
    
    // White status bar
    [[UIApplication sharedApplication] setStatusBarStyle:UIStatusBarStyleLightContent];
    
    [[NSNotificationCenter defaultCenter] addObserverForName:NOTIFICATION_KEY_LOADING_TEXT object:nil queue:nil usingBlock:^(NSNotification * notification) {
        self.loadingText = [notification object];
    }];
    [[NSNotificationCenter defaultCenter] addObserver:self selector:@selector(applicationDidEnterBackground:) name:NOTIFICATION_KEY_SHOW_PIN object:nil];
    
    _window.backgroundColor = [UIColor whiteColor];
    
    // Side menu
    _slidingViewController = [[ECSlidingViewController alloc] init];
    _slidingViewController.topViewController = _tabViewController;
    sideMenuViewController = [[SideMenuViewController alloc] init];
    _slidingViewController.underLeftViewController = sideMenuViewController;
    _window.rootViewController = _slidingViewController;
    
    [_window makeKeyAndVisible];
    
    // Default view in TabViewController: transactionsViewController
    [_tabViewController setActiveViewController:_transactionsViewController];
    [_window.rootViewController.view addSubview:busyView];
    
    busyView.frame = _window.frame;
    busyView.alpha = 0.0f;
    
    // Load settings    
    symbolLocal = [[NSUserDefaults standardUserDefaults] boolForKey:@"symbolLocal"];
    
    if ([AppDelegate isUnsafe]) {
        [self alertUserOfCompromisedSecurity];
    }
    
    // If either of these is nil we are not properly paired
    if (![self guid] || ![self sharedKey]) {
        [self showWelcome];
        return TRUE;
    }
    
    // We are properly paired here
    
    // If the PIN is set show the entry modal
    if ([self isPINSet]) {
        [self showPinModalAsView:YES];
    } else {
        // No PIN set we need to ask for the main password
        [self showPasswordModal];
    }
    
    // Migrate Password and PIN from NSUserDefaults (for users updating from old version)
    NSString * password = [[NSUserDefaults standardUserDefaults] objectForKey:@"password"];
    NSString * pin = [[NSUserDefaults standardUserDefaults] objectForKey:@"pin"];
    
    if (password && pin) {
        self.wallet.password = password;
        
        [self savePIN:pin];
        
        [[NSUserDefaults standardUserDefaults] removeObjectForKey:@"password"];
        [[NSUserDefaults standardUserDefaults] removeObjectForKey:@"pin"];
    }
    
    // Migrate guid and sharedkey from NSUserDefaults to KeyChain
    NSString *guid = [[NSUserDefaults standardUserDefaults] objectForKey:@"guid"];
    if (guid) {
        [self setGuid:guid];
        
        [[NSUserDefaults standardUserDefaults] removeObjectForKey:@"guid"];
        
        // Remove all UIWebView cached data for users upgrading from older versions
        [[NSURLCache sharedURLCache] removeAllCachedResponses];
    }
    
    NSString *sharedkey = [[NSUserDefaults standardUserDefaults] objectForKey:@"sharedKey"];
    if (sharedkey) {
        [self setSharedkey:sharedkey];
        
        [[NSUserDefaults standardUserDefaults] removeObjectForKey:@"sharedKey"];
    }
    
    // Listen for notification (from Swift code) to reload:
    [[NSNotificationCenter defaultCenter] addObserver:self selector:@selector(reload) name:@"AppDelegateReload" object:nil];
    
    return TRUE;
}

- (void)alertUserOfCompromisedSecurity
{
    UIAlertView *alertView = [[UIAlertView alloc] initWithTitle:BC_STRING_UNSAFE_DEVICE_TITLE message:BC_STRING_UNSAFE_DEVICE_MESSAGE delegate:nil cancelButtonTitle:BC_STRING_OK otherButtonTitles: nil];
    [alertView show];
}

+ (BOOL)isUnsafe
{
#if !(TARGET_IPHONE_SIMULATOR)
    
    if ([[NSFileManager defaultManager] fileExistsAtPath:UNSAFE_CHECK_PATH_CYDIA]){
        return YES;
    }else if([[NSFileManager defaultManager] fileExistsAtPath:UNSAFE_CHECK_PATH_MOBILE_SUBSTRATE]){
        return YES;
    }else if([[NSFileManager defaultManager] fileExistsAtPath:UNSAFE_CHECK_PATH_BIN_BASH]){
        return YES;
    }else if([[NSFileManager defaultManager] fileExistsAtPath:UNSAFE_CHECK_PATH_USR_SBIN_SSHD]){
        return YES;
    }else if([[NSFileManager defaultManager] fileExistsAtPath:UNSAFE_CHECK_PATH_ETC_APT]){
        return YES;
    }
    
    NSError *error;
    NSString *stringToBeWritten = @"TEST";
    [stringToBeWritten writeToFile:UNSAFE_CHECK_PATH_WRITE_TEST atomically:YES
                          encoding:NSUTF8StringEncoding error:&error];
    if(error == nil){
        return YES;
    } else {
        [[NSFileManager defaultManager] removeItemAtPath:UNSAFE_CHECK_PATH_WRITE_TEST error:nil];
    }
    
    if([[UIApplication sharedApplication] canOpenURL:[NSURL URLWithString:UNSAFE_CHECK_CYDIA_URL]]){
        return YES;
    }
#endif
    
    return NO;
}

- (void)transitionToIndex:(NSInteger)newIndex
{
    if (newIndex == 0)
        [self sendCoinsClicked:nil];
    else if (newIndex == 1)
        [self transactionsClicked:nil];
    else if (newIndex == 2)
        [self receiveCoinClicked:nil];
}

- (void)swipeLeft
{
    if (_tabViewController.selectedIndex < 2)
    {
        NSInteger newIndex = _tabViewController.selectedIndex + 1;
        [self transitionToIndex:newIndex];
    }
}

- (void)swipeRight
{
    if (_tabViewController.selectedIndex)
    {
        NSInteger newIndex = _tabViewController.selectedIndex - 1;
        [self transitionToIndex:newIndex];
    }
}

#pragma mark - UI State

- (void)reload
{
    [_sendViewController reload];
    [_transactionsViewController reload];
    [_receiveViewController reload];
    
    [sideMenuViewController reload];
}

- (void)toggleSymbol
{
    symbolLocal = !symbolLocal;
    
    // Save this setting here and load it on start
    [[NSUserDefaults standardUserDefaults] setBool:symbolLocal forKey:@"symbolLocal"];
    [[NSUserDefaults standardUserDefaults] synchronize];
    
    [self reload];
}

- (void)showBusyViewWithLoadingText:(NSString *)text
{
    [busyLabel setText:text];
    
    [_window.rootViewController.view bringSubviewToFront:busyView];
    
    [busyView fadeIn];
}

- (void)updateBusyViewLoadingText:(NSString *)text
{
    if (busyView.alpha == 1.0) {
        [UIView animateWithDuration:ANIMATION_DURATION animations:^{
            [busyLabel setText:text];
        }];
    }
}

- (void)hideBusyView
{
    if (busyView.alpha == 1.0) {
        [busyView fadeOut];
    }
}

#pragma mark - AlertView Helpers

- (void)standardNotify:(NSString*)message
{
    [self standardNotify:message title:BC_STRING_ERROR delegate:nil];
}

- (void)standardNotify:(NSString*)message delegate:(id)fdelegate
{
    [self standardNotify:message title:BC_STRING_ERROR delegate:fdelegate];
}

- (void)standardNotify:(NSString*)message title:(NSString*)title delegate:(id)fdelegate
{
    dispatch_async(dispatch_get_main_queue(), ^{
        if ([[UIApplication sharedApplication] applicationState] == UIApplicationStateActive) {
            UIAlertView *alert = [[UIAlertView alloc] initWithTitle:title message:message  delegate:fdelegate cancelButtonTitle:BC_STRING_OK otherButtonTitles: nil];
            [alert show];
        }
    });
}

# pragma mark - Wallet.js callbacks

- (void)walletDidLoad
{
    dispatch_after(dispatch_time(DISPATCH_TIME_NOW, (int64_t)(2.0f * NSEC_PER_SEC)), dispatch_get_main_queue(), ^{
        [self endBackgroundUpdateTask];
    });
}

- (void)walletFailedToLoad
{
    // When doing a manual pair the wallet fails to load the first time because the server needs to verify via email that the user grants access to this device. In that case we don't want to display any additional errors besides the server error telling the user to check his email.
    if ([manualPairView isDescendantOfView:_window.rootViewController.view]) {
        return;
    }
    
    UIAlertView *alert = [[UIAlertView alloc] initWithTitle:BC_STRING_FAILED_TO_LOAD_WALLET_TITLE
                                                    message:[NSString stringWithFormat:BC_STRING_FAILED_TO_LOAD_WALLET_DETAIL]
                                                   delegate:nil
                                          cancelButtonTitle:BC_STRING_FORGET_WALLET
                                          otherButtonTitles:BC_STRING_CLOSE_APP, nil];
    
    alert.tapBlock = ^(UIAlertView *alertView, NSInteger buttonIndex) {
        // Close App
        if (buttonIndex == 1) {
            UIApplication *app = [UIApplication sharedApplication];
            
            [app performSelector:@selector(suspend)];
        }
        // Forget Wallet
        else {
            [self confirmForgetWalletWithBlock:^(UIAlertView *alertView, NSInteger buttonIndex) {
                // Forget Wallet Cancelled
                if (buttonIndex == 0) {
                    // Open the Failed to load alert again
                    [self walletFailedToLoad];
                }
                // Forget Wallet Confirmed
                else if (buttonIndex == 1) {
                    [self forgetWallet];
                    [app showWelcome];
                }
            }];
        }
    };
    
    [alert show];
}

- (void)walletDidDecrypt
{
    DLog(@"walletDidDecrypt");
    
    if (showSendCoins) {
        [self showSendCoins];
        showSendCoins = NO;
    }
    
    [self setAccountData:wallet.guid sharedKey:wallet.sharedKey];
    
    //Becuase we are not storing the password on the device. We record the first few letters of the hashed password.
    //With the hash prefix we can then figure out if the password changed
    NSString * passwordPartHash = [[NSUserDefaults standardUserDefaults] objectForKey:@"passwordPartHash"];
    if (![[[app.wallet.password SHA256] substringToIndex:MIN([app.wallet.password length], 5)] isEqualToString:passwordPartHash]) {
        [self clearPin];
    }
}

- (void)walletDidFinishLoad
{
    DLog(@"walletDidFinishLoad");
    
    [app closeAllModals];
    
    if (![app isPINSet]) {
        [app showPinModalAsView:NO];
    }
    
    if (![app.wallet didUpgradeToHd] && ![[NSUserDefaults standardUserDefaults] boolForKey:@"hasSeenUpgradeToHdScreen"]) {
        [[NSUserDefaults standardUserDefaults] setBool:true forKey:@"hasSeenUpgradeToHdScreen"];
        [[NSUserDefaults standardUserDefaults] synchronize];
        [self showHdUpgrade];
    }
}

- (void)didGetMultiAddressResponse:(MultiAddressResponse*)response
{
    self.latestResponse = response;
    
    _transactionsViewController.data = response;
    
    [self reload];
}

- (void)didSetLatestBlock:(LatestBlock*)block
{
    _transactionsViewController.latestBlock = block;
    [_transactionsViewController reload];
}

- (void)walletFailedToDecrypt
{
    // In case we were on the manual pair screen, we want to go back there. The way to check for that is that the wallet has a guid, but it's not saved yet
    if (wallet.guid && ![self guid]) {
        [self manualPairClicked:nil];
        
        return;
    }
    
    [self showPasswordModal];
}

- (void)showPasswordModal
{
    [self showModalWithContent:mainPasswordView closeType:ModalCloseTypeNone headerText:BC_STRING_PASSWORD_REQUIRED];
    
    UITapGestureRecognizer *tapGesture = [[UITapGestureRecognizer alloc] initWithTarget:mainPasswordTextField action:@selector(resignFirstResponder)];
    [mainPasswordView addGestureRecognizer:tapGesture];
}

- (void)beginBackgroundUpdateTask
{
    // We're using a background task to insure we get enough time to sync. The bg task has to be ended before or when the timer expires, otherwise the app gets killed by the system.
    // Always kill the old handler before starting a new one. In case the system starts a bg task when the app goes into background, comes to foreground and goes to background before the first background task was ended. In that case the first background task is never killed and the system kills the app when the maximum time is up.
    [self endBackgroundUpdateTask];
    
    self.backgroundUpdateTask = [[UIApplication sharedApplication] beginBackgroundTaskWithExpirationHandler:^{
        [self endBackgroundUpdateTask];
    }];
}

- (void)endBackgroundUpdateTask
{
    if (self.backgroundUpdateTask != UIBackgroundTaskInvalid) {
        [[UIApplication sharedApplication] endBackgroundTask:self.backgroundUpdateTask];
        self.backgroundUpdateTask = UIBackgroundTaskInvalid;
    }
}

- (void)applicationDidBecomeActive:(UIApplication *)application
{
    // Fade out the LaunchImage
    UIView *curtainView = [self.window viewWithTag:CURTAIN_IMAGE_TAG];
    [UIView animateWithDuration:0.25 animations:^{
        curtainView.alpha = 0;
    } completion:^(BOOL finished) {
        [curtainView removeFromSuperview];
    }];
}

- (void)applicationWillResignActive:(UIApplication *)application
{
    // Dismiss sendviewController keyboard
    if (_sendViewController) {
        [_sendViewController dismissKeyboard];
        
        // Make sure the the send payment button on send screen is enabled (bug when second password requested and app is backgrounded)
        [_sendViewController reset];
    }
    
    // Dismiss receiveCoinsViewController keyboard
    if (_receiveViewController) {
        [_receiveViewController hideKeyboard];
    }
    
    // Show the LaunchImage so the list of running apps does not show the user's information
    dispatch_after(dispatch_time(DISPATCH_TIME_NOW, (int64_t)(0.25 * NSEC_PER_SEC)), dispatch_get_main_queue(), ^{
        // Small delay so we don't change the view while it's zooming out
        UIImageView *curtainImageView = [[UIImageView alloc] initWithFrame:self.window.bounds];
        
        // Select the correct image depending on the screen size. The names used are the default names that LaunchImage assets get after processing. See @http://stackoverflow.com/questions/19107543/xcode-5-asset-catalog-how-to-reference-the-launchimage
        // This works for iPhone 4/4S, 5/5S, 6 and 6Plus in Portrait
        // TODO need to add new screen sizes with new iPhones ... ugly
        // TODO we're currently using the scaled version of the app on iPhone 6 and 6 Plus
//        NSDictionary *dict = @{@"320x480" : @"LaunchImage-700", @"320x568" : @"LaunchImage-700-568h", @"375x667" : @"LaunchImage-800-667h", @"414x736" : @"LaunchImage-800-Portrait-736h"};
        NSDictionary *dict = @{@"320x480" : @"LaunchImage-700", @"320x568" : @"LaunchImage-700-568h", @"375x667" : @"LaunchImage-700-568h", @"414x736" : @"LaunchImage-700-568h"};
        NSString *key = [NSString stringWithFormat:@"%dx%d", (int)[UIScreen mainScreen].bounds.size.width, (int)[UIScreen mainScreen].bounds.size.height];
        UIImage *launchImage = [UIImage imageNamed:dict[key]];
        
        curtainImageView.image = launchImage;
        
        curtainImageView.alpha = 0;
        [curtainImageView setTag:CURTAIN_IMAGE_TAG];
        [self.window addSubview:curtainImageView];
        [self.window bringSubviewToFront:curtainImageView];
        
        [UIView animateWithDuration:ANIMATION_DURATION animations:^{
            curtainImageView.alpha = 1;
        } completion:^(BOOL finished) {
            // Dismiss any ViewControllers that are used modally, except for the MerchantViewController
            if (_tabViewController.presentedViewController == _bcWebViewController) {
                [_bcWebViewController dismissViewControllerAnimated:NO completion:nil];
            }
        }];
    });
}

- (void)applicationDidEnterBackground:(UIApplication *)application
{
    // Close all modals
    [app closeAllModals];
    
    // Close PIN Modal in case we are setting it (after login or when changing the PIN)
    if (self.pinEntryViewController.verifyOnly == NO) {
        [self closePINModal:NO];
    }
    
    // Show pin modal before we close the app so the PIN verify modal gets shown in the list of running apps and immediately after we restart
    if ([self isPINSet]) {
        [self showPinModalAsView:YES];
        [self.pinEntryViewController reset];
    }
    
    if ([wallet isInitialized]) {
        [self beginBackgroundUpdateTask];
        
        [self logout];
    }
}

- (void)applicationWillEnterForeground:(UIApplication *)application
{
    // The PIN modal is shown on ResignActive, but we don't want to override the modal with the welcome screen
    if ([self isPINSet]) {
        return;
    }
    
    if (![wallet isInitialized]) {
        [app showWelcome];
        
        if ([self guid] && [self sharedKey]) {
            [self showPasswordModal];
        }
    }
}

- (void)playBeepSound
{
    if (beepSoundID == 0) {
        AudioServicesCreateSystemSoundID((__bridge CFURLRef)[NSURL fileURLWithPath: [[NSBundle mainBundle] pathForResource:@"beep" ofType:@"wav"]], &beepSoundID);
    }
    
    AudioServicesPlaySystemSound(beepSoundID);
}

- (void)playAlertSound
{
    if (alertSoundID == 0) {
        //Find the Alert Sound
        NSString * alert_sound = [[NSBundle mainBundle] pathForResource:@"alert-received" ofType:@"wav"];
        
        //Create the system sound
        AudioServicesCreateSystemSoundID((__bridge CFURLRef)[NSURL fileURLWithPath: alert_sound], &alertSoundID);
    }
    
    AudioServicesPlaySystemSound(alertSoundID);
}

- (void)pushWebViewController:(NSString*)url title:(NSString *)title
{
    _bcWebViewController = [[BCWebViewController alloc] initWithTitle:title];
    [_bcWebViewController loadURL:url];
    [_tabViewController presentViewController:_bcWebViewController animated:YES completion:nil];
}

- (NSMutableDictionary *)parseQueryString:(NSString *)query
{
    NSMutableDictionary *dict = [[NSMutableDictionary alloc] initWithCapacity:6];
    NSArray *pairs = [query componentsSeparatedByString:@"&"];
    
    for (NSString *pair in pairs) {
        NSArray *elements = [pair componentsSeparatedByString:@"="];
        if ([elements count] >= 2) {
            NSString *key = [[elements objectAtIndex:0] stringByReplacingPercentEscapesUsingEncoding:NSUTF8StringEncoding];
            NSString *val = [[elements objectAtIndex:1] stringByReplacingPercentEscapesUsingEncoding:NSUTF8StringEncoding];
            
            [dict setObject:val forKey:key];
        }
    }
    return dict;
}

- (NSDictionary*)parseURI:(NSString*)urlString
{
    if (![urlString hasPrefix:@"bitcoin:"]) {
        return [NSDictionary dictionaryWithObject:urlString forKey:@"address"];
    }
    
    NSString * replaced = [[urlString stringByReplacingOccurrencesOfString:@"bitcoin:" withString:@"bitcoin://"] stringByReplacingOccurrencesOfString:@"////" withString:@"//"];
    
    NSURL * url = [NSURL URLWithString:replaced];
    
    NSMutableDictionary *dict = [self parseQueryString:[url query]];
    
    if ([url host] != NULL)
        [dict setObject:[url host] forKey:@"address"];
    
    return dict;
}

- (BOOL)application:(UIApplication *)application handleOpenURL:(NSURL *)url
{
    [app closeModalWithTransition:kCATransitionFade];
    
    showSendCoins = YES;
    
    if (!_sendViewController) {
        // really no reason to lazyload anymore...
        _sendViewController = [[SendViewController alloc] initWithNibName:@"SendCoins" bundle:[NSBundle mainBundle]];
    }
    
    NSDictionary *dict = [self parseURI:[url absoluteString]];
    NSString * addr = [dict objectForKey:@"address"];
    NSString * amount = [dict objectForKey:@"amount"];
    
    [_sendViewController setAmountFromUrlHandler:amount withToAddress:addr];
    [_sendViewController reload];
    
    return YES;
}

- (BOOL)textFieldShouldReturn:(UITextField*)textField
{
    if (textField == secondPasswordTextField) {
        [self secondPasswordClicked:textField];
    }
    else if (textField == mainPasswordTextField) {
        [self mainPasswordClicked:textField];
    }
    
    return YES;
}

- (void)getPrivateKeyPassword:(void (^)(NSString *))success error:(void (^)(NSString *))error
{
    validateSecondPassword = FALSE;
    
    secondPasswordDescriptionLabel.text = BC_STRING_PRIVATE_KEY_ENCRYPTED_DESCRIPTION;
    
    [app showModalWithContent:secondPasswordView closeType:ModalCloseTypeNone headerText:BC_STRING_SECOND_PASSWORD_REQUIRED onDismiss:^() {
        NSString * password = secondPasswordTextField.text;
        
        if ([password length] == 0) {
            if (error) error(BC_STRING_NO_PASSWORD_ENTERED);
        } else {
            if (success) success(password);
        }
        
        secondPasswordTextField.text = nil;
    } onResume:nil];
    
    [secondPasswordTextField becomeFirstResponder];
}

- (IBAction)secondPasswordClicked:(id)sender
{
    NSString * password = secondPasswordTextField.text;
    
    if (!validateSecondPassword || [wallet validateSecondPassword:password]) {
        [app closeModalWithTransition:kCATransitionFade];
    } else {
        [app standardNotify:BC_STRING_SECOND_PASSWORD_INCORRECT];
        secondPasswordTextField.text = nil;
    }
}

- (void)getSecondPassword:(void (^)(NSString *))success error:(void (^)(NSString *))error
{
    secondPasswordDescriptionLabel.text = BC_STRING_ACTION_REQUIRES_SECOND_PASSWORD;
    
    validateSecondPassword = TRUE;
    
    [app showModalWithContent:secondPasswordView closeType:ModalCloseTypeClose headerText:BC_STRING_SECOND_PASSWORD_REQUIRED onDismiss:^() {
        NSString * password = secondPasswordTextField.text;
        
        if ([password length] == 0) {
            if (error) error(BC_STRING_NO_PASSWORD_ENTERED);
        } else if(![wallet validateSecondPassword:password]) {
            if (error) error(BC_STRING_SECOND_PASSWORD_INCORRECT);
        } else {
            if (success) {
                // It takes ANIMATION_DURATION to dismiss the second password view, then a little extra to make sure any wait spinners start spinning before we execute the success function.
                dispatch_after(dispatch_time(DISPATCH_TIME_NOW, (int64_t)(1.5*ANIMATION_DURATION * NSEC_PER_SEC)), dispatch_get_main_queue(), ^{
                    success(password);
                });
            }
        }
        
        secondPasswordTextField.text = nil;
    } onResume:nil];
    
    [secondPasswordTextField becomeFirstResponder];
}

- (void)closeAllModals
{
    [modalView endEditing:YES];
    
    [modalView removeFromSuperview];
    
    CATransition *animation = [CATransition animation];
    [animation setDuration:ANIMATION_DURATION];
    [animation setType:kCATransitionFade];
    
    [animation setTimingFunction:[CAMediaTimingFunction functionWithName:kCAMediaTimingFunctionLinear]];
    [[_window layer] addAnimation:animation forKey:@"HideModal"];
    
    if (self.modalView.onDismiss) {
        self.modalView.onDismiss();
        self.modalView.onDismiss = nil;
    }
    
    self.modalView = nil;
    
    for (BCModalView *modalChainView in self.modalChain) {
        
        for (UIView *subView in [modalChainView.myHolderView subviews]) {
            [subView removeFromSuperview];
        }
        
        [modalChainView.myHolderView removeFromSuperview];
        
        if (modalChainView.onDismiss) {
            modalChainView.onDismiss();
        }
    }
    
    [self.modalChain removeAllObjects];
}

- (void)closeModalWithTransition:(NSString *)transition
{
    [modalView removeFromSuperview];
    
    CATransition *animation = [CATransition animation];
    // There are two types of transitions: movement based and fade in/out. The movement based ones can have a subType to set which direction the movement is in. In case the transition parameter is a direction, we use the MoveIn transition and the transition parameter as the direction, otherwise we use the transition parameter as the transition type.
    [animation setDuration:ANIMATION_DURATION];
    if (transition != kCATransitionFade) {
        [animation setType:kCATransitionMoveIn];
        [animation setSubtype:transition];
    }
    else {
        [animation setType:transition];
    }
    
    [animation setTimingFunction:[CAMediaTimingFunction functionWithName:kCAMediaTimingFunctionLinear]];
    [[_window layer] addAnimation:animation forKey:@"HideModal"];
    
    if (self.modalView.onDismiss) {
        self.modalView.onDismiss();
        self.modalView.onDismiss = nil;
    }
    
    if ([self.modalChain count] > 0) {
        BCModalView * previousModalView = [self.modalChain objectAtIndex:[self.modalChain count]-1];
        
        [_window.rootViewController.view addSubview:previousModalView];
        
        [_window.rootViewController.view bringSubviewToFront:busyView];
        
        [_window.rootViewController.view endEditing:TRUE];
        
        if (self.modalView.onResume) {
            self.modalView.onResume();
        }
        
        self.modalView = previousModalView;
        
        [self.modalChain removeObjectAtIndex:[self.modalChain count]-1];
    }
    else {
        self.modalView = nil;
    }
}

- (void)showModalWithContent:(UIView *)contentView closeType:(ModalCloseType)closeType headerText:(NSString *)headerText
{
    [self showModalWithContent:(BCModalContentView *)contentView closeType:closeType showHeader:YES headerText:headerText onDismiss:nil onResume:nil];
}

- (void)showModalWithContent:(UIView *)contentView closeType:(ModalCloseType)closeType headerText:(NSString *)headerText onDismiss:(void (^)())onDismiss onResume:(void (^)())onResume
{
    [self showModalWithContent:(BCModalContentView *)contentView closeType:closeType showHeader:YES headerText:headerText onDismiss:onDismiss onResume:onResume];
}

- (void)showModalWithContent:(UIView *)contentView closeType:(ModalCloseType)closeType showHeader:(BOOL)showHeader headerText:(NSString *)headerText onDismiss:(void (^)())onDismiss onResume:(void (^)())onResume
{
    // Remove the modal if we have one
    if (modalView) {
        [modalView removeFromSuperview];
        
        if (modalView.closeType != ModalCloseTypeNone) {
            if (modalView.onDismiss) {
                modalView.onDismiss();
                modalView.onDismiss = nil;
            }
        } else {
            [self.modalChain addObject:modalView];
        }
        
        self.modalView = nil;
    }
    
    // Show modal
    modalView = [[BCModalView alloc] initWithCloseType:closeType showHeader:showHeader headerText:headerText];
    self.modalView.onDismiss = onDismiss;
    self.modalView.onResume = onResume;
    if (onResume) {
        onResume();
    }
    
    if ([contentView respondsToSelector:@selector(prepareForModalPresentation)]) {
        [(BCModalContentView *)contentView prepareForModalPresentation];
    }
    
    [modalView.myHolderView addSubview:contentView];
    
    contentView.frame = CGRectMake(0, 0, modalView.myHolderView.frame.size.width, modalView.myHolderView.frame.size.height);
    
    [_window.rootViewController.view addSubview:modalView];
    [_window.rootViewController.view endEditing:TRUE];
    
    @try {
        CATransition *animation = [CATransition animation];
        [animation setDuration:ANIMATION_DURATION];
        
        if (closeType == ModalCloseTypeBack) {
            [animation setType:kCATransitionMoveIn];
            [animation setSubtype:kCATransitionFromRight];
        }
        else {
            [animation setType:kCATransitionFade];
        }
        
        [animation setTimingFunction:[CAMediaTimingFunction functionWithName:kCAMediaTimingFunctionLinear]];
        [[_window.rootViewController.view layer] addAnimation:animation forKey:@"ShowModal"];
    } @catch (NSException * e) {
        DLog(@"Animation Exception %@", e);
    }
}

- (void)didFailBackupWallet
{
    // Cancel any tx signing just in case
    [self.wallet cancelTxSigning];
    
    // Refresh the wallet and history
    [self.wallet getWalletAndHistory];
}

- (void)didBackupWallet
{
    [self reload];
}

- (void)setAccountData:(NSString*)guid sharedKey:(NSString*)sharedKey
{
    if ([guid length] != 36) {
        [app standardNotify:BC_STRING_INVALID_GUID];
        return;
    }
    
    if ([sharedKey length] != 36) {
        [app standardNotify:BC_STRING_INVALID_SHARED_KEY];
        return;
    }
    
    [self setGuid:guid];
    [self setSharedkey:sharedKey];
}

- (BOOL)isQRCodeScanningSupported
{
    NSUInteger platformType = [[UIDevice currentDevice] platformType];
    
    if (platformType ==  UIDeviceiPhoneSimulator || platformType ==  UIDeviceiPhoneSimulatoriPhone  || platformType ==  UIDeviceiPhoneSimulatoriPhone || platformType ==  UIDevice1GiPhone || platformType ==  UIDevice3GiPhone || platformType ==  UIDevice1GiPod || platformType ==  UIDevice2GiPod || ![UIImagePickerController isSourceTypeAvailable: UIImagePickerControllerSourceTypeCamera]) {
        return FALSE;
    }
    
    return TRUE;
}

- (IBAction)scanAccountQRCodeclicked:(id)sender
{
    PairingCodeParser * pairingCodeParser = [[PairingCodeParser alloc] initWithSuccess:^(NSDictionary*code) {
        DLog(@"scanAndParse success");
        
        [app forgetWallet];
        
        [app clearPin];
        
        [app standardNotify:[NSString stringWithFormat:BC_STRING_WALLET_PAIRED_SUCCESSFULLY_DETAIL] title:BC_STRING_WALLET_PAIRED_SUCCESSFULLY_TITLE delegate:nil];
        
        [self.wallet loadWalletWithGuid:[code objectForKey:@"guid"] sharedKey:[code objectForKey:@"sharedKey"] password:[code objectForKey:@"password"]];
        
        self.wallet.delegate = self;
        
    } error:^(NSString*error) {
        [app standardNotify:error];
    }];
    
    [self.slidingViewController presentViewController:pairingCodeParser animated:YES completion:nil];
}

- (void)askForPrivateKey:(NSString*)address success:(void(^)(id))_success error:(void(^)(id))_error
{
    UIAlertView *alert = [[UIAlertView alloc] initWithTitle:BC_STRING_ASK_FOR_PRIVATE_KEY_TITLE
                                                    message:[NSString stringWithFormat:BC_STRING_ASK_FOR_PRIVATE_KEY_DETAIL, address]
                                                   delegate:nil
                                          cancelButtonTitle:BC_STRING_NO
                                          otherButtonTitles:BC_STRING_YES, nil];
    
    alert.tapBlock = ^(UIAlertView *alertView, NSInteger buttonIndex) {
        if (buttonIndex == 0) {
            _error(BC_STRING_USER_DECLINED);
        } else {
            PrivateKeyReader *reader = [[PrivateKeyReader alloc] initWithSuccess:_success error:_error];
            [app.slidingViewController presentViewController:reader animated:YES completion:nil];
        }
    };
    
    [alert show];
}

- (void)logout
{
    [self.wallet cancelTxSigning];
    
    [self.wallet loadBlankWallet];
    
    self.latestResponse = nil;
    
    _transactionsViewController.data = nil;

    [_transactionsViewController reload];
    _sendViewController = nil;
    _receiveViewController = nil;
}

- (void)forgetWallet
{
    [self clearPin];
    
    // Clear all cookies (important one is the server session id SID)
    NSHTTPCookieStorage *cookieStorage = [NSHTTPCookieStorage sharedHTTPCookieStorage];
    for (NSHTTPCookie *each in cookieStorage.cookies) {
        [cookieStorage deleteCookie:each];
    }
    
    [self removeGuid];
    [self removeSharedkey];
    
    [self.wallet cancelTxSigning];
    
    [self.wallet clearLocalStorage];
    
    [self.wallet loadBlankWallet];
    
    self.latestResponse = nil;
    
    [_transactionsViewController setData:nil];
    
    [self reload];
    
    [self transitionToIndex:1];
}

#pragma mark - Show Screens

- (void)showAccountSettings
{
    _bcWebViewController = [[BCWebViewController alloc] initWithTitle:BC_STRING_SETTINGS];
    [_bcWebViewController loadSettings];
    
    [_tabViewController presentViewController:_bcWebViewController animated:YES completion:nil];
}

- (void)showBackupAfterPinEntry:(BOOL)isAfterPinEntry
{
    UIStoryboard *storyboard = [UIStoryboard storyboardWithName:@"Backup" bundle: nil];
    
    self.backupNavigationViewController = [storyboard instantiateViewControllerWithIdentifier:@"BackupNavigation"];
    
    // Pass the wallet to the backup navigation controller, so we don't have to make the AppDelegate available in Swift.
    self.backupNavigationViewController.wallet = self.wallet;
    
    self.backupNavigationViewController.modalTransitionStyle = UIModalTransitionStyleCrossDissolve;
    
    __weak AppDelegate *weakSelf = self;
    
    [_tabViewController presentViewController:self.backupNavigationViewController animated:YES completion:^{
        if (isAfterPinEntry) {
            [weakSelf.backupNavigationViewController.visibleViewController performSegueWithIdentifier:@"backupWords" sender:weakSelf];
        }
    }];
}

- (void)showSupport
{
    // Send email using the Message UI Framework: http://stackoverflow.com/a/1513433/2076094
    // If the user has not email account set up, he should get a notification saying he can't send emails (tested on iOS 7.1.1)
    MFMailComposeViewController *controller = [[MFMailComposeViewController alloc] init];
    controller.mailComposeDelegate = self;
    controller.navigationBar.tintColor = COLOR_BLOCKCHAIN_BLUE;
    [controller setToRecipients:@[@"support@blockchain.info"]];
    [controller setSubject:BC_STRING_SUPPORT_EMAIL_SUBJECT];
    
    NSString *message = [NSString stringWithFormat:@"\n\n--\nApp: %@\nSystem: %@ %@\n",
                          [UncaughtExceptionHandler appNameAndVersionNumberDisplayString],
                          [[UIDevice currentDevice] systemName],
                          [[UIDevice currentDevice] systemVersion]];
    [controller setMessageBody:message isHTML:NO];
    
    controller.modalTransitionStyle = UIModalTransitionStyleCrossDissolve;
    [self.tabViewController presentViewController:controller animated:YES completion:nil];
}

- (void)showSendCoins
{
    if (!_sendViewController) {
        _sendViewController = [[SendViewController alloc] initWithNibName:@"SendCoins" bundle:[NSBundle mainBundle]];
    }
    
    [_tabViewController setActiveViewController:_sendViewController animated:TRUE index:0];
}

- (void)clearPin
{
    [[NSUserDefaults standardUserDefaults] removeObjectForKey:@"encryptedPINPassword"];
    [[NSUserDefaults standardUserDefaults] removeObjectForKey:@"passwordPartHash"];
    [[NSUserDefaults standardUserDefaults] removeObjectForKey:@"pinKey"];
    [[NSUserDefaults standardUserDefaults] synchronize];
}

- (BOOL)isPINSet
{
    return [[NSUserDefaults standardUserDefaults] objectForKey:@"pinKey"] != nil && [[NSUserDefaults standardUserDefaults] objectForKey:@"encryptedPINPassword"] != nil;
}

- (void)closePINModal:(BOOL)animated
{
    // There are two different ways the pinModal is displayed: as a subview of tabViewController (on start) and as a viewController. This checks which one it is and dismisses accordingly
    if ([self.pinEntryViewController.view isDescendantOfView:_window.rootViewController.view]) {
        if (animated) {
            [UIView animateWithDuration:ANIMATION_DURATION animations:^{
                self.pinEntryViewController.view.alpha = 0;
            } completion:^(BOOL finished) {
                [self.pinEntryViewController.view removeFromSuperview];
            }];
        }
        else {
            [self.pinEntryViewController.view removeFromSuperview];
        }
    }
    else {
        [_tabViewController dismissViewControllerAnimated:animated completion:^{ }];
    }
    
    if (self.backupNavigationViewController != nil) {
        [self showBackupAfterPinEntry:YES];
    }
}

- (void)showPinModalAsView:(BOOL)asView
{
    // Don't show a new one if we already show it
    if ([self.pinEntryViewController.view isDescendantOfView:_window.rootViewController.view] ||
        ( _tabViewController.presentedViewController != nil &&_tabViewController.presentedViewController == self.pinEntryViewController && !_pinEntryViewController.isBeingDismissed)) {
        return;
    }
    
    // if pin exists - verify
    if ([self isPINSet]) {
        self.pinEntryViewController = [PEPinEntryController pinVerifyController];
    }
    // no pin - create
    else {
        self.pinEntryViewController = [PEPinEntryController pinCreateController];
    }
    
    self.pinEntryViewController.navigationBarHidden = YES;
    self.pinEntryViewController.pinDelegate = self;
    
    // asView inserts the modal's view into the rootViewController as a view - this is only used in didFinishLaunching so there is no delay when showing the PIN on start
    if (asView) {
        [_window.rootViewController.view addSubview:self.pinEntryViewController.view];
    }
    else {
        [self.tabViewController presentViewController:self.pinEntryViewController animated:YES completion:nil];
    }
    
    [self hideBusyView];
}

- (void)toggleSideMenu
{
    // If the sideMenu is not shown, show it
    if (_slidingViewController.currentTopViewPosition == ECSlidingViewControllerTopViewPositionCentered) {        
        [_slidingViewController anchorTopViewToRightAnimated:YES];
    }
    // If the sideMenu is shown, dismiss it
    else {
        [_slidingViewController resetTopViewAnimated:YES];
    }
}

- (void)showWelcome
{
    BCWelcomeView *welcomeView = [[BCWelcomeView alloc] init];
    [welcomeView.createWalletButton addTarget:self action:@selector(showCreateWallet:) forControlEvents:UIControlEventTouchUpInside];
    [welcomeView.existingWalletButton addTarget:self action:@selector(showPairWallet:) forControlEvents:UIControlEventTouchUpInside];
    [app showModalWithContent:welcomeView closeType:ModalCloseTypeNone showHeader:NO headerText:nil onDismiss:nil onResume:nil];
}

- (void)showHdUpgrade
{
    UIStoryboard *storyboard = [UIStoryboard storyboardWithName:@"Upgrade" bundle: nil];
    UpgradeViewController *upgradeViewController = [storyboard instantiateViewControllerWithIdentifier:@"UpgradeViewController"];
    upgradeViewController.modalTransitionStyle = UIModalTransitionStyleCrossDissolve;
    [_tabViewController presentViewController:upgradeViewController animated:YES completion:nil];
}

- (void)showCreateWallet:(id)sender
{
    [app showModalWithContent:newAccountView closeType:ModalCloseTypeBack headerText:BC_STRING_CREATE_NEW_WALLET];
}

- (void)showPairWallet:(id)sender
{
    [app showModalWithContent:pairingInstructionsView closeType:ModalCloseTypeBack headerText:BC_STRING_AUTOMATIC_PAIRING];
}

- (IBAction)manualPairClicked:(id)sender
{
    [self showModalWithContent:manualPairView closeType:ModalCloseTypeBack headerText:BC_STRING_MANUAL_PAIRING];
}

#pragma mark - Actions

- (IBAction)menuClicked:(id)sender
{
    if (_sendViewController) {
        [_sendViewController dismissKeyboard];
    }
    [self toggleSideMenu];
}

// Open ZeroBlock if it's installed, otherwise go to the ZeroBlock homepage in the web modal
- (IBAction)newsClicked:(id)sender
{
    // TODO ZeroBlock does not have the URL scheme in it's .plist yet
    NSURL *zeroBlockAppURL = [NSURL URLWithString:@"zeroblock://"];
    
    if ([[UIApplication sharedApplication] canOpenURL:zeroBlockAppURL]) {
        [[UIApplication sharedApplication] openURL:zeroBlockAppURL];
    }
    else {
        [self pushWebViewController:@"https://zeroblock.com/" title:@"ZeroBlock"];
    }
}

- (IBAction)accountSettingsClicked:(id)sender
{
    [app showAccountSettings];
}

- (IBAction)backupClicked:(id)sender
{
    [app showBackupAfterPinEntry:NO];
}

- (IBAction)supportClicked:(id)sender
{
    [app showSupport];
}

- (IBAction)changePINClicked:(id)sender
{
    [self changePIN];
}

- (void)changePIN
{
    PEPinEntryController *c = [PEPinEntryController pinChangeController];
    c.pinDelegate = self;
    c.navigationBarHidden = YES;
    
    PEViewController *peViewController = (PEViewController *)[[c viewControllers] objectAtIndex:0];
    peViewController.cancelButton.hidden = NO;
    
    self.pinEntryViewController = c;
    
    peViewController.modalTransitionStyle = UIModalTransitionStyleCrossDissolve;
    [self.tabViewController presentViewController:c animated:YES completion:nil];
}

- (IBAction)logoutClicked:(id)sender
{
    UIAlertView *alert = [[UIAlertView alloc] initWithTitle:BC_STRING_LOGOUT
                                                    message:BC_STRING_REALLY_LOGOUT
                                                   delegate:self
                                          cancelButtonTitle:BC_STRING_CANCEL
                                          otherButtonTitles:BC_STRING_OK, nil];
    
    alert.tapBlock = ^(UIAlertView *alertView, NSInteger buttonIndex) {
        // Actually log out
        if (buttonIndex == 1) {
            [self clearPin];
            [self logout];
            
            [self showPasswordModal];
        }
    };
    
    [alert show];
}

- (void)confirmForgetWalletWithBlock:(void (^)(UIAlertView *alertView, NSInteger buttonIndex))tapBlock
{
    UIAlertView *alert = [[UIAlertView alloc] initWithTitle:BC_STRING_WARNING
                                                    message:BC_STRING_FORGET_WALLET_DETAILS
                                                   delegate:self
                                          cancelButtonTitle:BC_STRING_CANCEL
                                          otherButtonTitles:BC_STRING_FORGET_WALLET, nil];
    alert.tapBlock = tapBlock;
    
    [alert show];
    
}

- (IBAction)forgetWalletClicked:(id)sender
{
    // confirm forget wallet
    [self confirmForgetWalletWithBlock:^(UIAlertView *alertView, NSInteger buttonIndex) {
        // Forget Wallet Cancelled
        if (buttonIndex == 0) {
        }
        // Forget Wallet Confirmed
        else if (buttonIndex == 1) {
            DLog(@"forgetting wallet");
            [app closeModalWithTransition:kCATransitionFade];
            [self forgetWallet];
            [app showWelcome];
        }
    }];
}

- (IBAction)receiveCoinClicked:(UIButton *)sender
{
    if (!_receiveViewController) {
        _receiveViewController = [[ReceiveCoinsViewController alloc] initWithNibName:@"ReceiveCoins" bundle:[NSBundle mainBundle]];
    }
    
    [_tabViewController setActiveViewController:_receiveViewController animated:TRUE index:2];
}

- (IBAction)transactionsClicked:(UIButton *)sender
{
    [_tabViewController setActiveViewController:_transactionsViewController animated:TRUE index:1];
}

- (IBAction)sendCoinsClicked:(UIButton *)sender
{
    [self showSendCoins];
}

- (IBAction)merchantClicked:(UIButton *)sender
{
    if (!_merchantViewController) {
        _merchantViewController = [[MerchantMapViewController alloc] initWithNibName:@"MerchantMapView" bundle:[NSBundle mainBundle]];
    }
    
    _merchantViewController.modalTransitionStyle = UIModalTransitionStyleCrossDissolve;
    [_tabViewController presentViewController:_merchantViewController animated:YES completion:nil];
}

-(IBAction)QRCodebuttonClicked:(id)sender
{
    if (!_sendViewController) {
        _sendViewController = [[SendViewController alloc] initWithNibName:@"SendCoins" bundle:[NSBundle mainBundle]];
    }
    [_sendViewController QRCodebuttonClicked:sender];
}

- (IBAction)mainPasswordClicked:(id)sender
{
    NSString *password = [mainPasswordTextField.text stringByTrimmingCharactersInSet:[NSCharacterSet whitespaceAndNewlineCharacterSet]];
    
    if (password.length == 0) {
        [app standardNotify:BC_STRING_NO_PASSWORD_ENTERED];
        return;
    }
    
    [mainPasswordTextField performSelectorOnMainThread:@selector(resignFirstResponder) withObject:nil waitUntilDone:NO];
    
    NSString *guid = [self guid];
    NSString *sharedKey = [self sharedKey];
    
    if (guid && sharedKey && password) {
        [self.wallet loadWalletWithGuid:guid sharedKey:sharedKey password:password];
        
        self.wallet.delegate = self;
    }
    
    mainPasswordTextField.text = nil;
}

#pragma mark - Pin Entry Delegates

- (void)pinEntryController:(PEPinEntryController *)c shouldAcceptPin:(NSUInteger)_pin callback:(void(^)(BOOL))callback
{
    self.lastEnteredPIN = _pin;
    
    // TODO does this ever happen?
    if (!app.wallet) {
        assert(1 == 2);
        [self askIfUserWantsToResetPIN];
        return;
    }
    
    NSString * pinKey = [[NSUserDefaults standardUserDefaults] objectForKey:@"pinKey"];
    NSString * pin = [NSString stringWithFormat:@"%lu", (unsigned long)_pin];
    
<<<<<<< HEAD
    [self showBusyViewWithLoadingText:BC_STRING_LOADING_VERIFYING];
=======
    [self showBusyViewWithLoadingText:BC_STRING_LOADING];
>>>>>>> 234931e3
    
    // Check if we have an internet connection
    // This only checks if a network interface is up. All other errors (including timeouts) are handled by JavaScript callbacks in Wallet.m
    Reachability *reachability = [Reachability reachabilityForInternetConnection];
    if ([reachability currentReachabilityStatus] == NotReachable) {
        DLog(@"No Internet connection");
        
        [self showPinErrorWithMessage:BC_STRING_NO_INTERNET_CONNECTION];
        
        return;
    }
    
    [app.wallet apiGetPINValue:pinKey pin:pin];
    
    self.pinViewControllerCallback = callback;
}

- (void)showPinErrorWithMessage:(NSString *)message
{
    DLog(@"Pin error: %@", message);
    
    UIAlertView *alert = [[UIAlertView alloc] initWithTitle:BC_STRING_ERROR
                                                    message:message
                                                   delegate:nil
                                          cancelButtonTitle:BC_STRING_OK
                                          otherButtonTitles:nil];
    
    alert.tapBlock = ^(UIAlertView *alertView, NSInteger buttonIndex) {
        // Reset the pin entry field
        [self hideBusyView];
        [self.pinEntryViewController reset];
    };
    
    [alert show];
}

- (void)askIfUserWantsToResetPIN {
    UIAlertView *alert = [[UIAlertView alloc] initWithTitle:BC_STRING_PIN_VALIDATION_ERROR
                                                    message:BC_STRING_PIN_VALIDATION_ERROR_DETAIL
                                                   delegate:self
                                          cancelButtonTitle:BC_STRING_ENTER_PASSWORD
                                          otherButtonTitles:RETRY_VALIDATION, nil];
    
    alert.tapBlock = ^(UIAlertView *alertView, NSInteger buttonIndex) {
        if (buttonIndex == 0) {
            [self closePINModal:YES];
            
            [self showPasswordModal];
        } else if (buttonIndex == 1) {
            [self pinEntryController:self.pinEntryViewController shouldAcceptPin:self.lastEnteredPIN callback:self.pinViewControllerCallback];
        }
    };
    
    [alert show];
    
}

- (void)didFailGetPinTimeout
{
    [self showPinErrorWithMessage:BC_STRING_TIMED_OUT];
}

- (void)didFailGetPinNoResponse
{
    [self showPinErrorWithMessage:BC_STRING_EMPTY_RESPONSE];
}

- (void)didFailGetPinInvalidResponse
{
    [self showPinErrorWithMessage:BC_STRING_INVALID_RESPONSE];
}

- (void)didGetPinSuccess:(NSDictionary*)dictionary
{
    [self hideBusyView];
    
    NSNumber * code = [dictionary objectForKey:@"code"]; //This is a status code from the server
    NSString * error = [dictionary objectForKey:@"error"]; //This is an error string from the server or nil
    NSString * success = [dictionary objectForKey:@"success"]; //The PIN decryption value from the server
    NSString * encryptedPINPassword = [[NSUserDefaults standardUserDefaults] objectForKey:@"encryptedPINPassword"];
    
    BOOL pinSuccess = FALSE;
    if (code == nil) {
        [app standardNotify:[NSString stringWithFormat:BC_STRING_SERVER_RETURNED_NULL_STATUS_CODE]];
    } else if ([code intValue] == PIN_API_STATUS_CODE_DELETED) {
        [app standardNotify:BC_STRING_PIN_VALIDATION_CANNOT_BE_COMPLETED];
        
        [self clearPin];
        
        [self logout];
        
        [self showPasswordModal];
        
        [self closePINModal:YES];
    } else if ([code integerValue] == PIN_API_STATUS_PIN_INCORRECT) {
        
        if (error == nil) {
            error = @"PIN Code Incorrect. Unknown Error Message.";
        }
        
        [app standardNotify:error];
    } else if ([code intValue] == PIN_API_STATUS_OK) {
        // This is for change PIN - verify the password first, then show the enter screens
        if (self.pinEntryViewController.verifyOnly == NO) {
            if (self.pinViewControllerCallback) {
                self.pinViewControllerCallback(YES);
                self.pinViewControllerCallback = nil;
            }
            
            return;
        }
        
        if ([success length] == 0) {
            [app standardNotify:BC_STRING_PIN_RESPONSE_OBJECT_SUCCESS_LENGTH_0];
            [self askIfUserWantsToResetPIN];
            return;
        }
        
        NSString *decrypted = [app.wallet decrypt:encryptedPINPassword password:success pbkdf2_iterations:PIN_PBKDF2_ITERATIONS];
        
        if ([decrypted length] == 0) {
            [app standardNotify:BC_STRING_DECRYPTED_PIN_PASSWORD_LENGTH_0];
            [self askIfUserWantsToResetPIN];
            return;
        }
        
        NSString *guid = [self guid];
        NSString *sharedKey = [self sharedKey];
        
        if (guid && sharedKey) {
            [self.wallet loadWalletWithGuid:guid sharedKey:sharedKey password:decrypted];
        }
        
        [self closePINModal:YES];
        
        pinSuccess = TRUE;
    } else {
        //Unknown error
        [self askIfUserWantsToResetPIN];
    }
    
    if (self.pinViewControllerCallback) {
        self.pinViewControllerCallback(pinSuccess);
        self.pinViewControllerCallback = nil;
    }
}

- (void)didFailPutPin:(NSString*)value {
    [self hideBusyView];
    
    // If the server returns an "Invalid Numerical Value" response it means the user entered "0000" and we show a slightly different error message
    if ([@"Invalid Numerical Value" isEqual:value]) {
        value = BC_STRING_PLEASE_CHOOSE_ANOTHER_PIN;
    }
    [app standardNotify:value];
    
    [self closePINModal:NO];
    
    // Show the pin modal to enter a pin again
    self.pinEntryViewController = [PEPinEntryController pinCreateController];
    self.pinEntryViewController.navigationBarHidden = YES;
    self.pinEntryViewController.pinDelegate = self;
    
    [_window.rootViewController.view addSubview:self.pinEntryViewController.view];
}

- (void)didPutPinSuccess:(NSDictionary*)dictionary {
    [self hideBusyView];
    
    if (!app.wallet.password) {
        [self didFailPutPin:BC_STRING_CANNOT_SAVE_PIN_CODE_WHILE];
        return;
    }
    
    NSNumber * code = [dictionary objectForKey:@"code"]; //This is a status code from the server
    NSString * error = [dictionary objectForKey:@"error"]; //This is an error string from the server or nil
    NSString * key = [dictionary objectForKey:@"key"]; //This is our pin code lookup key
    NSString * value = [dictionary objectForKey:@"value"]; //This is our encryption string
    
    if (error != nil) {
        [self didFailPutPin:error];
    } else if (code == nil || [code intValue] != PIN_API_STATUS_OK) {
        [self didFailPutPin:[NSString stringWithFormat:BC_STRING_INVALID_STATUS_CODE_RETURNED, code]];
    } else if ([key length] == 0 || [value length] == 0) {
        [self didFailPutPin:BC_STRING_PIN_RESPONSE_OBJECT_KEY_OR_VALUE_LENGTH_0];
    } else {
        //Encrypt the wallet password with the random value
        NSString * encrypted = [app.wallet encrypt:app.wallet.password password:value pbkdf2_iterations:PIN_PBKDF2_ITERATIONS];
        
        //Store the encrypted result and discard the value
        value = nil;
        
        if (!encrypted) {
            [self didFailPutPin:BC_STRING_PIN_ENCRYPTED_STRING_IS_NIL];
            return;
        }
        
        [[NSUserDefaults standardUserDefaults] setValue:encrypted forKey:@"encryptedPINPassword"];
        [[NSUserDefaults standardUserDefaults] setValue:[[app.wallet.password SHA256] substringToIndex:MIN([app.wallet.password length], 5)] forKey:@"passwordPartHash"];
        [[NSUserDefaults standardUserDefaults] setValue:key forKey:@"pinKey"];
        [[NSUserDefaults standardUserDefaults] synchronize];
        
        // Update your info to new pin code
        [self closePINModal:YES];
        
        [app standardNotify:BC_STRING_PIN_SAVED_SUCCESSFULLY title:BC_STRING_SUCCESS delegate:nil];
    }
}

- (void)pinEntryController:(PEPinEntryController *)c changedPin:(NSUInteger)_pin
{
    if (![app.wallet isInitialized] || !app.wallet.password) {
        [self didFailPutPin:BC_STRING_CANNOT_SAVE_PIN_CODE_WHILE];
        return;
    }
    
    NSString * pin = [NSString stringWithFormat:@"%lu", (unsigned long)_pin];
    
<<<<<<< HEAD
    [self showBusyViewWithLoadingText:BC_STRING_LOADING_VERIFYING];
=======
    [self showBusyViewWithLoadingText:BC_STRING_LOADING];
>>>>>>> 234931e3
    
    [self savePIN:pin];
}

- (void)savePIN:(NSString*)pin {
    uint8_t data[32];
    int err = 0;
    
    //32 Random bytes for key
    err = SecRandomCopyBytes(kSecRandomDefault, 32, data);
    if(err != noErr)
        @throw [NSException exceptionWithName:@"..." reason:@"..." userInfo:nil];
    
    NSString * key = [[[NSData alloc] initWithBytes:data length:32] hexadecimalString];
    
    //32 random bytes for value
    err = SecRandomCopyBytes(kSecRandomDefault, 32, data);
    if(err != noErr)
        @throw [NSException exceptionWithName:@"..." reason:@"..." userInfo:nil];
    
    NSString * value = [[[NSData alloc] initWithBytes:data length:32] hexadecimalString];
    
    [app.wallet pinServerPutKeyOnPinServerServer:key value:value pin:pin];
}

- (void)pinEntryControllerDidCancel:(PEPinEntryController *)c
{
    DLog(@"Pin change cancelled!");
    [self closePINModal:YES];
}

#pragma mark - Keychain

- (NSString *)guid
{
    KeychainItemWrapper *keychain = [[KeychainItemWrapper alloc] initWithIdentifier:@"guid" accessGroup:nil];
    NSData *guidData = [keychain objectForKey:(__bridge id)kSecValueData];
    NSString *guid = [[NSString alloc] initWithData:guidData encoding:NSUTF8StringEncoding];
    
    return guid.length == 0 ? nil : guid;
}

- (void)setGuid:(NSString *)guid
{
    KeychainItemWrapper *keychain = [[KeychainItemWrapper alloc] initWithIdentifier:@"guid" accessGroup:nil];
    [keychain setObject:(__bridge id)kSecAttrAccessibleWhenUnlockedThisDeviceOnly forKey:(__bridge id)kSecAttrAccessible];
    
    [keychain setObject:@"guid" forKey:(__bridge id)kSecAttrAccount];
    [keychain setObject:[guid dataUsingEncoding:NSUTF8StringEncoding] forKey:(__bridge id)kSecValueData];
}

- (void)removeGuid
{
    KeychainItemWrapper *keychain = [[KeychainItemWrapper alloc] initWithIdentifier:@"guid" accessGroup:nil];
    
    [keychain resetKeychainItem];
}

- (NSString *)sharedKey
{
    KeychainItemWrapper *keychain = [[KeychainItemWrapper alloc] initWithIdentifier:@"sharedkey" accessGroup:nil];
    NSData *sharedkeyData = [keychain objectForKey:(__bridge id)kSecValueData];
    NSString *sharedkey = [[NSString alloc] initWithData:sharedkeyData encoding:NSUTF8StringEncoding];
    
    return sharedkey.length == 0 ? nil : sharedkey;
}

- (void)setSharedkey:(NSString *)sharedkey
{
    KeychainItemWrapper *keychain = [[KeychainItemWrapper alloc] initWithIdentifier:@"sharedkey" accessGroup:nil];
    [keychain setObject:(__bridge id)kSecAttrAccessibleWhenUnlockedThisDeviceOnly forKey:(__bridge id)kSecAttrAccessible];
    
    [keychain setObject:@"sharedkey" forKey:(__bridge id)kSecAttrAccount];
    [keychain setObject:[sharedkey dataUsingEncoding:NSUTF8StringEncoding] forKey:(__bridge id)kSecValueData];
}

- (void)removeSharedkey
{
    KeychainItemWrapper *keychain = [[KeychainItemWrapper alloc] initWithIdentifier:@"sharedkey" accessGroup:nil];
    
    [keychain resetKeychainItem];
}

#pragma mark - Format helpers

// Format amount in satoshi as NSString (with symbol)
- (NSString*)formatMoney:(uint64_t)value localCurrency:(BOOL)fsymbolLocal {
    if (fsymbolLocal && latestResponse.symbol_local.conversion) {
        @try {
            NSDecimalNumber * number = [(NSDecimalNumber*)[NSDecimalNumber numberWithLongLong:value] decimalNumberByDividingBy:(NSDecimalNumber*)[NSDecimalNumber numberWithDouble:(double)latestResponse.symbol_local.conversion]];
            
            return [latestResponse.symbol_local.symbol stringByAppendingString:[self.localCurrencyFormatter stringFromNumber:number]];
            
        } @catch (NSException * e) {
            DLog(@"Exception: %@", e);
        }
    } else if (latestResponse.symbol_btc) {
        NSDecimalNumber * number = [(NSDecimalNumber*)[NSDecimalNumber numberWithLongLong:value] decimalNumberByDividingBy:(NSDecimalNumber*)[NSDecimalNumber numberWithLongLong:latestResponse.symbol_btc.conversion]];
        
        // mBTC display -> Always 2 decimal places
        if (latestResponse.symbol_btc.conversion == 100) {
            [_btcFormatter setMinimumFractionDigits:2];
        }
        // otherwise -> no min decimal places
        else {
            [_btcFormatter setMinimumFractionDigits:0];
        }
        
        NSString * string = [self.btcFormatter stringFromNumber:number];
        
        return [string stringByAppendingFormat:@" %@", latestResponse.symbol_btc.symbol];
    }
    
    NSDecimalNumber * number = [(NSDecimalNumber*)[NSDecimalNumber numberWithLongLong:value] decimalNumberByDividingBy:(NSDecimalNumber*)[NSDecimalNumber numberWithDouble:SATOSHI]];
    
    NSString * string = [self.btcFormatter stringFromNumber:number];
    
    return [string stringByAppendingString:@" BTC"];
}

- (NSString*)formatMoney:(uint64_t)value {
    return [self formatMoney:value localCurrency:symbolLocal];
}

// Format amount in satoshi as NSString (without symbol)
- (NSString *)formatAmount:(uint64_t)amount localCurrency:(BOOL)localCurrency
{
    if (amount == 0) {
        return nil;
    }
    
    NSString *returnValue;
    
    if (localCurrency) {
        @try {
            NSDecimalNumber *number = [(NSDecimalNumber*)[NSDecimalNumber numberWithLongLong:amount] decimalNumberByDividingBy:(NSDecimalNumber*)[NSDecimalNumber numberWithDouble:(double)app.latestResponse.symbol_local.conversion]];
            
            app.localCurrencyFormatter.usesGroupingSeparator = NO;
            returnValue = [app.localCurrencyFormatter stringFromNumber:number];
            app.localCurrencyFormatter.usesGroupingSeparator = YES;
        } @catch (NSException * e) {
            DLog(@"Exception: %@", e);
        }
    } else {
        @try {
            NSDecimalNumber *number = [(NSDecimalNumber*)[NSDecimalNumber numberWithLongLong:amount] decimalNumberByDividingBy:(NSDecimalNumber*)[NSDecimalNumber numberWithLongLong:app.latestResponse.symbol_btc.conversion]];
            
            app.btcFormatter.usesGroupingSeparator = NO;
            returnValue = [app.btcFormatter stringFromNumber:number];
            app.btcFormatter.usesGroupingSeparator = YES;
        } @catch (NSException * e) {
            DLog(@"Exception: %@", e);
        }
    }
    
    return returnValue;
}

#pragma mark - mail compose delegate

- (void)mailComposeController:(MFMailComposeViewController*)controller didFinishWithResult:(MFMailComposeResult)result error:(NSError*)error
{
    [self.tabViewController dismissViewControllerAnimated:YES completion:nil];
}

@end<|MERGE_RESOLUTION|>--- conflicted
+++ resolved
@@ -1347,11 +1347,7 @@
     NSString * pinKey = [[NSUserDefaults standardUserDefaults] objectForKey:@"pinKey"];
     NSString * pin = [NSString stringWithFormat:@"%lu", (unsigned long)_pin];
     
-<<<<<<< HEAD
     [self showBusyViewWithLoadingText:BC_STRING_LOADING_VERIFYING];
-=======
-    [self showBusyViewWithLoadingText:BC_STRING_LOADING];
->>>>>>> 234931e3
     
     // Check if we have an internet connection
     // This only checks if a network interface is up. All other errors (including timeouts) are handled by JavaScript callbacks in Wallet.m
@@ -1570,11 +1566,7 @@
     
     NSString * pin = [NSString stringWithFormat:@"%lu", (unsigned long)_pin];
     
-<<<<<<< HEAD
     [self showBusyViewWithLoadingText:BC_STRING_LOADING_VERIFYING];
-=======
-    [self showBusyViewWithLoadingText:BC_STRING_LOADING];
->>>>>>> 234931e3
     
     [self savePIN:pin];
 }

--- conflicted
+++ resolved
@@ -11,32 +11,6 @@
     ) -> Bool {
         let handled = DynamicLinks.dynamicLinks()
             .handleUniversalLink(userActivity.webpageURL!) { dynamiclink, _ in
-<<<<<<< HEAD
-                guard let url = dynamiclink?.url else {
-                    return
-                }
-
-                app.post(
-                    event: blockchain.app.process.deep_link,
-                    context: [blockchain.app.process.deep_link.url[]: url]
-                )
-            }
-
-        guard handled else {
-            return handle(userActivity: userActivity)
-        }
-
-        return handled
-    }
-
-    @discardableResult private func handle(userActivity: NSUserActivity) -> Bool {
-        if let url = userActivity.webpageURL {
-            app.post(
-                event: blockchain.app.process.deep_link,
-                context: [blockchain.app.process.deep_link.url[]: url]
-            )
-        }
-=======
                 guard let url = dynamiclink?.url else { return }
                 app.post(
                     event: blockchain.app.process.deep_link,
@@ -44,7 +18,6 @@
                 )
             }
 
->>>>>>> 8cc4a1d2
         viewStore.send(.appDelegate(.userActivity(userActivity)))
 
         guard handled else {

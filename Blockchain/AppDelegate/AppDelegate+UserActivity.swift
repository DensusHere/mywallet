--- conflicted
+++ resolved
@@ -9,16 +9,6 @@
         continue userActivity: NSUserActivity,
         restorationHandler: @escaping ([UIUserActivityRestoring]?) -> Void
     ) -> Bool {
-<<<<<<< HEAD
-        let handled = DynamicLinks.dynamicLinks()
-            .handleUniversalLink(userActivity.webpageURL!) { dynamiclink, _ in
-                guard let url = dynamiclink?.url else { return }
-                app.post(
-                    event: blockchain.app.process.deep_link,
-                    context: [blockchain.app.process.deep_link.url: url]
-                )
-            }
-=======
         let handled: Bool
         if let webpageURL = userActivity.webpageURL {
             handled = DynamicLinks.dynamicLinks()
@@ -36,7 +26,6 @@
         } else {
             handled = false
         }
->>>>>>> 92cdfb21
 
         viewStore.send(.appDelegate(.userActivity(userActivity)))
 

import AnalyticsKit
import BlockchainNamespace
import Combine
import FirebaseAnalytics
import ToolKit
import UIKit

final class AppAnalyticsTraitRepository: Session.Observer, TraitRepositoryAPI {

    struct Value: Decodable, Equatable {
        let value: Either<Tag.Reference, AnyJSON>
        let condition: Condition?
    }

    unowned let app: AppProtocol

    var _traits: [String: String] = [:]
    var _config: FetchResult.Value<[String: Value?]>?
    var traits: [String: String] { resolveTraits() }

    init(app: AppProtocol) {
        self.app = app
    }

    private var segment: AnyCancellable? {
        didSet { oldValue?.cancel() }
    }

    private var firebase: AnyCancellable? {
        didSet { oldValue?.cancel() }
    }

    func start() {

        segment = Session.RemoteConfiguration.experiments(in: app)
            .combineLatest(app.publisher(for: blockchain.ux.type.analytics.configuration.segment.user.traits, as: [String: Value?].self))
            .sink(to: My.fetched(experiments:additional:), on: self)

        firebase = app.publisher(for: blockchain.ux.type.analytics.configuration.firebase.user.traits, as: [String: Value?].self)
            .compactMap { $0.value?.compactMapValues(\.wrapped).filter({ $1.condition.or(.yes).check() }) }
            .flatMap { [app] config -> AnyPublisher<(String, String), Never> in
                config.map { name, property -> AnyPublisher<(String, String), Never> in
                    switch property.value {
                    case .left(let ref):
                        return app.publisher(for: ref, as: String.self)
                            .compactMap(\.value)
                            .map { (name, $0) }
                            .eraseToAnyPublisher()
                    case .right(let json):
                        return .just((name, String(describing: json.thing)))
                    }
                }
                .merge()
                .eraseToAnyPublisher()
            }
            .sink { name, trait in
                Analytics.setUserProperty(trait.prefix(36).string, forName: name)
            }
    }

    func stop() {
        segment = nil
        firebase = nil
    }

    private func fetched(experiments: [String: Int], additional: FetchResult.Value<[String: Value?]>) {
        _traits = experiments.mapValues(String.init)
        _config = additional
    }

    private func resolveTraits() -> [String: String] {
        var traits = _traits
        if let additional = _config?.value?.compactMapValues(\.wrapped) {
            for (key, result) in additional where result.condition.or(.yes).check() {
                switch result.value {
                case .left(let ref):
                    traits[key] = (
                        try? app.state.get(ref)
                    ) ?? (
                        try? app.remoteConfiguration.get(ref)
                    )
                case .right(let json):
                    traits[key] = String(describing: json.thing)
                }
            }
        }
        return traits
    }
}

final class AppAnalyticsObserver: Session.Observer {

    typealias Analytics = [Tag.Reference: Value]

    struct Value: Decodable {
        let name: String
        let context: [String: Either<Tag.Reference, AnyJSON>]?
        let condition: Condition?
    }

    unowned let app: AppProtocol
    let recorder: AnalyticsEventRecorderAPI

    init(
        app: AppProtocol,
        recorder: AnalyticsEventRecorderAPI = DIKit.resolve()
    ) {
        self.app = app
        self.recorder = recorder
    }

    private var segment: AnyCancellable? {
        didSet { oldValue?.cancel() }
    }

    private var firebase: AnyCancellable? {
        didSet { oldValue?.cancel() }
    }

    func start() {
        if segment != nil || firebase != nil {
            assertionFailure("Attempted to start what is already started 💣")
        }
        segment = app.publisher(for: blockchain.ux.type.analytics.configuration.segment.map, as: [String: Value].self)
            .compactMap(\.value)
            .map { [language = app.language] analytics -> Analytics in
                analytics.compactMapKeys { id in try? Tag.Reference(id: id, in: language) }
            }
            .combineLatest(Just(.nabu))
            .sink(to: My.observe, on: self)

        firebase = app.publisher(for: blockchain.ux.type.analytics.configuration.firebase.map, as: [String: Value].self)
            .compactMap(\.value)
            .map { [language = app.language] analytics -> Analytics in
                analytics.compactMapKeys { id in try? Tag.Reference(id: id, in: language) }
            }
            .combineLatest(Just(.firebase))
            .sink(to: My.observe, on: self)
    }

    func stop() {
        firebase = nil
        segment = nil
        bag.segment.removeAll()
        bag.firebase.removeAll()
    }

    private var bag = (segment: Set<AnyCancellable>(), firebase: Set<AnyCancellable>())

    func observe(_ events: Analytics, _ type: AnalyticsEventType) {
        switch type {
        case .firebase: bag.firebase.removeAll()
        case .nabu: bag.segment.removeAll()
        }
        for (event, value) in events {
            let subscription = app.on(event)
                .combineLatest(Just(value), Just(type))
                .sink(to: My.record, on: self)
            switch type {
            case .firebase: subscription.store(in: &bag.firebase)
            case .nabu: subscription.store(in: &bag.segment)
            }
        }
    }

    func record(_ event: Session.Event, _ value: Value, _ type: AnalyticsEventType) {
        guard value.condition.or(.yes).check() else { return }
        Task { @MainActor in
            do {
                try recorder.record(
                    event: AnyAnalyticsEvent(
                        type: type,
                        timestamp: event.date,
                        name: value.name,
                        params: value.context?.mapValues { either -> Any in
                            switch either {
                            case .left(let ref):
                                return try event.reference.context[ref]
                                    ?? event.context[ref]
                                    ?? app.state.get(ref)
                            case .right(let any):
                                return any.thing
                            }
                        }
                    )
                )
            } catch {
                app.post(error: error)
            }
        }
    }
}

struct Condition: Decodable, Equatable {
    let `if`: [Tag.Reference]?
    let unless: [Tag.Reference]?
}

extension Condition {
<<<<<<< HEAD
    static var yes: Condition { Condition(if: nil, unless: nil) }
=======

    static var yes: Condition { Condition(if: nil, unless: nil) }

>>>>>>> 12319168
    func check() -> Bool {
        (`if` ?? []).allSatisfy(isYes) && (unless ?? []).none(isYes)
    }
}

func isYes(_ ref: Tag.Reference) -> Bool {
    switch ref.tag {
    case blockchain.session.state.value:
        return app.state.result(for: ref).isYes
    case blockchain.session.configuration.value:
        return app.remoteConfiguration.result(for: ref).isYes
    default:
        return false
    }
}

struct AnyAnalyticsEvent: AnalyticsEvent {
    var type: AnalyticsEventType
    let timestamp: Date?
    let name: String
    let params: [String: Any]?
}<|MERGE_RESOLUTION|>--- conflicted
+++ resolved
@@ -197,13 +197,9 @@
 }
 
 extension Condition {
-<<<<<<< HEAD
+
     static var yes: Condition { Condition(if: nil, unless: nil) }
-=======
-
-    static var yes: Condition { Condition(if: nil, unless: nil) }
-
->>>>>>> 12319168
+
     func check() -> Bool {
         (`if` ?? []).allSatisfy(isYes) && (unless ?? []).none(isYes)
     }

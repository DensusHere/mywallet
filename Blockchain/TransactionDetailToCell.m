//
//  TransactionDetailToCell.m
//  Blockchain
//
//  Created by Kevin Wu on 9/27/16.
//  Copyright © 2016 Blockchain Luxembourg S.A. All rights reserved.
//

#import "TransactionDetailToCell.h"
<<<<<<< HEAD
#import "ContactTransaction.h"
=======
#import "UIView+ChangeFrameAttribute.h"
>>>>>>> c57a1bd4

@implementation TransactionDetailToCell

- (void)prepareForReuse
{
    [super prepareForReuse];
    [self.mainLabel setText:nil];
    [self.accessoryLabel setText:nil];
}

- (void)configureWithTransaction:(Transaction *)transaction
{
    [super configureWithTransaction:transaction];

    if (self.isSetup) {
        if (transaction.to.count > 1) {
            self.detailTextLabel.text = [NSString stringWithFormat:BC_STRING_ARGUMENT_RECIPIENTS, transaction.to.count];
        } else {
            self.accessoryLabel.text = [transaction.to.firstObject objectForKey:DICTIONARY_KEY_LABEL];
        }
        self.mainLabel.text = BC_STRING_TO;
        return;
    }
    
<<<<<<< HEAD
    self.mainLabel = [[UILabel alloc] initWithFrame:CGRectZero];
=======
    self.mainLabel = [[UILabel alloc] initWithFrame:CGRectMake(0, 0, 70, self.frame.size.height)];
>>>>>>> c57a1bd4
    self.mainLabel.font = [UIFont fontWithName:FONT_MONTSERRAT_LIGHT size:FONT_SIZE_MEDIUM_LARGE];
    self.mainLabel.adjustsFontSizeToFitWidth = YES;
    self.mainLabel.text = BC_STRING_TO;
    self.mainLabel.textColor = COLOR_TEXT_DARK_GRAY;
    [self.mainLabel sizeToFit];
<<<<<<< HEAD
    self.mainLabel.frame = CGRectMake(self.contentView.layoutMargins.left, 0, 70, 24);
=======
    [self.mainLabel changeXPosition:self.contentView.layoutMargins.left];
>>>>>>> c57a1bd4
    self.mainLabel.center = CGPointMake(self.mainLabel.center.x, self.contentView.center.y);
    [self.contentView addSubview:self.mainLabel];
    
    self.subtitleLabel = [[UILabel alloc] initWithFrame:CGRectMake(self.contentView.layoutMargins.left, self.mainLabel.frame.origin.y + self.mainLabel.frame.size.height, self.mainLabel.frame.size.width, 15)];
    self.subtitleLabel.font = [UIFont fontWithName:FONT_MONTSERRAT_LIGHT size:12];
    self.subtitleLabel.adjustsFontSizeToFitWidth = YES;
    
    self.subtitleLabel.text = [transaction.txType isEqualToString:TX_TYPE_SENT] && [transaction isMemberOfClass:[ContactTransaction class]] ? [(ContactTransaction *)transaction contactName] : nil;
    self.subtitleLabel.textColor = COLOR_LIGHT_GRAY;
    [self.contentView addSubview:self.subtitleLabel];
    
    if (transaction.to.count > 1) {
        self.detailTextLabel.text = [NSString stringWithFormat:BC_STRING_ARGUMENT_RECIPIENTS, transaction.to.count];
        self.detailTextLabel.textColor = COLOR_TEXT_DARK_GRAY;
        self.detailTextLabel.adjustsFontSizeToFitWidth = YES;
        self.accessoryType = UITableViewCellAccessoryDisclosureIndicator;
    } else {
        CGFloat accessoryLabelXPosition = self.mainLabel.frame.origin.x + self.mainLabel.frame.size.width + 8;
<<<<<<< HEAD
        self.accessoryLabel = [[UILabel alloc] initWithFrame:CGRectMake(accessoryLabelXPosition, 0, self.frame.size.width - self.contentView.layoutMargins.right - accessoryLabelXPosition, self.mainLabel.frame.size.height)];
        self.accessoryLabel.center = CGPointMake(self.accessoryLabel.center.x, self.contentView.center.y);
        self.accessoryLabel.font = [UIFont fontWithName:FONT_MONTSERRAT_LIGHT size:self.accessoryLabel.font.pointSize];
=======
        self.accessoryLabel = [[UILabel alloc] initWithFrame:CGRectMake(accessoryLabelXPosition, 0, self.frame.size.width - self.contentView.layoutMargins.right - accessoryLabelXPosition, self.frame.size.height)];
        self.accessoryLabel.font = [UIFont fontWithName:FONT_MONTSERRAT_LIGHT size:FONT_SIZE_EXTRA_EXTRA_SMALL];
>>>>>>> c57a1bd4
        self.accessoryLabel.textAlignment = NSTextAlignmentRight;
        self.accessoryLabel.text = [transaction.to.firstObject objectForKey:DICTIONARY_KEY_LABEL];
        self.accessoryLabel.adjustsFontSizeToFitWidth = YES;
        self.accessoryLabel.textColor = COLOR_TEXT_DARK_GRAY;
        [self.contentView addSubview:self.accessoryLabel];
        self.accessoryType = UITableViewCellAccessoryNone;
    }
    
    self.isSetup = YES;
}

@end<|MERGE_RESOLUTION|>--- conflicted
+++ resolved
@@ -7,11 +7,8 @@
 //
 
 #import "TransactionDetailToCell.h"
-<<<<<<< HEAD
 #import "ContactTransaction.h"
-=======
 #import "UIView+ChangeFrameAttribute.h"
->>>>>>> c57a1bd4
 
 @implementation TransactionDetailToCell
 
@@ -36,21 +33,13 @@
         return;
     }
     
-<<<<<<< HEAD
-    self.mainLabel = [[UILabel alloc] initWithFrame:CGRectZero];
-=======
     self.mainLabel = [[UILabel alloc] initWithFrame:CGRectMake(0, 0, 70, self.frame.size.height)];
->>>>>>> c57a1bd4
     self.mainLabel.font = [UIFont fontWithName:FONT_MONTSERRAT_LIGHT size:FONT_SIZE_MEDIUM_LARGE];
     self.mainLabel.adjustsFontSizeToFitWidth = YES;
     self.mainLabel.text = BC_STRING_TO;
     self.mainLabel.textColor = COLOR_TEXT_DARK_GRAY;
     [self.mainLabel sizeToFit];
-<<<<<<< HEAD
-    self.mainLabel.frame = CGRectMake(self.contentView.layoutMargins.left, 0, 70, 24);
-=======
     [self.mainLabel changeXPosition:self.contentView.layoutMargins.left];
->>>>>>> c57a1bd4
     self.mainLabel.center = CGPointMake(self.mainLabel.center.x, self.contentView.center.y);
     [self.contentView addSubview:self.mainLabel];
     
@@ -69,14 +58,8 @@
         self.accessoryType = UITableViewCellAccessoryDisclosureIndicator;
     } else {
         CGFloat accessoryLabelXPosition = self.mainLabel.frame.origin.x + self.mainLabel.frame.size.width + 8;
-<<<<<<< HEAD
-        self.accessoryLabel = [[UILabel alloc] initWithFrame:CGRectMake(accessoryLabelXPosition, 0, self.frame.size.width - self.contentView.layoutMargins.right - accessoryLabelXPosition, self.mainLabel.frame.size.height)];
-        self.accessoryLabel.center = CGPointMake(self.accessoryLabel.center.x, self.contentView.center.y);
-        self.accessoryLabel.font = [UIFont fontWithName:FONT_MONTSERRAT_LIGHT size:self.accessoryLabel.font.pointSize];
-=======
         self.accessoryLabel = [[UILabel alloc] initWithFrame:CGRectMake(accessoryLabelXPosition, 0, self.frame.size.width - self.contentView.layoutMargins.right - accessoryLabelXPosition, self.frame.size.height)];
         self.accessoryLabel.font = [UIFont fontWithName:FONT_MONTSERRAT_LIGHT size:FONT_SIZE_EXTRA_EXTRA_SMALL];
->>>>>>> c57a1bd4
         self.accessoryLabel.textAlignment = NSTextAlignmentRight;
         self.accessoryLabel.text = [transaction.to.firstObject objectForKey:DICTIONARY_KEY_LABEL];
         self.accessoryLabel.adjustsFontSizeToFitWidth = YES;

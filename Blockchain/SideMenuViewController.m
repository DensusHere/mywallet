//
//  SideMenuViewController.m
//  Blockchain
//
//  Created by Mark Pfluger on 10/3/14.
//  Copyright (c) 2014 Blockchain Luxembourg S.A. All rights reserved.
//

#import "SideMenuViewController.h"
#import "RootService.h"
#import "ECSlidingViewController.h"
#import "BCCreateAccountView.h"
#import "BCEditAccountView.h"
#import "AccountTableCell.h"
#import "SideMenuViewCell.h"
#import "BCLine.h"
#import "PrivateKeyReader.h"
#import "UIViewController+AutoDismiss.h"
#import <JavaScriptCore/JavaScriptCore.h>

@interface SideMenuViewController ()

@property (strong, readwrite, nonatomic) UITableView *tableView;
@property (nonatomic) NSMutableArray *menuEntries;

@end

@implementation SideMenuViewController

ECSlidingViewController *sideMenu;

UITapGestureRecognizer *tapToCloseGestureRecognizer;

NSString *entryKeyUpgradeBackup = @"upgrade_backup";
NSString *entryKeySettings = @"settings";
NSString *entryKeyAccountsAndAddresses = @"accounts_and_addresses";
NSString *entryKeyContacts = @"contacts";
NSString *entryKeyMerchantMap = @"merchant_map";
NSString *entryKeySupport = @"support";
NSString *entryKeyLogout = @"logout";
NSString *entryKeyBuyBitcoin = @"buy_bitcoin";

int balanceEntries = 0;
int accountEntries = 0;

- (void)viewDidLoad {
    [super viewDidLoad];
    
    sideMenu = app.slidingViewController;
    
    self.tableView = ({
        UITableView *tableView = [[UITableView alloc] initWithFrame:CGRectMake(0, 0, self.view.frame.size.width - sideMenu.anchorLeftPeekAmount, MENU_ENTRY_HEIGHT * self.menuEntriesCount) style:UITableViewStylePlain];
        tableView.autoresizingMask = UIViewAutoresizingFlexibleTopMargin | UIViewAutoresizingFlexibleBottomMargin | UIViewAutoresizingFlexibleWidth;
        tableView.delegate = self;
        tableView.dataSource = self;
        tableView.opaque = NO;
        tableView.backgroundColor = [UIColor clearColor];
        tableView.backgroundView = nil;
        tableView.showsVerticalScrollIndicator = NO;
        tableView;
    });

    
    [self.view addSubview:self.tableView];
    
    self.tableView.tableFooterView = [[UIView alloc] initWithFrame:CGRectZero];
    
    // Blue background for bounce area
    CGRect frame = self.view.bounds;
    frame.origin.y = -frame.size.height;
    UIView* blueView = [[UIView alloc] initWithFrame:frame];
    blueView.backgroundColor = COLOR_BLOCKCHAIN_BLUE;
    [self.tableView addSubview:blueView];
    // Make sure the refresh control is in front of the blue area
    blueView.layer.zPosition -= 1;
    
    sideMenu.delegate = self;
    
    tapToCloseGestureRecognizer = [[UITapGestureRecognizer alloc] initWithTarget:app action:@selector(toggleSideMenu)];
}

- (NSUInteger)menuEntriesCount {
    return [self.menuEntries count];
}

- (NSDictionary *)getMenuEntry:(NSInteger)index {
    return [self.menuEntries objectAtIndex:index];
}

- (void)clearMenuEntries {
    self.menuEntries = [NSMutableArray new];
}

- (void)addMenuEntry:(NSString *)key text:(NSString *)text icon:(NSString *)icon {
    NSDictionary *entry = @{ @"key": key, @"text": text, @"icon": icon };
    [self.menuEntries addObject:entry];
}

- (void)viewWillAppear:(BOOL)animated
{
    [super viewWillAppear:animated];
    [self clearMenuEntries];

    if (!app.wallet.didUpgradeToHd) {
        [self addMenuEntry:entryKeyUpgradeBackup text:BC_STRING_UPGRADE icon:@"icon_upgrade"];
    } else {
        [self addMenuEntry:entryKeyUpgradeBackup text:BC_STRING_BACKUP_FUNDS icon:@"lock"];
    }

    [self addMenuEntry:entryKeySettings text:BC_STRING_SETTINGS icon:@"settings"];
#ifdef ENABLE_DEBUG_MENU
    [self addMenuEntry:entryKeyContacts text:BC_STRING_CONTACTS icon:@"contacts_icon"];
#endif
    [self addMenuEntry:entryKeyAccountsAndAddresses text:BC_STRING_ADDRESSES icon:@"wallet"];
    
    if ([app.wallet isBuyEnabled]) {
        [self addMenuEntry:entryKeyBuyBitcoin text:BC_STRING_BUY_BITCOIN icon:@"bitcoin"];
    }
    
    [self addMenuEntry:entryKeyMerchantMap text:BC_STRING_MERCHANT_MAP icon:@"merchant"];
    [self addMenuEntry:entryKeySupport text:BC_STRING_SUPPORT icon:@"help"];
    [self addMenuEntry:entryKeyLogout text:BC_STRING_LOGOUT icon:@"logout"];

    [self setSideMenuGestures];
    [self reload];
}

- (void)viewWillDisappear:(BOOL)animated
{
    [super viewWillDisappear:animated];
    [self resetSideMenuGestures];
}

- (void)setSideMenuGestures
{
    // Hide status bar
    if (!app.pinEntryViewController.inSettings) {
        [[UIApplication sharedApplication] setStatusBarHidden:YES withAnimation:NO];
    }
    
    // Disable all interactions on main view
    for (UIView *view in app.tabViewController.activeViewController.view.subviews) {
        [view setUserInteractionEnabled:NO];
    }
    [app.tabViewController.menuSwipeRecognizerView setUserInteractionEnabled:NO];
    
    // Enable Pan gesture and tap gesture to close sideMenu
    [app.tabViewController.activeViewController.view setUserInteractionEnabled:YES];
    ECSlidingViewController *sideMenu = app.slidingViewController;
    [app.tabViewController.activeViewController.view addGestureRecognizer:sideMenu.panGesture];
    
    [app.tabViewController.activeViewController.view addGestureRecognizer:tapToCloseGestureRecognizer];
    
    // Show shadow on current viewController in tabBarView
    UIView *castsShadowView = app.slidingViewController.topViewController.view;
    castsShadowView.layer.shadowOpacity = 0.3f;
    castsShadowView.layer.shadowRadius = 10.0f;
    castsShadowView.layer.shadowColor = [UIColor blackColor].CGColor;
}

- (void)resetSideMenuGestures
{
    // Show status bar again
    [[UIApplication sharedApplication] setStatusBarHidden:NO withAnimation:YES];
    
    // Disable Pan and Tap gesture on main view
    [app.tabViewController.activeViewController.view removeGestureRecognizer:sideMenu.panGesture];
    [app.tabViewController.activeViewController.view removeGestureRecognizer:tapToCloseGestureRecognizer];
    
    // Enable interaction on main view
    for (UIView *view in app.tabViewController.activeViewController.view.subviews) {
        [view setUserInteractionEnabled:YES];
    }
    
    // Enable swipe to open side menu gesture on small bar on the left of main view
    [app.tabViewController.menuSwipeRecognizerView setUserInteractionEnabled:YES];
    [app.tabViewController.menuSwipeRecognizerView addGestureRecognizer:sideMenu.panGesture];
}

- (void)reload
{
    [self reloadNumberOfBalancesToDisplay];
    
    // Resize table view
    [self reloadTableViewSize];
    
    [self.tableView reloadData];
}

- (void)reloadTableView
{
    [self.tableView reloadData];
}

- (void)reloadNumberOfBalancesToDisplay
{
    // Total entries: 1 entry for the total balance, 1 for each HD account, 1 for the total legacy addresses balance (if needed)
    int numberOfAccounts = [app.wallet getActiveAccountsCount];
    balanceEntries = [[app.wallet activeLegacyAddresses] count] > 0 ? numberOfAccounts + 1 : numberOfAccounts;
    accountEntries = numberOfAccounts;
}

- (void)reloadTableViewSize
{
    self.tableView.frame = CGRectMake(0, 0, self.view.frame.size.width - sideMenu.anchorLeftPeekAmount, MENU_ENTRY_HEIGHT * self.menuEntriesCount + BALANCE_ENTRY_HEIGHT * (balanceEntries + 1) + SECTION_HEADER_HEIGHT + MENU_BITCOIN_TICKER_HEIGHT);
    if (![self showBalances]) {
        self.tableView.frame = CGRectMake(0, 0, self.view.frame.size.width - sideMenu.anchorLeftPeekAmount, MENU_ENTRY_HEIGHT * self.menuEntriesCount + MENU_BITCOIN_TICKER_HEIGHT);
    }
    
    // If the tableView is bigger than the screen, enable scrolling and resize table view to screen size
    if (self.tableView.frame.size.height > self.view.frame.size.height ) {
        self.tableView.frame = CGRectMake(0, 0, self.view.frame.size.width - sideMenu.anchorLeftPeekAmount, self.view.frame.size.height);
        
        // Add some extra space to bottom of tableview so things look nicer when scrolling all the way down
        self.tableView.contentInset = UIEdgeInsetsMake(0, 0, SECTION_HEADER_HEIGHT, 0);
        
        self.tableView.scrollEnabled = YES;
    }
    else {
        self.tableView.scrollEnabled = NO;
    }
}

- (Boolean)showBalances
{
    // Return true if the user has upgraded and either legacy adresses or multiple accounts
    return [app.wallet didUpgradeToHd] && ([[app.wallet activeLegacyAddresses] count] > 0 || [app.wallet getActiveAccountsCount] >= 2);
}

- (void)removeTransactionsFilter
{
    UITableViewHeaderFooterView *headerView = [self.tableView headerViewForSection:0];
    UIView *backgroundView = [[UIView alloc] initWithFrame:headerView.frame];
    [backgroundView setBackgroundColor:COLOR_BLOCKCHAIN_BLUE];
    headerView.backgroundView = backgroundView;
    
    [self.tableView deselectRowAtIndexPath:[self.tableView indexPathForSelectedRow] animated:NO];
    
    [app removeTransactionsFilter];
}

#pragma mark - SlidingViewController Delegate

- (id<UIViewControllerAnimatedTransitioning>)slidingViewController:(ECSlidingViewController *)slidingViewController animationControllerForOperation:(ECSlidingViewControllerOperation)operation topViewController:(UIViewController *)topViewController
{
    // SideMenu will slide in
    if (operation == ECSlidingViewControllerOperationAnchorRight) {
        [self setSideMenuGestures];
    }
    // SideMenu will slide out
    else if (operation == ECSlidingViewControllerOperationResetFromRight) {
        // Everything happens in viewDidDisappear: which is called after the slide animation is done
    }
    
    return nil;
}

#pragma mark - UITableView Delegate

- (void)tableView:(UITableView *)tableView didSelectRowAtIndexPath:(NSIndexPath *)indexPath
{
    if ([self showBalances]) {
        if (indexPath.section != 1) {
#ifdef ENABLE_TRANSACTION_FILTERING
            BOOL deselected = NO;
            
            if (indexPath.row == [self tableView:tableView numberOfRowsInSection:indexPath.section] - 1 && [[app.wallet activeLegacyAddresses] count] > 0) {
                if ([app filterIndex] == FILTER_INDEX_IMPORTED_ADDRESSES) {
                    deselected = YES;
                } else {
                }
            } else {
                if ([app.wallet getIndexOfActiveAccount:(int)indexPath.row] == [app filterIndex]) {
                    deselected = YES;
                } else {
                    
                }
            }
            
            if (deselected) {
                [self removeTransactionsFilter];
                [tableView deselectRowAtIndexPath:indexPath animated:NO];
            } else {
                UITableViewHeaderFooterView *headerView = [tableView headerViewForSection:indexPath.section];
                UIView *backgroundView = [[UIView alloc] initWithFrame:headerView.frame];
                [backgroundView setBackgroundColor:COLOR_BLOCKCHAIN_BLUE];
                headerView.backgroundView = backgroundView;
            }
#endif
            return;
        }
    }
    
    [tableView deselectRowAtIndexPath:indexPath animated:YES];
    
    NSString *rowKey = [self getMenuEntry:indexPath.row][@"key"];

    if (rowKey == entryKeyUpgradeBackup) {
        BOOL didUpgradeToHD = app.wallet.didUpgradeToHd;
        if (didUpgradeToHD) {
            [app backupFundsClicked:nil];
        } else {
            [app showHdUpgrade];
        }
    } else if (rowKey == entryKeyAccountsAndAddresses) {
        [app accountsAndAddressesClicked:nil];
    } else if (rowKey == entryKeySettings) {
        [app accountSettingsClicked:nil];
    } else if (rowKey == entryKeyContacts) {
        [app contactsClicked:nil];
    } else if (rowKey == entryKeyMerchantMap) {
        [app merchantClicked:nil];
    } else if (rowKey == entryKeySupport) {
        [app supportClicked:nil];
    } else if (rowKey == entryKeyLogout) {
        [app logoutClicked:nil];
    } else if (rowKey == entryKeyBuyBitcoin) {
        [app buyBitcoinClicked:nil];
    }
}

#pragma mark - UITableView Datasource

- (CGFloat)tableView:(UITableView *)tableView heightForRowAtIndexPath:(NSIndexPath *)indexPath
{
    if (![self showBalances]) {
        return MENU_ENTRY_HEIGHT;
    }
    if (indexPath.section != 2) {
        return BALANCE_ENTRY_HEIGHT;
    }
    return MENU_ENTRY_HEIGHT;
}

- (NSInteger)numberOfSectionsInTableView:(UITableView *)tableView
{
    // Empty table if not logged in:
    if (!app.wallet.guid) {
        return 0;
    }
    
    return 2;
}

- (CGFloat)tableView:(UITableView *)tableView heightForHeaderInSection:(NSInteger)section
{
    if (section == 0) {
        return MENU_BITCOIN_TICKER_HEIGHT;
    }
    
    return 0;
}

- (UIView *)tableView:(UITableView *)tableView viewForHeaderInSection:(NSInteger)section
{
    // Total Balance
    if (section == 0) {
        UITableViewHeaderFooterView *view = [[UITableViewHeaderFooterView alloc] initWithFrame:CGRectMake(0, 0, self.tableView.frame.size.width, MENU_BITCOIN_TICKER_HEIGHT)];
        UIView *backgroundView = [[UIView alloc] initWithFrame:view.frame];

        [backgroundView setBackgroundColor:COLOR_BLOCKCHAIN_BLUE];
        view.backgroundView = backgroundView;
        
        UILabel *tickerLabel = [[UILabel alloc] initWithFrame:CGRectMake(15, 10, self.tableView.frame.size.width - 23, 30)];
        tickerLabel.adjustsFontSizeToFitWidth = YES;
<<<<<<< HEAD
        NSDecimalNumber *oneBTC = [(NSDecimalNumber*)[NSDecimalNumber numberWithLongLong:SATOSHI] decimalNumberByDividingBy:(NSDecimalNumber*)[NSDecimalNumber numberWithLongLong:[CURRENCY_CONVERSION_BTC longLongValue]]];
        tickerLabel.text = [NSString stringWithFormat:@"%@ = %@", [NSString stringWithFormat:@"%@ %@", [app.btcFormatter stringFromNumber:oneBTC], CURRENCY_SYMBOL_BTC], [NSNumberFormatter formatMoney:SATOSHI localCurrency:YES]];
=======
        tickerLabel.text = [NSString stringWithFormat:@"%@ = %@", [NSNumberFormatter formatBTC:[CURRENCY_CONVERSION_BTC longLongValue]], [NSNumberFormatter formatMoney:SATOSHI localCurrency:YES]];
>>>>>>> 0db37170
        tickerLabel.textColor = [UIColor whiteColor];
        tickerLabel.center = CGPointMake(tickerLabel.center.x, view.center.y);
        tickerLabel.font = [UIFont fontWithName:FONT_MONTSERRAT_REGULAR size:24];
        [view addSubview:tickerLabel];
        
        return view;
    }
    
    return nil;
}

- (NSInteger)tableView:(UITableView *)tableView numberOfRowsInSection:(NSInteger)sectionIndex
{
    if (sectionIndex == 0) {
        return 0;
    }
    if (sectionIndex == 1) {
        return self.menuEntriesCount;
    }
    
    return balanceEntries;
}

- (UITableViewCell *)tableView:(UITableView *)tableView cellForRowAtIndexPath:(NSIndexPath *)indexPath
{
    static NSString *cellIdentifier;
    
    if (indexPath.section == 1) {

        cellIdentifier = @"CellMenu";
        
        SideMenuViewCell *cell = [tableView dequeueReusableCellWithIdentifier:cellIdentifier];
        
        if (cell == nil) {
            cell = [[SideMenuViewCell alloc] initWithStyle:UITableViewCellStyleSubtitle reuseIdentifier:cellIdentifier];
            
            UIView *v = [[UIView alloc] initWithFrame:CGRectMake(0, 0, cell.frame.size.width, cell.frame.size.height)];
            [v setBackgroundColor:COLOR_TABLE_VIEW_CELL_SELECTED_LIGHT_GRAY];
            cell.selectedBackgroundView = v;
        }

        NSDictionary *entry = [self getMenuEntry:indexPath.row];
        cell.textLabel.text = entry[@"text"];
        cell.textLabel.adjustsFontSizeToFitWidth = YES;
        NSString *imageName = entry[@"icon"];
        cell.imageView.image = [UIImage imageNamed:imageName];
        
        if ([imageName isEqualToString:@"contacts_icon"]) {
            cell.imageView.image = [cell.imageView.image imageWithRenderingMode:UIImageRenderingModeAlwaysTemplate];
            [cell.imageView setTintColor:COLOR_DARK_GRAY];
        }
        
        return cell;
    }
    return nil;
}

- (void)tableView:(UITableView *)tableView willDisplayCell:(UITableViewCell *)cell forRowAtIndexPath:(NSIndexPath *)indexPath
{
    if ([cell respondsToSelector:@selector(setSeparatorInset:)]) {
        if ([self showBalances]) {
            // Custom separator inset
            float leftInset = (indexPath.section != 1) ? 56 : 15;
            [cell setSeparatorInset:UIEdgeInsetsMake(0, leftInset, 0, 0)];
            
            // No separator for non-account side menu items
            if ((indexPath.section == 0 && indexPath.row == balanceEntries - 1) || indexPath.section == 1) {
                [cell setSeparatorInset:UIEdgeInsetsMake(0, 15, 0, CGRectGetWidth(cell.bounds)-15)];
            }
        } else {
            // No separator
            [cell setSeparatorInset:UIEdgeInsetsMake(0, 15, 0, CGRectGetWidth(cell.bounds)-15)];
        }
    }
}

@end<|MERGE_RESOLUTION|>--- conflicted
+++ resolved
@@ -363,12 +363,7 @@
         
         UILabel *tickerLabel = [[UILabel alloc] initWithFrame:CGRectMake(15, 10, self.tableView.frame.size.width - 23, 30)];
         tickerLabel.adjustsFontSizeToFitWidth = YES;
-<<<<<<< HEAD
-        NSDecimalNumber *oneBTC = [(NSDecimalNumber*)[NSDecimalNumber numberWithLongLong:SATOSHI] decimalNumberByDividingBy:(NSDecimalNumber*)[NSDecimalNumber numberWithLongLong:[CURRENCY_CONVERSION_BTC longLongValue]]];
-        tickerLabel.text = [NSString stringWithFormat:@"%@ = %@", [NSString stringWithFormat:@"%@ %@", [app.btcFormatter stringFromNumber:oneBTC], CURRENCY_SYMBOL_BTC], [NSNumberFormatter formatMoney:SATOSHI localCurrency:YES]];
-=======
         tickerLabel.text = [NSString stringWithFormat:@"%@ = %@", [NSNumberFormatter formatBTC:[CURRENCY_CONVERSION_BTC longLongValue]], [NSNumberFormatter formatMoney:SATOSHI localCurrency:YES]];
->>>>>>> 0db37170
         tickerLabel.textColor = [UIColor whiteColor];
         tickerLabel.center = CGPointMake(tickerLabel.center.x, view.center.y);
         tickerLabel.font = [UIFont fontWithName:FONT_MONTSERRAT_REGULAR size:24];

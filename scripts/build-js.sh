--- conflicted
+++ resolved
@@ -7,11 +7,7 @@
 rm -rf build dist
 
 echo "Building..."
-<<<<<<< HEAD
 npm run build
-=======
-grunt build --base .
->>>>>>> c57a1bd4
 
 # Required for JavaScriptCore
 echo "Patching global.crypto..."

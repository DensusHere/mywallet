--- conflicted
+++ resolved
@@ -247,11 +247,7 @@
 		C79261B51E8ADF0300C87CED /* BCCardView.m in Sources */ = {isa = PBXBuildFile; fileRef = C79261B41E8ADF0300C87CED /* BCCardView.m */; };
 		C793E1FC1F8E7921001F171C /* ExchangeOverviewViewController.m in Sources */ = {isa = PBXBuildFile; fileRef = C793E1FB1F8E7921001F171C /* ExchangeOverviewViewController.m */; };
 		C79672841FDEF4CC00F07C69 /* NSDateFormatter+VerboseString.m in Sources */ = {isa = PBXBuildFile; fileRef = C79672831FDEF4CC00F07C69 /* NSDateFormatter+VerboseString.m */; };
-<<<<<<< HEAD
-=======
 		C799B27A205383DD00CC522D /* BCSwipeAddressView.m in Sources */ = {isa = PBXBuildFile; fileRef = C799B279205383DD00CC522D /* BCSwipeAddressView.m */; };
-		C79ABF321F852C2B0062726C /* Charts.framework in Frameworks */ = {isa = PBXBuildFile; fileRef = C79ABF291F852C040062726C /* Charts.framework */; };
->>>>>>> 35916cf0
 		C79EEFC21E898E380087DDCD /* WalletSetupViewController.m in Sources */ = {isa = PBXBuildFile; fileRef = C79EEFC11E898E380087DDCD /* WalletSetupViewController.m */; };
 		C7A0E90E1FA796EC004F4267 /* BCChartMarkerView.swift in Sources */ = {isa = PBXBuildFile; fileRef = C7A0E90D1FA796EC004F4267 /* BCChartMarkerView.swift */; };
 		C7A0E9261FA89FE9004F4267 /* ExchangeModalView.m in Sources */ = {isa = PBXBuildFile; fileRef = C7A0E9251FA89FE9004F4267 /* ExchangeModalView.m */; };
@@ -1192,381 +1188,8 @@
 		C793E1FB1F8E7921001F171C /* ExchangeOverviewViewController.m */ = {isa = PBXFileReference; lastKnownFileType = sourcecode.c.objc; path = ExchangeOverviewViewController.m; sourceTree = "<group>"; };
 		C79672821FDEF4CC00F07C69 /* NSDateFormatter+VerboseString.h */ = {isa = PBXFileReference; lastKnownFileType = sourcecode.c.h; path = "NSDateFormatter+VerboseString.h"; sourceTree = "<group>"; };
 		C79672831FDEF4CC00F07C69 /* NSDateFormatter+VerboseString.m */ = {isa = PBXFileReference; lastKnownFileType = sourcecode.c.objc; path = "NSDateFormatter+VerboseString.m"; sourceTree = "<group>"; };
-<<<<<<< HEAD
-=======
 		C799B278205383DD00CC522D /* BCSwipeAddressView.h */ = {isa = PBXFileReference; lastKnownFileType = sourcecode.c.h; path = BCSwipeAddressView.h; sourceTree = "<group>"; };
 		C799B279205383DD00CC522D /* BCSwipeAddressView.m */ = {isa = PBXFileReference; lastKnownFileType = sourcecode.c.objc; path = BCSwipeAddressView.m; sourceTree = "<group>"; };
-		C79ABD841F852C030062726C /* .gitignore */ = {isa = PBXFileReference; lastKnownFileType = text; path = .gitignore; sourceTree = "<group>"; };
-		C79ABD851F852C030062726C /* .swift-version */ = {isa = PBXFileReference; lastKnownFileType = text; path = ".swift-version"; sourceTree = "<group>"; };
-		C79ABD861F852C030062726C /* .travis.yml */ = {isa = PBXFileReference; lastKnownFileType = text; path = .travis.yml; sourceTree = "<group>"; };
-		C79ABD881F852C030062726C /* feature_graphic.png */ = {isa = PBXFileReference; lastKnownFileType = image.png; path = feature_graphic.png; sourceTree = "<group>"; };
-		C79ABD891F852C030062726C /* feature_graphic.psd */ = {isa = PBXFileReference; lastKnownFileType = file; path = feature_graphic.psd; sourceTree = "<group>"; };
-		C79ABD8A1F852C030062726C /* Cartfile */ = {isa = PBXFileReference; lastKnownFileType = text; path = Cartfile; sourceTree = "<group>"; };
-		C79ABD8B1F852C030062726C /* Cartfile.private */ = {isa = PBXFileReference; lastKnownFileType = text; path = Cartfile.private; sourceTree = "<group>"; };
-		C79ABD8C1F852C030062726C /* Cartfile.resolved */ = {isa = PBXFileReference; lastKnownFileType = text; path = Cartfile.resolved; sourceTree = "<group>"; };
-		C79ABD8D1F852C030062726C /* CHANGELOG.md */ = {isa = PBXFileReference; lastKnownFileType = net.daringfireball.markdown; path = CHANGELOG.md; sourceTree = "<group>"; };
-		C79ABD8E1F852C030062726C /* Charts.podspec */ = {isa = PBXFileReference; lastKnownFileType = text; path = Charts.podspec; sourceTree = "<group>"; };
-		C79ABD8F1F852C030062726C /* Charts.xcodeproj */ = {isa = PBXFileReference; lastKnownFileType = "wrapper.pb-project"; path = Charts.xcodeproj; sourceTree = "<group>"; };
-		C79ABD931F852C040062726C /* ChartsDemo.xcodeproj */ = {isa = PBXFileReference; lastKnownFileType = "wrapper.pb-project"; path = ChartsDemo.xcodeproj; sourceTree = "<group>"; };
-		C79ABD981F852C040062726C /* AppDelegate.h */ = {isa = PBXFileReference; lastKnownFileType = sourcecode.c.h; path = AppDelegate.h; sourceTree = "<group>"; };
-		C79ABD991F852C040062726C /* AppDelegate.m */ = {isa = PBXFileReference; lastKnownFileType = sourcecode.c.objc; path = AppDelegate.m; sourceTree = "<group>"; };
-		C79ABD9B1F852C040062726C /* BalloonMarker.swift */ = {isa = PBXFileReference; lastKnownFileType = sourcecode.swift; path = BalloonMarker.swift; sourceTree = "<group>"; };
-		C79ABD9C1F852C040062726C /* RadarMarkerView.swift */ = {isa = PBXFileReference; lastKnownFileType = sourcecode.swift; path = RadarMarkerView.swift; sourceTree = "<group>"; };
-		C79ABD9D1F852C040062726C /* RadarMarkerView.xib */ = {isa = PBXFileReference; lastKnownFileType = file.xib; path = RadarMarkerView.xib; sourceTree = "<group>"; };
-		C79ABD9E1F852C040062726C /* XYMarkerView.swift */ = {isa = PBXFileReference; lastKnownFileType = sourcecode.swift; path = XYMarkerView.swift; sourceTree = "<group>"; };
-		C79ABD9F1F852C040062726C /* DemoBaseViewController.h */ = {isa = PBXFileReference; lastKnownFileType = sourcecode.c.h; path = DemoBaseViewController.h; sourceTree = "<group>"; };
-		C79ABDA01F852C040062726C /* DemoBaseViewController.m */ = {isa = PBXFileReference; lastKnownFileType = sourcecode.c.objc; path = DemoBaseViewController.m; sourceTree = "<group>"; };
-		C79ABDA11F852C040062726C /* DemoListViewController.h */ = {isa = PBXFileReference; lastKnownFileType = sourcecode.c.h; path = DemoListViewController.h; sourceTree = "<group>"; };
-		C79ABDA21F852C040062726C /* DemoListViewController.m */ = {isa = PBXFileReference; lastKnownFileType = sourcecode.c.objc; path = DemoListViewController.m; sourceTree = "<group>"; };
-		C79ABDA31F852C040062726C /* DemoListViewController.xib */ = {isa = PBXFileReference; lastKnownFileType = file.xib; path = DemoListViewController.xib; sourceTree = "<group>"; };
-		C79ABDA51F852C040062726C /* AnotherBarChartViewController.h */ = {isa = PBXFileReference; lastKnownFileType = sourcecode.c.h; path = AnotherBarChartViewController.h; sourceTree = "<group>"; };
-		C79ABDA61F852C040062726C /* AnotherBarChartViewController.m */ = {isa = PBXFileReference; lastKnownFileType = sourcecode.c.objc; path = AnotherBarChartViewController.m; sourceTree = "<group>"; };
-		C79ABDA71F852C040062726C /* AnotherBarChartViewController.xib */ = {isa = PBXFileReference; lastKnownFileType = file.xib; path = AnotherBarChartViewController.xib; sourceTree = "<group>"; };
-		C79ABDA81F852C040062726C /* BarChartViewController.h */ = {isa = PBXFileReference; lastKnownFileType = sourcecode.c.h; path = BarChartViewController.h; sourceTree = "<group>"; };
-		C79ABDA91F852C040062726C /* BarChartViewController.m */ = {isa = PBXFileReference; lastKnownFileType = sourcecode.c.objc; path = BarChartViewController.m; sourceTree = "<group>"; };
-		C79ABDAA1F852C040062726C /* BarChartViewController.xib */ = {isa = PBXFileReference; lastKnownFileType = file.xib; path = BarChartViewController.xib; sourceTree = "<group>"; };
-		C79ABDAB1F852C040062726C /* BubbleChartViewController.h */ = {isa = PBXFileReference; lastKnownFileType = sourcecode.c.h; path = BubbleChartViewController.h; sourceTree = "<group>"; };
-		C79ABDAC1F852C040062726C /* BubbleChartViewController.m */ = {isa = PBXFileReference; lastKnownFileType = sourcecode.c.objc; path = BubbleChartViewController.m; sourceTree = "<group>"; };
-		C79ABDAD1F852C040062726C /* BubbleChartViewController.xib */ = {isa = PBXFileReference; lastKnownFileType = file.xib; path = BubbleChartViewController.xib; sourceTree = "<group>"; };
-		C79ABDAE1F852C040062726C /* CandleStickChartViewController.h */ = {isa = PBXFileReference; lastKnownFileType = sourcecode.c.h; path = CandleStickChartViewController.h; sourceTree = "<group>"; };
-		C79ABDAF1F852C040062726C /* CandleStickChartViewController.m */ = {isa = PBXFileReference; lastKnownFileType = sourcecode.c.objc; path = CandleStickChartViewController.m; sourceTree = "<group>"; };
-		C79ABDB01F852C040062726C /* CandleStickChartViewController.xib */ = {isa = PBXFileReference; lastKnownFileType = file.xib; path = CandleStickChartViewController.xib; sourceTree = "<group>"; };
-		C79ABDB11F852C040062726C /* ColoredLineChartViewController.h */ = {isa = PBXFileReference; lastKnownFileType = sourcecode.c.h; path = ColoredLineChartViewController.h; sourceTree = "<group>"; };
-		C79ABDB21F852C040062726C /* ColoredLineChartViewController.m */ = {isa = PBXFileReference; lastKnownFileType = sourcecode.c.objc; path = ColoredLineChartViewController.m; sourceTree = "<group>"; };
-		C79ABDB31F852C040062726C /* ColoredLineChartViewController.xib */ = {isa = PBXFileReference; lastKnownFileType = file.xib; path = ColoredLineChartViewController.xib; sourceTree = "<group>"; };
-		C79ABDB41F852C040062726C /* CombinedChartViewController.h */ = {isa = PBXFileReference; lastKnownFileType = sourcecode.c.h; path = CombinedChartViewController.h; sourceTree = "<group>"; };
-		C79ABDB51F852C040062726C /* CombinedChartViewController.m */ = {isa = PBXFileReference; lastKnownFileType = sourcecode.c.objc; path = CombinedChartViewController.m; sourceTree = "<group>"; };
-		C79ABDB61F852C040062726C /* CombinedChartViewController.xib */ = {isa = PBXFileReference; lastKnownFileType = file.xib; path = CombinedChartViewController.xib; sourceTree = "<group>"; };
-		C79ABDB71F852C040062726C /* CubicLineChartViewController.h */ = {isa = PBXFileReference; lastKnownFileType = sourcecode.c.h; path = CubicLineChartViewController.h; sourceTree = "<group>"; };
-		C79ABDB81F852C040062726C /* CubicLineChartViewController.m */ = {isa = PBXFileReference; lastKnownFileType = sourcecode.c.objc; path = CubicLineChartViewController.m; sourceTree = "<group>"; };
-		C79ABDB91F852C040062726C /* CubicLineChartViewController.xib */ = {isa = PBXFileReference; lastKnownFileType = file.xib; path = CubicLineChartViewController.xib; sourceTree = "<group>"; };
-		C79ABDBA1F852C040062726C /* HalfPieChartViewController.h */ = {isa = PBXFileReference; lastKnownFileType = sourcecode.c.h; path = HalfPieChartViewController.h; sourceTree = "<group>"; };
-		C79ABDBB1F852C040062726C /* HalfPieChartViewController.m */ = {isa = PBXFileReference; lastKnownFileType = sourcecode.c.objc; path = HalfPieChartViewController.m; sourceTree = "<group>"; };
-		C79ABDBC1F852C040062726C /* HalfPieChartViewController.xib */ = {isa = PBXFileReference; lastKnownFileType = file.xib; path = HalfPieChartViewController.xib; sourceTree = "<group>"; };
-		C79ABDBD1F852C040062726C /* HorizontalBarChartViewController.h */ = {isa = PBXFileReference; lastKnownFileType = sourcecode.c.h; path = HorizontalBarChartViewController.h; sourceTree = "<group>"; };
-		C79ABDBE1F852C040062726C /* HorizontalBarChartViewController.m */ = {isa = PBXFileReference; lastKnownFileType = sourcecode.c.objc; path = HorizontalBarChartViewController.m; sourceTree = "<group>"; };
-		C79ABDBF1F852C040062726C /* HorizontalBarChartViewController.xib */ = {isa = PBXFileReference; lastKnownFileType = file.xib; path = HorizontalBarChartViewController.xib; sourceTree = "<group>"; };
-		C79ABDC01F852C040062726C /* LineChart1ViewController.h */ = {isa = PBXFileReference; lastKnownFileType = sourcecode.c.h; path = LineChart1ViewController.h; sourceTree = "<group>"; };
-		C79ABDC11F852C040062726C /* LineChart1ViewController.m */ = {isa = PBXFileReference; lastKnownFileType = sourcecode.c.objc; path = LineChart1ViewController.m; sourceTree = "<group>"; };
-		C79ABDC21F852C040062726C /* LineChart1ViewController.xib */ = {isa = PBXFileReference; lastKnownFileType = file.xib; path = LineChart1ViewController.xib; sourceTree = "<group>"; };
-		C79ABDC31F852C040062726C /* LineChart2ViewController.h */ = {isa = PBXFileReference; lastKnownFileType = sourcecode.c.h; path = LineChart2ViewController.h; sourceTree = "<group>"; };
-		C79ABDC41F852C040062726C /* LineChart2ViewController.m */ = {isa = PBXFileReference; lastKnownFileType = sourcecode.c.objc; path = LineChart2ViewController.m; sourceTree = "<group>"; };
-		C79ABDC51F852C040062726C /* LineChart2ViewController.xib */ = {isa = PBXFileReference; lastKnownFileType = file.xib; path = LineChart2ViewController.xib; sourceTree = "<group>"; };
-		C79ABDC61F852C040062726C /* LineChartFilledViewController.h */ = {isa = PBXFileReference; lastKnownFileType = sourcecode.c.h; path = LineChartFilledViewController.h; sourceTree = "<group>"; };
-		C79ABDC71F852C040062726C /* LineChartFilledViewController.m */ = {isa = PBXFileReference; lastKnownFileType = sourcecode.c.objc; path = LineChartFilledViewController.m; sourceTree = "<group>"; };
-		C79ABDC81F852C040062726C /* LineChartFilledViewController.xib */ = {isa = PBXFileReference; lastKnownFileType = file.xib; path = LineChartFilledViewController.xib; sourceTree = "<group>"; };
-		C79ABDC91F852C040062726C /* LineChartTimeViewController.h */ = {isa = PBXFileReference; lastKnownFileType = sourcecode.c.h; path = LineChartTimeViewController.h; sourceTree = "<group>"; };
-		C79ABDCA1F852C040062726C /* LineChartTimeViewController.m */ = {isa = PBXFileReference; lastKnownFileType = sourcecode.c.objc; path = LineChartTimeViewController.m; sourceTree = "<group>"; };
-		C79ABDCB1F852C040062726C /* LineChartTimeViewController.xib */ = {isa = PBXFileReference; lastKnownFileType = file.xib; path = LineChartTimeViewController.xib; sourceTree = "<group>"; };
-		C79ABDCC1F852C040062726C /* MultipleBarChartViewController.h */ = {isa = PBXFileReference; lastKnownFileType = sourcecode.c.h; path = MultipleBarChartViewController.h; sourceTree = "<group>"; };
-		C79ABDCD1F852C040062726C /* MultipleBarChartViewController.m */ = {isa = PBXFileReference; lastKnownFileType = sourcecode.c.objc; path = MultipleBarChartViewController.m; sourceTree = "<group>"; };
-		C79ABDCE1F852C040062726C /* MultipleBarChartViewController.xib */ = {isa = PBXFileReference; lastKnownFileType = file.xib; path = MultipleBarChartViewController.xib; sourceTree = "<group>"; };
-		C79ABDCF1F852C040062726C /* MultipleLinesChartViewController.h */ = {isa = PBXFileReference; lastKnownFileType = sourcecode.c.h; path = MultipleLinesChartViewController.h; sourceTree = "<group>"; };
-		C79ABDD01F852C040062726C /* MultipleLinesChartViewController.m */ = {isa = PBXFileReference; lastKnownFileType = sourcecode.c.objc; path = MultipleLinesChartViewController.m; sourceTree = "<group>"; };
-		C79ABDD11F852C040062726C /* MultipleLinesChartViewController.xib */ = {isa = PBXFileReference; lastKnownFileType = file.xib; path = MultipleLinesChartViewController.xib; sourceTree = "<group>"; };
-		C79ABDD21F852C040062726C /* NegativeStackedBarChartViewController.h */ = {isa = PBXFileReference; lastKnownFileType = sourcecode.c.h; path = NegativeStackedBarChartViewController.h; sourceTree = "<group>"; };
-		C79ABDD31F852C040062726C /* NegativeStackedBarChartViewController.m */ = {isa = PBXFileReference; lastKnownFileType = sourcecode.c.objc; path = NegativeStackedBarChartViewController.m; sourceTree = "<group>"; };
-		C79ABDD41F852C040062726C /* NegativeStackedBarChartViewController.xib */ = {isa = PBXFileReference; lastKnownFileType = file.xib; path = NegativeStackedBarChartViewController.xib; sourceTree = "<group>"; };
-		C79ABDD51F852C040062726C /* PieChartViewController.h */ = {isa = PBXFileReference; lastKnownFileType = sourcecode.c.h; path = PieChartViewController.h; sourceTree = "<group>"; };
-		C79ABDD61F852C040062726C /* PieChartViewController.m */ = {isa = PBXFileReference; lastKnownFileType = sourcecode.c.objc; path = PieChartViewController.m; sourceTree = "<group>"; };
-		C79ABDD71F852C040062726C /* PieChartViewController.xib */ = {isa = PBXFileReference; lastKnownFileType = file.xib; path = PieChartViewController.xib; sourceTree = "<group>"; };
-		C79ABDD81F852C040062726C /* PiePolylineChartViewController.h */ = {isa = PBXFileReference; lastKnownFileType = sourcecode.c.h; path = PiePolylineChartViewController.h; sourceTree = "<group>"; };
-		C79ABDD91F852C040062726C /* PiePolylineChartViewController.m */ = {isa = PBXFileReference; lastKnownFileType = sourcecode.c.objc; path = PiePolylineChartViewController.m; sourceTree = "<group>"; };
-		C79ABDDA1F852C040062726C /* PiePolylineChartViewController.xib */ = {isa = PBXFileReference; lastKnownFileType = file.xib; path = PiePolylineChartViewController.xib; sourceTree = "<group>"; };
-		C79ABDDB1F852C040062726C /* PositiveNegativeBarChartViewController.h */ = {isa = PBXFileReference; lastKnownFileType = sourcecode.c.h; path = PositiveNegativeBarChartViewController.h; sourceTree = "<group>"; };
-		C79ABDDC1F852C040062726C /* PositiveNegativeBarChartViewController.m */ = {isa = PBXFileReference; lastKnownFileType = sourcecode.c.objc; path = PositiveNegativeBarChartViewController.m; sourceTree = "<group>"; };
-		C79ABDDD1F852C040062726C /* PositiveNegativeBarChartViewController.xib */ = {isa = PBXFileReference; lastKnownFileType = file.xib; path = PositiveNegativeBarChartViewController.xib; sourceTree = "<group>"; };
-		C79ABDDE1F852C040062726C /* RadarChartViewController.h */ = {isa = PBXFileReference; lastKnownFileType = sourcecode.c.h; path = RadarChartViewController.h; sourceTree = "<group>"; };
-		C79ABDDF1F852C040062726C /* RadarChartViewController.m */ = {isa = PBXFileReference; lastKnownFileType = sourcecode.c.objc; path = RadarChartViewController.m; sourceTree = "<group>"; };
-		C79ABDE01F852C040062726C /* RadarChartViewController.xib */ = {isa = PBXFileReference; lastKnownFileType = file.xib; path = RadarChartViewController.xib; sourceTree = "<group>"; };
-		C79ABDE11F852C040062726C /* ScatterChartViewController.h */ = {isa = PBXFileReference; lastKnownFileType = sourcecode.c.h; path = ScatterChartViewController.h; sourceTree = "<group>"; };
-		C79ABDE21F852C040062726C /* ScatterChartViewController.m */ = {isa = PBXFileReference; lastKnownFileType = sourcecode.c.objc; path = ScatterChartViewController.m; sourceTree = "<group>"; };
-		C79ABDE31F852C040062726C /* ScatterChartViewController.xib */ = {isa = PBXFileReference; lastKnownFileType = file.xib; path = ScatterChartViewController.xib; sourceTree = "<group>"; };
-		C79ABDE41F852C040062726C /* SinusBarChartViewController.h */ = {isa = PBXFileReference; lastKnownFileType = sourcecode.c.h; path = SinusBarChartViewController.h; sourceTree = "<group>"; };
-		C79ABDE51F852C040062726C /* SinusBarChartViewController.m */ = {isa = PBXFileReference; lastKnownFileType = sourcecode.c.objc; path = SinusBarChartViewController.m; sourceTree = "<group>"; };
-		C79ABDE61F852C040062726C /* SinusBarChartViewController.xib */ = {isa = PBXFileReference; lastKnownFileType = file.xib; path = SinusBarChartViewController.xib; sourceTree = "<group>"; };
-		C79ABDE71F852C040062726C /* StackedBarChartViewController.h */ = {isa = PBXFileReference; lastKnownFileType = sourcecode.c.h; path = StackedBarChartViewController.h; sourceTree = "<group>"; };
-		C79ABDE81F852C040062726C /* StackedBarChartViewController.m */ = {isa = PBXFileReference; lastKnownFileType = sourcecode.c.objc; path = StackedBarChartViewController.m; sourceTree = "<group>"; };
-		C79ABDE91F852C040062726C /* StackedBarChartViewController.xib */ = {isa = PBXFileReference; lastKnownFileType = file.xib; path = StackedBarChartViewController.xib; sourceTree = "<group>"; };
-		C79ABDEB1F852C040062726C /* DateValueFormatter.h */ = {isa = PBXFileReference; lastKnownFileType = sourcecode.c.h; path = DateValueFormatter.h; sourceTree = "<group>"; };
-		C79ABDEC1F852C040062726C /* DateValueFormatter.m */ = {isa = PBXFileReference; lastKnownFileType = sourcecode.c.objc; path = DateValueFormatter.m; sourceTree = "<group>"; };
-		C79ABDED1F852C040062726C /* DayAxisValueFormatter.h */ = {isa = PBXFileReference; lastKnownFileType = sourcecode.c.h; path = DayAxisValueFormatter.h; sourceTree = "<group>"; };
-		C79ABDEE1F852C040062726C /* DayAxisValueFormatter.m */ = {isa = PBXFileReference; lastKnownFileType = sourcecode.c.objc; path = DayAxisValueFormatter.m; sourceTree = "<group>"; };
-		C79ABDEF1F852C040062726C /* IntAxisValueFormatter.h */ = {isa = PBXFileReference; lastKnownFileType = sourcecode.c.h; path = IntAxisValueFormatter.h; sourceTree = "<group>"; };
-		C79ABDF01F852C040062726C /* IntAxisValueFormatter.m */ = {isa = PBXFileReference; lastKnownFileType = sourcecode.c.objc; path = IntAxisValueFormatter.m; sourceTree = "<group>"; };
-		C79ABDF11F852C040062726C /* LargeValueFormatter.swift */ = {isa = PBXFileReference; lastKnownFileType = sourcecode.swift; path = LargeValueFormatter.swift; sourceTree = "<group>"; };
-		C79ABDF21F852C040062726C /* RealmDemosViewController.h */ = {isa = PBXFileReference; lastKnownFileType = sourcecode.c.h; path = RealmDemosViewController.h; sourceTree = "<group>"; };
-		C79ABDF31F852C040062726C /* RealmDemosViewController.m */ = {isa = PBXFileReference; lastKnownFileType = sourcecode.c.objc; path = RealmDemosViewController.m; sourceTree = "<group>"; };
-		C79ABDF41F852C040062726C /* RealmDemosViewController.xib */ = {isa = PBXFileReference; lastKnownFileType = file.xib; path = RealmDemosViewController.xib; sourceTree = "<group>"; };
-		C79ABDF71F852C040062726C /* Icon-29@2x.png */ = {isa = PBXFileReference; lastKnownFileType = image.png; path = "Icon-29@2x.png"; sourceTree = "<group>"; };
-		C79ABDF81F852C040062726C /* Icon-29@3x.png */ = {isa = PBXFileReference; lastKnownFileType = image.png; path = "Icon-29@3x.png"; sourceTree = "<group>"; };
-		C79ABDF91F852C040062726C /* Icon-40@2x.png */ = {isa = PBXFileReference; lastKnownFileType = image.png; path = "Icon-40@2x.png"; sourceTree = "<group>"; };
-		C79ABDFA1F852C040062726C /* Icon-40@3x.png */ = {isa = PBXFileReference; lastKnownFileType = image.png; path = "Icon-40@3x.png"; sourceTree = "<group>"; };
-		C79ABDFB1F852C040062726C /* Icon-60@2x.png */ = {isa = PBXFileReference; lastKnownFileType = image.png; path = "Icon-60@2x.png"; sourceTree = "<group>"; };
-		C79ABDFC1F852C040062726C /* Icon-60@3x.png */ = {isa = PBXFileReference; lastKnownFileType = image.png; path = "Icon-60@3x.png"; sourceTree = "<group>"; };
-		C79ABDFD1F852C040062726C /* iTunesArtwork */ = {isa = PBXFileReference; lastKnownFileType = file; path = iTunesArtwork; sourceTree = "<group>"; };
-		C79ABDFE1F852C040062726C /* iTunesArtwork@2x */ = {isa = PBXFileReference; lastKnownFileType = file; path = "iTunesArtwork@2x"; sourceTree = "<group>"; };
-		C79ABDFF1F852C040062726C /* Images.xcassets */ = {isa = PBXFileReference; lastKnownFileType = folder.assetcatalog; path = Images.xcassets; sourceTree = "<group>"; };
-		C79ABE011F852C040062726C /* Default-568h@2x.png */ = {isa = PBXFileReference; lastKnownFileType = image.png; path = "Default-568h@2x.png"; sourceTree = "<group>"; };
-		C79ABE021F852C040062726C /* Default-667h@2x.png */ = {isa = PBXFileReference; lastKnownFileType = image.png; path = "Default-667h@2x.png"; sourceTree = "<group>"; };
-		C79ABE031F852C040062726C /* Default-736h@3x.png */ = {isa = PBXFileReference; lastKnownFileType = image.png; path = "Default-736h@3x.png"; sourceTree = "<group>"; };
-		C79ABE041F852C040062726C /* Default@2x.png */ = {isa = PBXFileReference; lastKnownFileType = image.png; path = "Default@2x.png"; sourceTree = "<group>"; };
-		C79ABE061F852C040062726C /* radar_marker@3x.png */ = {isa = PBXFileReference; lastKnownFileType = image.png; path = "radar_marker@3x.png"; sourceTree = "<group>"; };
-		C79ABE081F852C040062726C /* ChartsDemo-Bridging-Header.h */ = {isa = PBXFileReference; lastKnownFileType = sourcecode.c.h; path = "ChartsDemo-Bridging-Header.h"; sourceTree = "<group>"; };
-		C79ABE091F852C040062726C /* Info.plist */ = {isa = PBXFileReference; lastKnownFileType = text.plist.xml; path = Info.plist; sourceTree = "<group>"; };
-		C79ABE0A1F852C040062726C /* main.m */ = {isa = PBXFileReference; lastKnownFileType = sourcecode.c.objc; path = main.m; sourceTree = "<group>"; };
-		C79ABE0D1F852C040062726C /* AppDelegate.swift */ = {isa = PBXFileReference; lastKnownFileType = sourcecode.swift; path = AppDelegate.swift; sourceTree = "<group>"; };
-		C79ABE0E1F852C040062726C /* Assets.xcassets */ = {isa = PBXFileReference; lastKnownFileType = folder.assetcatalog; path = Assets.xcassets; sourceTree = "<group>"; };
-		C79ABE101F852C040062726C /* Base */ = {isa = PBXFileReference; lastKnownFileType = file.storyboard; name = Base; path = Base.lproj/Main.storyboard; sourceTree = "<group>"; };
-		C79ABE121F852C040062726C /* BarDemoViewController.swift */ = {isa = PBXFileReference; lastKnownFileType = sourcecode.swift; path = BarDemoViewController.swift; sourceTree = "<group>"; };
-		C79ABE131F852C040062726C /* LineDemoViewController.swift */ = {isa = PBXFileReference; lastKnownFileType = sourcecode.swift; path = LineDemoViewController.swift; sourceTree = "<group>"; };
-		C79ABE141F852C040062726C /* PieDemoViewController.swift */ = {isa = PBXFileReference; lastKnownFileType = sourcecode.swift; path = PieDemoViewController.swift; sourceTree = "<group>"; };
-		C79ABE151F852C040062726C /* RadarDemoViewController.swift */ = {isa = PBXFileReference; lastKnownFileType = sourcecode.swift; path = RadarDemoViewController.swift; sourceTree = "<group>"; };
-		C79ABE161F852C040062726C /* Info.plist */ = {isa = PBXFileReference; lastKnownFileType = text.plist.xml; path = Info.plist; sourceTree = "<group>"; };
-		C79ABE171F852C040062726C /* ChartsDemo-OSX.xcodeproj */ = {isa = PBXFileReference; lastKnownFileType = "wrapper.pb-project"; path = "ChartsDemo-OSX.xcodeproj"; sourceTree = "<group>"; };
-		C79ABE1B1F852C040062726C /* PlaygroundChart.playground */ = {isa = PBXFileReference; lastKnownFileType = file.playground; path = PlaygroundChart.playground; sourceTree = "<group>"; };
-		C79ABE1C1F852C040062726C /* CONTRIBUTING.md */ = {isa = PBXFileReference; lastKnownFileType = net.daringfireball.markdown; path = CONTRIBUTING.md; sourceTree = "<group>"; };
-		C79ABE1D1F852C040062726C /* Gemfile */ = {isa = PBXFileReference; lastKnownFileType = text; path = Gemfile; sourceTree = "<group>"; };
-		C79ABE1E1F852C040062726C /* Gemfile.lock */ = {isa = PBXFileReference; lastKnownFileType = text; path = Gemfile.lock; sourceTree = "<group>"; };
-		C79ABE1F1F852C040062726C /* LICENSE */ = {isa = PBXFileReference; lastKnownFileType = text; path = LICENSE; sourceTree = "<group>"; };
-		C79ABE201F852C040062726C /* Rakefile */ = {isa = PBXFileReference; lastKnownFileType = text; path = Rakefile; sourceTree = "<group>"; };
-		C79ABE211F852C040062726C /* README.md */ = {isa = PBXFileReference; lastKnownFileType = net.daringfireball.markdown; path = README.md; sourceTree = "<group>"; };
-		C79ABE231F852C040062726C /* build-dependencies.sh */ = {isa = PBXFileReference; lastKnownFileType = text.script.sh; path = "build-dependencies.sh"; sourceTree = "<group>"; };
-		C79ABE241F852C040062726C /* copy-carthage-frameworks.sh */ = {isa = PBXFileReference; lastKnownFileType = text.script.sh; path = "copy-carthage-frameworks.sh"; sourceTree = "<group>"; };
-		C79ABE281F852C040062726C /* Animator.swift */ = {isa = PBXFileReference; lastKnownFileType = sourcecode.swift; path = Animator.swift; sourceTree = "<group>"; };
-		C79ABE291F852C040062726C /* ChartAnimationEasing.swift */ = {isa = PBXFileReference; lastKnownFileType = sourcecode.swift; path = ChartAnimationEasing.swift; sourceTree = "<group>"; };
-		C79ABE2B1F852C040062726C /* BarChartView.swift */ = {isa = PBXFileReference; lastKnownFileType = sourcecode.swift; path = BarChartView.swift; sourceTree = "<group>"; };
-		C79ABE2C1F852C040062726C /* BarLineChartViewBase.swift */ = {isa = PBXFileReference; lastKnownFileType = sourcecode.swift; path = BarLineChartViewBase.swift; sourceTree = "<group>"; };
-		C79ABE2D1F852C040062726C /* BubbleChartView.swift */ = {isa = PBXFileReference; lastKnownFileType = sourcecode.swift; path = BubbleChartView.swift; sourceTree = "<group>"; };
-		C79ABE2E1F852C040062726C /* CandleStickChartView.swift */ = {isa = PBXFileReference; lastKnownFileType = sourcecode.swift; path = CandleStickChartView.swift; sourceTree = "<group>"; };
-		C79ABE2F1F852C040062726C /* ChartViewBase.swift */ = {isa = PBXFileReference; lastKnownFileType = sourcecode.swift; path = ChartViewBase.swift; sourceTree = "<group>"; };
-		C79ABE301F852C040062726C /* CombinedChartView.swift */ = {isa = PBXFileReference; lastKnownFileType = sourcecode.swift; path = CombinedChartView.swift; sourceTree = "<group>"; };
-		C79ABE311F852C040062726C /* HorizontalBarChartView.swift */ = {isa = PBXFileReference; lastKnownFileType = sourcecode.swift; path = HorizontalBarChartView.swift; sourceTree = "<group>"; };
-		C79ABE321F852C040062726C /* LineChartView.swift */ = {isa = PBXFileReference; lastKnownFileType = sourcecode.swift; path = LineChartView.swift; sourceTree = "<group>"; };
-		C79ABE331F852C040062726C /* PieChartView.swift */ = {isa = PBXFileReference; lastKnownFileType = sourcecode.swift; path = PieChartView.swift; sourceTree = "<group>"; };
-		C79ABE341F852C040062726C /* PieRadarChartViewBase.swift */ = {isa = PBXFileReference; lastKnownFileType = sourcecode.swift; path = PieRadarChartViewBase.swift; sourceTree = "<group>"; };
-		C79ABE351F852C040062726C /* RadarChartView.swift */ = {isa = PBXFileReference; lastKnownFileType = sourcecode.swift; path = RadarChartView.swift; sourceTree = "<group>"; };
-		C79ABE361F852C040062726C /* ScatterChartView.swift */ = {isa = PBXFileReference; lastKnownFileType = sourcecode.swift; path = ScatterChartView.swift; sourceTree = "<group>"; };
-		C79ABE381F852C040062726C /* AxisBase.swift */ = {isa = PBXFileReference; lastKnownFileType = sourcecode.swift; path = AxisBase.swift; sourceTree = "<group>"; };
-		C79ABE391F852C040062726C /* ChartLimitLine.swift */ = {isa = PBXFileReference; lastKnownFileType = sourcecode.swift; path = ChartLimitLine.swift; sourceTree = "<group>"; };
-		C79ABE3A1F852C040062726C /* ComponentBase.swift */ = {isa = PBXFileReference; lastKnownFileType = sourcecode.swift; path = ComponentBase.swift; sourceTree = "<group>"; };
-		C79ABE3B1F852C040062726C /* Description.swift */ = {isa = PBXFileReference; lastKnownFileType = sourcecode.swift; path = Description.swift; sourceTree = "<group>"; };
-		C79ABE3C1F852C040062726C /* IMarker.swift */ = {isa = PBXFileReference; lastKnownFileType = sourcecode.swift; path = IMarker.swift; sourceTree = "<group>"; };
-		C79ABE3D1F852C040062726C /* Legend.swift */ = {isa = PBXFileReference; lastKnownFileType = sourcecode.swift; path = Legend.swift; sourceTree = "<group>"; };
-		C79ABE3E1F852C040062726C /* LegendEntry.swift */ = {isa = PBXFileReference; lastKnownFileType = sourcecode.swift; path = LegendEntry.swift; sourceTree = "<group>"; };
-		C79ABE3F1F852C040062726C /* MarkerImage.swift */ = {isa = PBXFileReference; lastKnownFileType = sourcecode.swift; path = MarkerImage.swift; sourceTree = "<group>"; };
-		C79ABE401F852C040062726C /* MarkerView.swift */ = {isa = PBXFileReference; lastKnownFileType = sourcecode.swift; path = MarkerView.swift; sourceTree = "<group>"; };
-		C79ABE411F852C040062726C /* XAxis.swift */ = {isa = PBXFileReference; lastKnownFileType = sourcecode.swift; path = XAxis.swift; sourceTree = "<group>"; };
-		C79ABE421F852C040062726C /* YAxis.swift */ = {isa = PBXFileReference; lastKnownFileType = sourcecode.swift; path = YAxis.swift; sourceTree = "<group>"; };
-		C79ABE451F852C040062726C /* ChartBaseDataSet.swift */ = {isa = PBXFileReference; lastKnownFileType = sourcecode.swift; path = ChartBaseDataSet.swift; sourceTree = "<group>"; };
-		C79ABE471F852C040062726C /* BarChartData.swift */ = {isa = PBXFileReference; lastKnownFileType = sourcecode.swift; path = BarChartData.swift; sourceTree = "<group>"; };
-		C79ABE481F852C040062726C /* BarChartDataEntry.swift */ = {isa = PBXFileReference; lastKnownFileType = sourcecode.swift; path = BarChartDataEntry.swift; sourceTree = "<group>"; };
-		C79ABE491F852C040062726C /* BarChartDataSet.swift */ = {isa = PBXFileReference; lastKnownFileType = sourcecode.swift; path = BarChartDataSet.swift; sourceTree = "<group>"; };
-		C79ABE4A1F852C040062726C /* BarLineScatterCandleBubbleChartData.swift */ = {isa = PBXFileReference; lastKnownFileType = sourcecode.swift; path = BarLineScatterCandleBubbleChartData.swift; sourceTree = "<group>"; };
-		C79ABE4B1F852C040062726C /* BarLineScatterCandleBubbleChartDataSet.swift */ = {isa = PBXFileReference; lastKnownFileType = sourcecode.swift; path = BarLineScatterCandleBubbleChartDataSet.swift; sourceTree = "<group>"; };
-		C79ABE4C1F852C040062726C /* BubbleChartData.swift */ = {isa = PBXFileReference; lastKnownFileType = sourcecode.swift; path = BubbleChartData.swift; sourceTree = "<group>"; };
-		C79ABE4D1F852C040062726C /* BubbleChartDataEntry.swift */ = {isa = PBXFileReference; lastKnownFileType = sourcecode.swift; path = BubbleChartDataEntry.swift; sourceTree = "<group>"; };
-		C79ABE4E1F852C040062726C /* BubbleChartDataSet.swift */ = {isa = PBXFileReference; lastKnownFileType = sourcecode.swift; path = BubbleChartDataSet.swift; sourceTree = "<group>"; };
-		C79ABE4F1F852C040062726C /* CandleChartData.swift */ = {isa = PBXFileReference; lastKnownFileType = sourcecode.swift; path = CandleChartData.swift; sourceTree = "<group>"; };
-		C79ABE501F852C040062726C /* CandleChartDataEntry.swift */ = {isa = PBXFileReference; lastKnownFileType = sourcecode.swift; path = CandleChartDataEntry.swift; sourceTree = "<group>"; };
-		C79ABE511F852C040062726C /* CandleChartDataSet.swift */ = {isa = PBXFileReference; lastKnownFileType = sourcecode.swift; path = CandleChartDataSet.swift; sourceTree = "<group>"; };
-		C79ABE521F852C040062726C /* ChartData.swift */ = {isa = PBXFileReference; lastKnownFileType = sourcecode.swift; path = ChartData.swift; sourceTree = "<group>"; };
-		C79ABE531F852C040062726C /* ChartDataEntry.swift */ = {isa = PBXFileReference; lastKnownFileType = sourcecode.swift; path = ChartDataEntry.swift; sourceTree = "<group>"; };
-		C79ABE541F852C040062726C /* ChartDataEntryBase.swift */ = {isa = PBXFileReference; lastKnownFileType = sourcecode.swift; path = ChartDataEntryBase.swift; sourceTree = "<group>"; };
-		C79ABE551F852C040062726C /* ChartDataSet.swift */ = {isa = PBXFileReference; lastKnownFileType = sourcecode.swift; path = ChartDataSet.swift; sourceTree = "<group>"; };
-		C79ABE561F852C040062726C /* CombinedChartData.swift */ = {isa = PBXFileReference; lastKnownFileType = sourcecode.swift; path = CombinedChartData.swift; sourceTree = "<group>"; };
-		C79ABE571F852C040062726C /* LineChartData.swift */ = {isa = PBXFileReference; lastKnownFileType = sourcecode.swift; path = LineChartData.swift; sourceTree = "<group>"; };
-		C79ABE581F852C040062726C /* LineChartDataSet.swift */ = {isa = PBXFileReference; lastKnownFileType = sourcecode.swift; path = LineChartDataSet.swift; sourceTree = "<group>"; };
-		C79ABE591F852C040062726C /* LineRadarChartDataSet.swift */ = {isa = PBXFileReference; lastKnownFileType = sourcecode.swift; path = LineRadarChartDataSet.swift; sourceTree = "<group>"; };
-		C79ABE5A1F852C040062726C /* LineScatterCandleRadarChartDataSet.swift */ = {isa = PBXFileReference; lastKnownFileType = sourcecode.swift; path = LineScatterCandleRadarChartDataSet.swift; sourceTree = "<group>"; };
-		C79ABE5B1F852C040062726C /* PieChartData.swift */ = {isa = PBXFileReference; lastKnownFileType = sourcecode.swift; path = PieChartData.swift; sourceTree = "<group>"; };
-		C79ABE5C1F852C040062726C /* PieChartDataEntry.swift */ = {isa = PBXFileReference; lastKnownFileType = sourcecode.swift; path = PieChartDataEntry.swift; sourceTree = "<group>"; };
-		C79ABE5D1F852C040062726C /* PieChartDataSet.swift */ = {isa = PBXFileReference; lastKnownFileType = sourcecode.swift; path = PieChartDataSet.swift; sourceTree = "<group>"; };
-		C79ABE5E1F852C040062726C /* RadarChartData.swift */ = {isa = PBXFileReference; lastKnownFileType = sourcecode.swift; path = RadarChartData.swift; sourceTree = "<group>"; };
-		C79ABE5F1F852C040062726C /* RadarChartDataEntry.swift */ = {isa = PBXFileReference; lastKnownFileType = sourcecode.swift; path = RadarChartDataEntry.swift; sourceTree = "<group>"; };
-		C79ABE601F852C040062726C /* RadarChartDataSet.swift */ = {isa = PBXFileReference; lastKnownFileType = sourcecode.swift; path = RadarChartDataSet.swift; sourceTree = "<group>"; };
-		C79ABE611F852C040062726C /* ScatterChartData.swift */ = {isa = PBXFileReference; lastKnownFileType = sourcecode.swift; path = ScatterChartData.swift; sourceTree = "<group>"; };
-		C79ABE621F852C040062726C /* ScatterChartDataSet.swift */ = {isa = PBXFileReference; lastKnownFileType = sourcecode.swift; path = ScatterChartDataSet.swift; sourceTree = "<group>"; };
-		C79ABE641F852C040062726C /* IBarChartDataSet.swift */ = {isa = PBXFileReference; lastKnownFileType = sourcecode.swift; path = IBarChartDataSet.swift; sourceTree = "<group>"; };
-		C79ABE651F852C040062726C /* IBarLineScatterCandleBubbleChartDataSet.swift */ = {isa = PBXFileReference; lastKnownFileType = sourcecode.swift; path = IBarLineScatterCandleBubbleChartDataSet.swift; sourceTree = "<group>"; };
-		C79ABE661F852C040062726C /* IBubbleChartDataSet.swift */ = {isa = PBXFileReference; lastKnownFileType = sourcecode.swift; path = IBubbleChartDataSet.swift; sourceTree = "<group>"; };
-		C79ABE671F852C040062726C /* ICandleChartDataSet.swift */ = {isa = PBXFileReference; lastKnownFileType = sourcecode.swift; path = ICandleChartDataSet.swift; sourceTree = "<group>"; };
-		C79ABE681F852C040062726C /* IChartDataSet.swift */ = {isa = PBXFileReference; lastKnownFileType = sourcecode.swift; path = IChartDataSet.swift; sourceTree = "<group>"; };
-		C79ABE691F852C040062726C /* ILineChartDataSet.swift */ = {isa = PBXFileReference; lastKnownFileType = sourcecode.swift; path = ILineChartDataSet.swift; sourceTree = "<group>"; };
-		C79ABE6A1F852C040062726C /* ILineRadarChartDataSet.swift */ = {isa = PBXFileReference; lastKnownFileType = sourcecode.swift; path = ILineRadarChartDataSet.swift; sourceTree = "<group>"; };
-		C79ABE6B1F852C040062726C /* ILineScatterCandleRadarChartDataSet.swift */ = {isa = PBXFileReference; lastKnownFileType = sourcecode.swift; path = ILineScatterCandleRadarChartDataSet.swift; sourceTree = "<group>"; };
-		C79ABE6C1F852C040062726C /* IPieChartDataSet.swift */ = {isa = PBXFileReference; lastKnownFileType = sourcecode.swift; path = IPieChartDataSet.swift; sourceTree = "<group>"; };
-		C79ABE6D1F852C040062726C /* IRadarChartDataSet.swift */ = {isa = PBXFileReference; lastKnownFileType = sourcecode.swift; path = IRadarChartDataSet.swift; sourceTree = "<group>"; };
-		C79ABE6E1F852C040062726C /* IScatterChartDataSet.swift */ = {isa = PBXFileReference; lastKnownFileType = sourcecode.swift; path = IScatterChartDataSet.swift; sourceTree = "<group>"; };
-		C79ABE701F852C040062726C /* DataApproximator.swift */ = {isa = PBXFileReference; lastKnownFileType = sourcecode.swift; path = DataApproximator.swift; sourceTree = "<group>"; };
-		C79ABE721F852C040062726C /* DefaultAxisValueFormatter.swift */ = {isa = PBXFileReference; lastKnownFileType = sourcecode.swift; path = DefaultAxisValueFormatter.swift; sourceTree = "<group>"; };
-		C79ABE731F852C040062726C /* DefaultFillFormatter.swift */ = {isa = PBXFileReference; lastKnownFileType = sourcecode.swift; path = DefaultFillFormatter.swift; sourceTree = "<group>"; };
-		C79ABE741F852C040062726C /* DefaultValueFormatter.swift */ = {isa = PBXFileReference; lastKnownFileType = sourcecode.swift; path = DefaultValueFormatter.swift; sourceTree = "<group>"; };
-		C79ABE751F852C040062726C /* IAxisValueFormatter.swift */ = {isa = PBXFileReference; lastKnownFileType = sourcecode.swift; path = IAxisValueFormatter.swift; sourceTree = "<group>"; };
-		C79ABE761F852C040062726C /* IFillFormatter.swift */ = {isa = PBXFileReference; lastKnownFileType = sourcecode.swift; path = IFillFormatter.swift; sourceTree = "<group>"; };
-		C79ABE771F852C040062726C /* IndexAxisValueFormatter.swift */ = {isa = PBXFileReference; lastKnownFileType = sourcecode.swift; path = IndexAxisValueFormatter.swift; sourceTree = "<group>"; };
-		C79ABE781F852C040062726C /* IValueFormatter.swift */ = {isa = PBXFileReference; lastKnownFileType = sourcecode.swift; path = IValueFormatter.swift; sourceTree = "<group>"; };
-		C79ABE7A1F852C040062726C /* BarHighlighter.swift */ = {isa = PBXFileReference; lastKnownFileType = sourcecode.swift; path = BarHighlighter.swift; sourceTree = "<group>"; };
-		C79ABE7B1F852C040062726C /* ChartHighlighter.swift */ = {isa = PBXFileReference; lastKnownFileType = sourcecode.swift; path = ChartHighlighter.swift; sourceTree = "<group>"; };
-		C79ABE7C1F852C040062726C /* CombinedHighlighter.swift */ = {isa = PBXFileReference; lastKnownFileType = sourcecode.swift; path = CombinedHighlighter.swift; sourceTree = "<group>"; };
-		C79ABE7D1F852C040062726C /* Highlight.swift */ = {isa = PBXFileReference; lastKnownFileType = sourcecode.swift; path = Highlight.swift; sourceTree = "<group>"; };
-		C79ABE7E1F852C040062726C /* HorizontalBarHighlighter.swift */ = {isa = PBXFileReference; lastKnownFileType = sourcecode.swift; path = HorizontalBarHighlighter.swift; sourceTree = "<group>"; };
-		C79ABE7F1F852C040062726C /* IHighlighter.swift */ = {isa = PBXFileReference; lastKnownFileType = sourcecode.swift; path = IHighlighter.swift; sourceTree = "<group>"; };
-		C79ABE801F852C040062726C /* PieHighlighter.swift */ = {isa = PBXFileReference; lastKnownFileType = sourcecode.swift; path = PieHighlighter.swift; sourceTree = "<group>"; };
-		C79ABE811F852C040062726C /* PieRadarHighlighter.swift */ = {isa = PBXFileReference; lastKnownFileType = sourcecode.swift; path = PieRadarHighlighter.swift; sourceTree = "<group>"; };
-		C79ABE821F852C040062726C /* RadarHighlighter.swift */ = {isa = PBXFileReference; lastKnownFileType = sourcecode.swift; path = RadarHighlighter.swift; sourceTree = "<group>"; };
-		C79ABE831F852C040062726C /* Range.swift */ = {isa = PBXFileReference; lastKnownFileType = sourcecode.swift; path = Range.swift; sourceTree = "<group>"; };
-		C79ABE851F852C040062726C /* BarChartDataProvider.swift */ = {isa = PBXFileReference; lastKnownFileType = sourcecode.swift; path = BarChartDataProvider.swift; sourceTree = "<group>"; };
-		C79ABE861F852C040062726C /* BarLineScatterCandleBubbleChartDataProvider.swift */ = {isa = PBXFileReference; lastKnownFileType = sourcecode.swift; path = BarLineScatterCandleBubbleChartDataProvider.swift; sourceTree = "<group>"; };
-		C79ABE871F852C040062726C /* BubbleChartDataProvider.swift */ = {isa = PBXFileReference; lastKnownFileType = sourcecode.swift; path = BubbleChartDataProvider.swift; sourceTree = "<group>"; };
-		C79ABE881F852C040062726C /* CandleChartDataProvider.swift */ = {isa = PBXFileReference; lastKnownFileType = sourcecode.swift; path = CandleChartDataProvider.swift; sourceTree = "<group>"; };
-		C79ABE891F852C040062726C /* ChartDataProvider.swift */ = {isa = PBXFileReference; lastKnownFileType = sourcecode.swift; path = ChartDataProvider.swift; sourceTree = "<group>"; };
-		C79ABE8A1F852C040062726C /* CombinedChartDataProvider.swift */ = {isa = PBXFileReference; lastKnownFileType = sourcecode.swift; path = CombinedChartDataProvider.swift; sourceTree = "<group>"; };
-		C79ABE8B1F852C040062726C /* LineChartDataProvider.swift */ = {isa = PBXFileReference; lastKnownFileType = sourcecode.swift; path = LineChartDataProvider.swift; sourceTree = "<group>"; };
-		C79ABE8C1F852C040062726C /* ScatterChartDataProvider.swift */ = {isa = PBXFileReference; lastKnownFileType = sourcecode.swift; path = ScatterChartDataProvider.swift; sourceTree = "<group>"; };
-		C79ABE8E1F852C040062726C /* AnimatedMoveViewJob.swift */ = {isa = PBXFileReference; lastKnownFileType = sourcecode.swift; path = AnimatedMoveViewJob.swift; sourceTree = "<group>"; };
-		C79ABE8F1F852C040062726C /* AnimatedViewPortJob.swift */ = {isa = PBXFileReference; lastKnownFileType = sourcecode.swift; path = AnimatedViewPortJob.swift; sourceTree = "<group>"; };
-		C79ABE901F852C040062726C /* AnimatedZoomViewJob.swift */ = {isa = PBXFileReference; lastKnownFileType = sourcecode.swift; path = AnimatedZoomViewJob.swift; sourceTree = "<group>"; };
-		C79ABE911F852C040062726C /* MoveViewJob.swift */ = {isa = PBXFileReference; lastKnownFileType = sourcecode.swift; path = MoveViewJob.swift; sourceTree = "<group>"; };
-		C79ABE921F852C040062726C /* ViewPortJob.swift */ = {isa = PBXFileReference; lastKnownFileType = sourcecode.swift; path = ViewPortJob.swift; sourceTree = "<group>"; };
-		C79ABE931F852C040062726C /* ZoomViewJob.swift */ = {isa = PBXFileReference; lastKnownFileType = sourcecode.swift; path = ZoomViewJob.swift; sourceTree = "<group>"; };
-		C79ABE951F852C040062726C /* AxisRendererBase.swift */ = {isa = PBXFileReference; lastKnownFileType = sourcecode.swift; path = AxisRendererBase.swift; sourceTree = "<group>"; };
-		C79ABE961F852C040062726C /* BarChartRenderer.swift */ = {isa = PBXFileReference; lastKnownFileType = sourcecode.swift; path = BarChartRenderer.swift; sourceTree = "<group>"; };
-		C79ABE971F852C040062726C /* BarLineScatterCandleBubbleRenderer.swift */ = {isa = PBXFileReference; lastKnownFileType = sourcecode.swift; path = BarLineScatterCandleBubbleRenderer.swift; sourceTree = "<group>"; };
-		C79ABE981F852C040062726C /* BubbleChartRenderer.swift */ = {isa = PBXFileReference; lastKnownFileType = sourcecode.swift; path = BubbleChartRenderer.swift; sourceTree = "<group>"; };
-		C79ABE991F852C040062726C /* CandleStickChartRenderer.swift */ = {isa = PBXFileReference; lastKnownFileType = sourcecode.swift; path = CandleStickChartRenderer.swift; sourceTree = "<group>"; };
-		C79ABE9A1F852C040062726C /* ChartDataRendererBase.swift */ = {isa = PBXFileReference; lastKnownFileType = sourcecode.swift; path = ChartDataRendererBase.swift; sourceTree = "<group>"; };
-		C79ABE9B1F852C040062726C /* CombinedChartRenderer.swift */ = {isa = PBXFileReference; lastKnownFileType = sourcecode.swift; path = CombinedChartRenderer.swift; sourceTree = "<group>"; };
-		C79ABE9C1F852C040062726C /* HorizontalBarChartRenderer.swift */ = {isa = PBXFileReference; lastKnownFileType = sourcecode.swift; path = HorizontalBarChartRenderer.swift; sourceTree = "<group>"; };
-		C79ABE9D1F852C040062726C /* LegendRenderer.swift */ = {isa = PBXFileReference; lastKnownFileType = sourcecode.swift; path = LegendRenderer.swift; sourceTree = "<group>"; };
-		C79ABE9E1F852C040062726C /* LineChartRenderer.swift */ = {isa = PBXFileReference; lastKnownFileType = sourcecode.swift; path = LineChartRenderer.swift; sourceTree = "<group>"; };
-		C79ABE9F1F852C040062726C /* LineRadarRenderer.swift */ = {isa = PBXFileReference; lastKnownFileType = sourcecode.swift; path = LineRadarRenderer.swift; sourceTree = "<group>"; };
-		C79ABEA01F852C040062726C /* LineScatterCandleRadarRenderer.swift */ = {isa = PBXFileReference; lastKnownFileType = sourcecode.swift; path = LineScatterCandleRadarRenderer.swift; sourceTree = "<group>"; };
-		C79ABEA11F852C040062726C /* PieChartRenderer.swift */ = {isa = PBXFileReference; lastKnownFileType = sourcecode.swift; path = PieChartRenderer.swift; sourceTree = "<group>"; };
-		C79ABEA21F852C040062726C /* RadarChartRenderer.swift */ = {isa = PBXFileReference; lastKnownFileType = sourcecode.swift; path = RadarChartRenderer.swift; sourceTree = "<group>"; };
-		C79ABEA31F852C040062726C /* Renderer.swift */ = {isa = PBXFileReference; lastKnownFileType = sourcecode.swift; path = Renderer.swift; sourceTree = "<group>"; };
-		C79ABEA51F852C040062726C /* ChevronDownShapeRenderer.swift */ = {isa = PBXFileReference; lastKnownFileType = sourcecode.swift; path = ChevronDownShapeRenderer.swift; sourceTree = "<group>"; };
-		C79ABEA61F852C040062726C /* ChevronUpShapeRenderer.swift */ = {isa = PBXFileReference; lastKnownFileType = sourcecode.swift; path = ChevronUpShapeRenderer.swift; sourceTree = "<group>"; };
-		C79ABEA71F852C040062726C /* CircleShapeRenderer.swift */ = {isa = PBXFileReference; lastKnownFileType = sourcecode.swift; path = CircleShapeRenderer.swift; sourceTree = "<group>"; };
-		C79ABEA81F852C040062726C /* CrossShapeRenderer.swift */ = {isa = PBXFileReference; lastKnownFileType = sourcecode.swift; path = CrossShapeRenderer.swift; sourceTree = "<group>"; };
-		C79ABEA91F852C040062726C /* IShapeRenderer.swift */ = {isa = PBXFileReference; lastKnownFileType = sourcecode.swift; path = IShapeRenderer.swift; sourceTree = "<group>"; };
-		C79ABEAA1F852C040062726C /* SquareShapeRenderer.swift */ = {isa = PBXFileReference; lastKnownFileType = sourcecode.swift; path = SquareShapeRenderer.swift; sourceTree = "<group>"; };
-		C79ABEAB1F852C040062726C /* TriangleShapeRenderer.swift */ = {isa = PBXFileReference; lastKnownFileType = sourcecode.swift; path = TriangleShapeRenderer.swift; sourceTree = "<group>"; };
-		C79ABEAC1F852C040062726C /* XShapeRenderer.swift */ = {isa = PBXFileReference; lastKnownFileType = sourcecode.swift; path = XShapeRenderer.swift; sourceTree = "<group>"; };
-		C79ABEAD1F852C040062726C /* ScatterChartRenderer.swift */ = {isa = PBXFileReference; lastKnownFileType = sourcecode.swift; path = ScatterChartRenderer.swift; sourceTree = "<group>"; };
-		C79ABEAE1F852C040062726C /* XAxisRenderer.swift */ = {isa = PBXFileReference; lastKnownFileType = sourcecode.swift; path = XAxisRenderer.swift; sourceTree = "<group>"; };
-		C79ABEAF1F852C040062726C /* XAxisRendererHorizontalBarChart.swift */ = {isa = PBXFileReference; lastKnownFileType = sourcecode.swift; path = XAxisRendererHorizontalBarChart.swift; sourceTree = "<group>"; };
-		C79ABEB01F852C040062726C /* XAxisRendererRadarChart.swift */ = {isa = PBXFileReference; lastKnownFileType = sourcecode.swift; path = XAxisRendererRadarChart.swift; sourceTree = "<group>"; };
-		C79ABEB11F852C040062726C /* YAxisRenderer.swift */ = {isa = PBXFileReference; lastKnownFileType = sourcecode.swift; path = YAxisRenderer.swift; sourceTree = "<group>"; };
-		C79ABEB21F852C040062726C /* YAxisRendererHorizontalBarChart.swift */ = {isa = PBXFileReference; lastKnownFileType = sourcecode.swift; path = YAxisRendererHorizontalBarChart.swift; sourceTree = "<group>"; };
-		C79ABEB31F852C040062726C /* YAxisRendererRadarChart.swift */ = {isa = PBXFileReference; lastKnownFileType = sourcecode.swift; path = YAxisRendererRadarChart.swift; sourceTree = "<group>"; };
-		C79ABEB51F852C040062726C /* ChartColorTemplates.swift */ = {isa = PBXFileReference; lastKnownFileType = sourcecode.swift; path = ChartColorTemplates.swift; sourceTree = "<group>"; };
-		C79ABEB61F852C040062726C /* ChartUtils.swift */ = {isa = PBXFileReference; lastKnownFileType = sourcecode.swift; path = ChartUtils.swift; sourceTree = "<group>"; };
-		C79ABEB71F852C040062726C /* Fill.swift */ = {isa = PBXFileReference; lastKnownFileType = sourcecode.swift; path = Fill.swift; sourceTree = "<group>"; };
-		C79ABEB81F852C040062726C /* Platform.swift */ = {isa = PBXFileReference; lastKnownFileType = sourcecode.swift; path = Platform.swift; sourceTree = "<group>"; };
-		C79ABEB91F852C040062726C /* Transformer.swift */ = {isa = PBXFileReference; lastKnownFileType = sourcecode.swift; path = Transformer.swift; sourceTree = "<group>"; };
-		C79ABEBA1F852C040062726C /* TransformerHorizontalBarChart.swift */ = {isa = PBXFileReference; lastKnownFileType = sourcecode.swift; path = TransformerHorizontalBarChart.swift; sourceTree = "<group>"; };
-		C79ABEBB1F852C040062726C /* ViewPortHandler.swift */ = {isa = PBXFileReference; lastKnownFileType = sourcecode.swift; path = ViewPortHandler.swift; sourceTree = "<group>"; };
-		C79ABEBD1F852C040062726C /* Charts.h */ = {isa = PBXFileReference; lastKnownFileType = sourcecode.c.h; path = Charts.h; sourceTree = "<group>"; };
-		C79ABEBE1F852C040062726C /* Info.plist */ = {isa = PBXFileReference; lastKnownFileType = text.plist.xml; path = Info.plist; sourceTree = "<group>"; };
-		C79ABEC11F852C040062726C /* BarChartTests.swift */ = {isa = PBXFileReference; lastKnownFileType = sourcecode.swift; path = BarChartTests.swift; sourceTree = "<group>"; };
-		C79ABEC21F852C040062726C /* ChartUtilsTests.swift */ = {isa = PBXFileReference; lastKnownFileType = sourcecode.swift; path = ChartUtilsTests.swift; sourceTree = "<group>"; };
-		C79ABEC31F852C040062726C /* LineChartTests.swift */ = {isa = PBXFileReference; lastKnownFileType = sourcecode.swift; path = LineChartTests.swift; sourceTree = "<group>"; };
-		C79ABEC41F852C040062726C /* Snapshot.swift */ = {isa = PBXFileReference; lastKnownFileType = sourcecode.swift; path = Snapshot.swift; sourceTree = "<group>"; };
-		C79ABEC71F852C040062726C /* testDefaultValues_iOS_1024.0_1366.0@2x.png */ = {isa = PBXFileReference; lastKnownFileType = image.png; path = "testDefaultValues_iOS_1024.0_1366.0@2x.png"; sourceTree = "<group>"; };
-		C79ABEC81F852C040062726C /* testDefaultValues_iOS_320.0_568.0@2x.png */ = {isa = PBXFileReference; lastKnownFileType = image.png; path = "testDefaultValues_iOS_320.0_568.0@2x.png"; sourceTree = "<group>"; };
-		C79ABEC91F852C040062726C /* testDefaultValues_iOS_375.0_667.0@2x.png */ = {isa = PBXFileReference; lastKnownFileType = image.png; path = "testDefaultValues_iOS_375.0_667.0@2x.png"; sourceTree = "<group>"; };
-		C79ABECA1F852C040062726C /* testDefaultValues_iOS_414.0_736.0@3x.png */ = {isa = PBXFileReference; lastKnownFileType = image.png; path = "testDefaultValues_iOS_414.0_736.0@3x.png"; sourceTree = "<group>"; };
-		C79ABECB1F852C040062726C /* testDefaultValues_iOS_768.0_1024.0@2x.png */ = {isa = PBXFileReference; lastKnownFileType = image.png; path = "testDefaultValues_iOS_768.0_1024.0@2x.png"; sourceTree = "<group>"; };
-		C79ABECC1F852C040062726C /* testDefaultValues_iOS_834.0_1112.0@2x.png */ = {isa = PBXFileReference; lastKnownFileType = image.png; path = "testDefaultValues_iOS_834.0_1112.0@2x.png"; sourceTree = "<group>"; };
-		C79ABECD1F852C040062726C /* testDefaultValues_tvOS_1920.0_1080.0.png */ = {isa = PBXFileReference; lastKnownFileType = image.png; path = testDefaultValues_tvOS_1920.0_1080.0.png; sourceTree = "<group>"; };
-		C79ABECE1F852C040062726C /* testDrawIcons_iOS_1024.0_1366.0@2x.png */ = {isa = PBXFileReference; lastKnownFileType = image.png; path = "testDrawIcons_iOS_1024.0_1366.0@2x.png"; sourceTree = "<group>"; };
-		C79ABECF1F852C040062726C /* testDrawIcons_iOS_320.0_568.0@2x.png */ = {isa = PBXFileReference; lastKnownFileType = image.png; path = "testDrawIcons_iOS_320.0_568.0@2x.png"; sourceTree = "<group>"; };
-		C79ABED01F852C040062726C /* testDrawIcons_iOS_375.0_667.0@2x.png */ = {isa = PBXFileReference; lastKnownFileType = image.png; path = "testDrawIcons_iOS_375.0_667.0@2x.png"; sourceTree = "<group>"; };
-		C79ABED11F852C040062726C /* testDrawIcons_iOS_414.0_736.0@3x.png */ = {isa = PBXFileReference; lastKnownFileType = image.png; path = "testDrawIcons_iOS_414.0_736.0@3x.png"; sourceTree = "<group>"; };
-		C79ABED21F852C040062726C /* testDrawIcons_iOS_768.0_1024.0@2x.png */ = {isa = PBXFileReference; lastKnownFileType = image.png; path = "testDrawIcons_iOS_768.0_1024.0@2x.png"; sourceTree = "<group>"; };
-		C79ABED31F852C040062726C /* testDrawIcons_iOS_834.0_1112.0@2x.png */ = {isa = PBXFileReference; lastKnownFileType = image.png; path = "testDrawIcons_iOS_834.0_1112.0@2x.png"; sourceTree = "<group>"; };
-		C79ABED41F852C040062726C /* testDrawIcons_tvOS_1920.0_1080.0.png */ = {isa = PBXFileReference; lastKnownFileType = image.png; path = testDrawIcons_tvOS_1920.0_1080.0.png; sourceTree = "<group>"; };
-		C79ABED51F852C040062726C /* testHideHorizontalGridlines_iOS_1024.0_1366.0@2x.png */ = {isa = PBXFileReference; lastKnownFileType = image.png; path = "testHideHorizontalGridlines_iOS_1024.0_1366.0@2x.png"; sourceTree = "<group>"; };
-		C79ABED61F852C040062726C /* testHideHorizontalGridlines_iOS_320.0_568.0@2x.png */ = {isa = PBXFileReference; lastKnownFileType = image.png; path = "testHideHorizontalGridlines_iOS_320.0_568.0@2x.png"; sourceTree = "<group>"; };
-		C79ABED71F852C040062726C /* testHideHorizontalGridlines_iOS_375.0_667.0@2x.png */ = {isa = PBXFileReference; lastKnownFileType = image.png; path = "testHideHorizontalGridlines_iOS_375.0_667.0@2x.png"; sourceTree = "<group>"; };
-		C79ABED81F852C040062726C /* testHideHorizontalGridlines_iOS_414.0_736.0@3x.png */ = {isa = PBXFileReference; lastKnownFileType = image.png; path = "testHideHorizontalGridlines_iOS_414.0_736.0@3x.png"; sourceTree = "<group>"; };
-		C79ABED91F852C040062726C /* testHideHorizontalGridlines_iOS_768.0_1024.0@2x.png */ = {isa = PBXFileReference; lastKnownFileType = image.png; path = "testHideHorizontalGridlines_iOS_768.0_1024.0@2x.png"; sourceTree = "<group>"; };
-		C79ABEDA1F852C040062726C /* testHideHorizontalGridlines_iOS_834.0_1112.0@2x.png */ = {isa = PBXFileReference; lastKnownFileType = image.png; path = "testHideHorizontalGridlines_iOS_834.0_1112.0@2x.png"; sourceTree = "<group>"; };
-		C79ABEDB1F852C040062726C /* testHideHorizontalGridlines_tvOS_1920.0_1080.0.png */ = {isa = PBXFileReference; lastKnownFileType = image.png; path = testHideHorizontalGridlines_tvOS_1920.0_1080.0.png; sourceTree = "<group>"; };
-		C79ABEDC1F852C040062726C /* testHideLeftAxis_iOS_1024.0_1366.0@2x.png */ = {isa = PBXFileReference; lastKnownFileType = image.png; path = "testHideLeftAxis_iOS_1024.0_1366.0@2x.png"; sourceTree = "<group>"; };
-		C79ABEDD1F852C040062726C /* testHideLeftAxis_iOS_320.0_568.0@2x.png */ = {isa = PBXFileReference; lastKnownFileType = image.png; path = "testHideLeftAxis_iOS_320.0_568.0@2x.png"; sourceTree = "<group>"; };
-		C79ABEDE1F852C040062726C /* testHideLeftAxis_iOS_375.0_667.0@2x.png */ = {isa = PBXFileReference; lastKnownFileType = image.png; path = "testHideLeftAxis_iOS_375.0_667.0@2x.png"; sourceTree = "<group>"; };
-		C79ABEDF1F852C040062726C /* testHideLeftAxis_iOS_414.0_736.0@3x.png */ = {isa = PBXFileReference; lastKnownFileType = image.png; path = "testHideLeftAxis_iOS_414.0_736.0@3x.png"; sourceTree = "<group>"; };
-		C79ABEE01F852C040062726C /* testHideLeftAxis_iOS_768.0_1024.0@2x.png */ = {isa = PBXFileReference; lastKnownFileType = image.png; path = "testHideLeftAxis_iOS_768.0_1024.0@2x.png"; sourceTree = "<group>"; };
-		C79ABEE11F852C040062726C /* testHideLeftAxis_iOS_834.0_1112.0@2x.png */ = {isa = PBXFileReference; lastKnownFileType = image.png; path = "testHideLeftAxis_iOS_834.0_1112.0@2x.png"; sourceTree = "<group>"; };
-		C79ABEE21F852C040062726C /* testHideLeftAxis_tvOS_1920.0_1080.0.png */ = {isa = PBXFileReference; lastKnownFileType = image.png; path = testHideLeftAxis_tvOS_1920.0_1080.0.png; sourceTree = "<group>"; };
-		C79ABEE31F852C040062726C /* testHideRightAxis_iOS_1024.0_1366.0@2x.png */ = {isa = PBXFileReference; lastKnownFileType = image.png; path = "testHideRightAxis_iOS_1024.0_1366.0@2x.png"; sourceTree = "<group>"; };
-		C79ABEE41F852C040062726C /* testHideRightAxis_iOS_320.0_568.0@2x.png */ = {isa = PBXFileReference; lastKnownFileType = image.png; path = "testHideRightAxis_iOS_320.0_568.0@2x.png"; sourceTree = "<group>"; };
-		C79ABEE51F852C040062726C /* testHideRightAxis_iOS_375.0_667.0@2x.png */ = {isa = PBXFileReference; lastKnownFileType = image.png; path = "testHideRightAxis_iOS_375.0_667.0@2x.png"; sourceTree = "<group>"; };
-		C79ABEE61F852C040062726C /* testHideRightAxis_iOS_414.0_736.0@3x.png */ = {isa = PBXFileReference; lastKnownFileType = image.png; path = "testHideRightAxis_iOS_414.0_736.0@3x.png"; sourceTree = "<group>"; };
-		C79ABEE71F852C040062726C /* testHideRightAxis_iOS_768.0_1024.0@2x.png */ = {isa = PBXFileReference; lastKnownFileType = image.png; path = "testHideRightAxis_iOS_768.0_1024.0@2x.png"; sourceTree = "<group>"; };
-		C79ABEE81F852C040062726C /* testHideRightAxis_iOS_834.0_1112.0@2x.png */ = {isa = PBXFileReference; lastKnownFileType = image.png; path = "testHideRightAxis_iOS_834.0_1112.0@2x.png"; sourceTree = "<group>"; };
-		C79ABEE91F852C040062726C /* testHideRightAxis_tvOS_1920.0_1080.0.png */ = {isa = PBXFileReference; lastKnownFileType = image.png; path = testHideRightAxis_tvOS_1920.0_1080.0.png; sourceTree = "<group>"; };
-		C79ABEEA1F852C040062726C /* testHidesValues_iOS_1024.0_1366.0@2x.png */ = {isa = PBXFileReference; lastKnownFileType = image.png; path = "testHidesValues_iOS_1024.0_1366.0@2x.png"; sourceTree = "<group>"; };
-		C79ABEEB1F852C040062726C /* testHidesValues_iOS_320.0_568.0@2x.png */ = {isa = PBXFileReference; lastKnownFileType = image.png; path = "testHidesValues_iOS_320.0_568.0@2x.png"; sourceTree = "<group>"; };
-		C79ABEEC1F852C040062726C /* testHidesValues_iOS_375.0_667.0@2x.png */ = {isa = PBXFileReference; lastKnownFileType = image.png; path = "testHidesValues_iOS_375.0_667.0@2x.png"; sourceTree = "<group>"; };
-		C79ABEED1F852C040062726C /* testHidesValues_iOS_414.0_736.0@3x.png */ = {isa = PBXFileReference; lastKnownFileType = image.png; path = "testHidesValues_iOS_414.0_736.0@3x.png"; sourceTree = "<group>"; };
-		C79ABEEE1F852C040062726C /* testHidesValues_iOS_768.0_1024.0@2x.png */ = {isa = PBXFileReference; lastKnownFileType = image.png; path = "testHidesValues_iOS_768.0_1024.0@2x.png"; sourceTree = "<group>"; };
-		C79ABEEF1F852C040062726C /* testHidesValues_iOS_834.0_1112.0@2x.png */ = {isa = PBXFileReference; lastKnownFileType = image.png; path = "testHidesValues_iOS_834.0_1112.0@2x.png"; sourceTree = "<group>"; };
-		C79ABEF01F852C040062726C /* testHidesValues_tvOS_1920.0_1080.0.png */ = {isa = PBXFileReference; lastKnownFileType = image.png; path = testHidesValues_tvOS_1920.0_1080.0.png; sourceTree = "<group>"; };
-		C79ABEF11F852C040062726C /* testHideVerticalGridlines_iOS_1024.0_1366.0@2x.png */ = {isa = PBXFileReference; lastKnownFileType = image.png; path = "testHideVerticalGridlines_iOS_1024.0_1366.0@2x.png"; sourceTree = "<group>"; };
-		C79ABEF21F852C040062726C /* testHideVerticalGridlines_iOS_320.0_568.0@2x.png */ = {isa = PBXFileReference; lastKnownFileType = image.png; path = "testHideVerticalGridlines_iOS_320.0_568.0@2x.png"; sourceTree = "<group>"; };
-		C79ABEF31F852C040062726C /* testHideVerticalGridlines_iOS_375.0_667.0@2x.png */ = {isa = PBXFileReference; lastKnownFileType = image.png; path = "testHideVerticalGridlines_iOS_375.0_667.0@2x.png"; sourceTree = "<group>"; };
-		C79ABEF41F852C040062726C /* testHideVerticalGridlines_iOS_414.0_736.0@3x.png */ = {isa = PBXFileReference; lastKnownFileType = image.png; path = "testHideVerticalGridlines_iOS_414.0_736.0@3x.png"; sourceTree = "<group>"; };
-		C79ABEF51F852C040062726C /* testHideVerticalGridlines_iOS_768.0_1024.0@2x.png */ = {isa = PBXFileReference; lastKnownFileType = image.png; path = "testHideVerticalGridlines_iOS_768.0_1024.0@2x.png"; sourceTree = "<group>"; };
-		C79ABEF61F852C040062726C /* testHideVerticalGridlines_iOS_834.0_1112.0@2x.png */ = {isa = PBXFileReference; lastKnownFileType = image.png; path = "testHideVerticalGridlines_iOS_834.0_1112.0@2x.png"; sourceTree = "<group>"; };
-		C79ABEF71F852C040062726C /* testHideVerticalGridlines_tvOS_1920.0_1080.0.png */ = {isa = PBXFileReference; lastKnownFileType = image.png; path = testHideVerticalGridlines_tvOS_1920.0_1080.0.png; sourceTree = "<group>"; };
-		C79ABEF91F852C040062726C /* testDefaultValues_iOS_1024.0_1366.0@2x.png */ = {isa = PBXFileReference; lastKnownFileType = image.png; path = "testDefaultValues_iOS_1024.0_1366.0@2x.png"; sourceTree = "<group>"; };
-		C79ABEFA1F852C040062726C /* testDefaultValues_iOS_320.0_568.0@2x.png */ = {isa = PBXFileReference; lastKnownFileType = image.png; path = "testDefaultValues_iOS_320.0_568.0@2x.png"; sourceTree = "<group>"; };
-		C79ABEFB1F852C040062726C /* testDefaultValues_iOS_375.0_667.0@2x.png */ = {isa = PBXFileReference; lastKnownFileType = image.png; path = "testDefaultValues_iOS_375.0_667.0@2x.png"; sourceTree = "<group>"; };
-		C79ABEFC1F852C040062726C /* testDefaultValues_iOS_414.0_736.0@3x.png */ = {isa = PBXFileReference; lastKnownFileType = image.png; path = "testDefaultValues_iOS_414.0_736.0@3x.png"; sourceTree = "<group>"; };
-		C79ABEFD1F852C040062726C /* testDefaultValues_iOS_768.0_1024.0@2x.png */ = {isa = PBXFileReference; lastKnownFileType = image.png; path = "testDefaultValues_iOS_768.0_1024.0@2x.png"; sourceTree = "<group>"; };
-		C79ABEFE1F852C040062726C /* testDefaultValues_iOS_834.0_1112.0@2x.png */ = {isa = PBXFileReference; lastKnownFileType = image.png; path = "testDefaultValues_iOS_834.0_1112.0@2x.png"; sourceTree = "<group>"; };
-		C79ABEFF1F852C040062726C /* testDefaultValues_tvOS_1920.0_1080.0.png */ = {isa = PBXFileReference; lastKnownFileType = image.png; path = testDefaultValues_tvOS_1920.0_1080.0.png; sourceTree = "<group>"; };
-		C79ABF001F852C040062726C /* testDoesntDrawCircleHole_iOS_1024.0_1366.0@2x.png */ = {isa = PBXFileReference; lastKnownFileType = image.png; path = "testDoesntDrawCircleHole_iOS_1024.0_1366.0@2x.png"; sourceTree = "<group>"; };
-		C79ABF011F852C040062726C /* testDoesntDrawCircleHole_iOS_320.0_568.0@2x.png */ = {isa = PBXFileReference; lastKnownFileType = image.png; path = "testDoesntDrawCircleHole_iOS_320.0_568.0@2x.png"; sourceTree = "<group>"; };
-		C79ABF021F852C040062726C /* testDoesntDrawCircleHole_iOS_375.0_667.0@2x.png */ = {isa = PBXFileReference; lastKnownFileType = image.png; path = "testDoesntDrawCircleHole_iOS_375.0_667.0@2x.png"; sourceTree = "<group>"; };
-		C79ABF031F852C040062726C /* testDoesntDrawCircleHole_iOS_414.0_736.0@3x.png */ = {isa = PBXFileReference; lastKnownFileType = image.png; path = "testDoesntDrawCircleHole_iOS_414.0_736.0@3x.png"; sourceTree = "<group>"; };
-		C79ABF041F852C040062726C /* testDoesntDrawCircleHole_iOS_768.0_1024.0@2x.png */ = {isa = PBXFileReference; lastKnownFileType = image.png; path = "testDoesntDrawCircleHole_iOS_768.0_1024.0@2x.png"; sourceTree = "<group>"; };
-		C79ABF051F852C040062726C /* testDoesntDrawCircleHole_iOS_834.0_1112.0@2x.png */ = {isa = PBXFileReference; lastKnownFileType = image.png; path = "testDoesntDrawCircleHole_iOS_834.0_1112.0@2x.png"; sourceTree = "<group>"; };
-		C79ABF061F852C040062726C /* testDoesntDrawCircleHole_tvOS_1920.0_1080.0.png */ = {isa = PBXFileReference; lastKnownFileType = image.png; path = testDoesntDrawCircleHole_tvOS_1920.0_1080.0.png; sourceTree = "<group>"; };
-		C79ABF071F852C040062726C /* testDoesntDrawCircles_iOS_1024.0_1366.0@2x.png */ = {isa = PBXFileReference; lastKnownFileType = image.png; path = "testDoesntDrawCircles_iOS_1024.0_1366.0@2x.png"; sourceTree = "<group>"; };
-		C79ABF081F852C040062726C /* testDoesntDrawCircles_iOS_320.0_568.0@2x.png */ = {isa = PBXFileReference; lastKnownFileType = image.png; path = "testDoesntDrawCircles_iOS_320.0_568.0@2x.png"; sourceTree = "<group>"; };
-		C79ABF091F852C040062726C /* testDoesntDrawCircles_iOS_375.0_667.0@2x.png */ = {isa = PBXFileReference; lastKnownFileType = image.png; path = "testDoesntDrawCircles_iOS_375.0_667.0@2x.png"; sourceTree = "<group>"; };
-		C79ABF0A1F852C040062726C /* testDoesntDrawCircles_iOS_414.0_736.0@3x.png */ = {isa = PBXFileReference; lastKnownFileType = image.png; path = "testDoesntDrawCircles_iOS_414.0_736.0@3x.png"; sourceTree = "<group>"; };
-		C79ABF0B1F852C040062726C /* testDoesntDrawCircles_iOS_768.0_1024.0@2x.png */ = {isa = PBXFileReference; lastKnownFileType = image.png; path = "testDoesntDrawCircles_iOS_768.0_1024.0@2x.png"; sourceTree = "<group>"; };
-		C79ABF0C1F852C040062726C /* testDoesntDrawCircles_iOS_834.0_1112.0@2x.png */ = {isa = PBXFileReference; lastKnownFileType = image.png; path = "testDoesntDrawCircles_iOS_834.0_1112.0@2x.png"; sourceTree = "<group>"; };
-		C79ABF0D1F852C040062726C /* testDoesntDrawCircles_tvOS_1920.0_1080.0.png */ = {isa = PBXFileReference; lastKnownFileType = image.png; path = testDoesntDrawCircles_tvOS_1920.0_1080.0.png; sourceTree = "<group>"; };
-		C79ABF0E1F852C040062726C /* testDrawIcons_iOS_1024.0_1366.0@2x.png */ = {isa = PBXFileReference; lastKnownFileType = image.png; path = "testDrawIcons_iOS_1024.0_1366.0@2x.png"; sourceTree = "<group>"; };
-		C79ABF0F1F852C040062726C /* testDrawIcons_iOS_320.0_568.0@2x.png */ = {isa = PBXFileReference; lastKnownFileType = image.png; path = "testDrawIcons_iOS_320.0_568.0@2x.png"; sourceTree = "<group>"; };
-		C79ABF101F852C040062726C /* testDrawIcons_iOS_375.0_667.0@2x.png */ = {isa = PBXFileReference; lastKnownFileType = image.png; path = "testDrawIcons_iOS_375.0_667.0@2x.png"; sourceTree = "<group>"; };
-		C79ABF111F852C040062726C /* testDrawIcons_iOS_414.0_736.0@3x.png */ = {isa = PBXFileReference; lastKnownFileType = image.png; path = "testDrawIcons_iOS_414.0_736.0@3x.png"; sourceTree = "<group>"; };
-		C79ABF121F852C040062726C /* testDrawIcons_iOS_768.0_1024.0@2x.png */ = {isa = PBXFileReference; lastKnownFileType = image.png; path = "testDrawIcons_iOS_768.0_1024.0@2x.png"; sourceTree = "<group>"; };
-		C79ABF131F852C040062726C /* testDrawIcons_iOS_834.0_1112.0@2x.png */ = {isa = PBXFileReference; lastKnownFileType = image.png; path = "testDrawIcons_iOS_834.0_1112.0@2x.png"; sourceTree = "<group>"; };
-		C79ABF141F852C040062726C /* testDrawIcons_tvOS_1920.0_1080.0.png */ = {isa = PBXFileReference; lastKnownFileType = image.png; path = testDrawIcons_tvOS_1920.0_1080.0.png; sourceTree = "<group>"; };
-		C79ABF151F852C040062726C /* testHidesValues_iOS_1024.0_1366.0@2x.png */ = {isa = PBXFileReference; lastKnownFileType = image.png; path = "testHidesValues_iOS_1024.0_1366.0@2x.png"; sourceTree = "<group>"; };
-		C79ABF161F852C040062726C /* testHidesValues_iOS_320.0_568.0@2x.png */ = {isa = PBXFileReference; lastKnownFileType = image.png; path = "testHidesValues_iOS_320.0_568.0@2x.png"; sourceTree = "<group>"; };
-		C79ABF171F852C040062726C /* testHidesValues_iOS_375.0_667.0@2x.png */ = {isa = PBXFileReference; lastKnownFileType = image.png; path = "testHidesValues_iOS_375.0_667.0@2x.png"; sourceTree = "<group>"; };
-		C79ABF181F852C040062726C /* testHidesValues_iOS_414.0_736.0@3x.png */ = {isa = PBXFileReference; lastKnownFileType = image.png; path = "testHidesValues_iOS_414.0_736.0@3x.png"; sourceTree = "<group>"; };
-		C79ABF191F852C040062726C /* testHidesValues_iOS_768.0_1024.0@2x.png */ = {isa = PBXFileReference; lastKnownFileType = image.png; path = "testHidesValues_iOS_768.0_1024.0@2x.png"; sourceTree = "<group>"; };
-		C79ABF1A1F852C040062726C /* testHidesValues_iOS_834.0_1112.0@2x.png */ = {isa = PBXFileReference; lastKnownFileType = image.png; path = "testHidesValues_iOS_834.0_1112.0@2x.png"; sourceTree = "<group>"; };
-		C79ABF1B1F852C040062726C /* testHidesValues_tvOS_1920.0_1080.0.png */ = {isa = PBXFileReference; lastKnownFileType = image.png; path = testHidesValues_tvOS_1920.0_1080.0.png; sourceTree = "<group>"; };
-		C79ABF1C1F852C040062726C /* testIsCubic_iOS_1024.0_1366.0@2x.png */ = {isa = PBXFileReference; lastKnownFileType = image.png; path = "testIsCubic_iOS_1024.0_1366.0@2x.png"; sourceTree = "<group>"; };
-		C79ABF1D1F852C040062726C /* testIsCubic_iOS_320.0_568.0@2x.png */ = {isa = PBXFileReference; lastKnownFileType = image.png; path = "testIsCubic_iOS_320.0_568.0@2x.png"; sourceTree = "<group>"; };
-		C79ABF1E1F852C040062726C /* testIsCubic_iOS_375.0_667.0@2x.png */ = {isa = PBXFileReference; lastKnownFileType = image.png; path = "testIsCubic_iOS_375.0_667.0@2x.png"; sourceTree = "<group>"; };
-		C79ABF1F1F852C040062726C /* testIsCubic_iOS_414.0_736.0@3x.png */ = {isa = PBXFileReference; lastKnownFileType = image.png; path = "testIsCubic_iOS_414.0_736.0@3x.png"; sourceTree = "<group>"; };
-		C79ABF201F852C040062726C /* testIsCubic_iOS_768.0_1024.0@2x.png */ = {isa = PBXFileReference; lastKnownFileType = image.png; path = "testIsCubic_iOS_768.0_1024.0@2x.png"; sourceTree = "<group>"; };
-		C79ABF211F852C040062726C /* testIsCubic_iOS_834.0_1112.0@2x.png */ = {isa = PBXFileReference; lastKnownFileType = image.png; path = "testIsCubic_iOS_834.0_1112.0@2x.png"; sourceTree = "<group>"; };
-		C79ABF221F852C040062726C /* testIsCubic_tvOS_1920.0_1080.0.png */ = {isa = PBXFileReference; lastKnownFileType = image.png; path = testIsCubic_tvOS_1920.0_1080.0.png; sourceTree = "<group>"; };
-		C79ABF241F852C040062726C /* Info.plist */ = {isa = PBXFileReference; lastKnownFileType = text.plist.xml; path = Info.plist; sourceTree = "<group>"; };
-		C79ABF251F852C040062726C /* Media.xcassets */ = {isa = PBXFileReference; lastKnownFileType = folder.assetcatalog; path = Media.xcassets; sourceTree = "<group>"; };
->>>>>>> 35916cf0
 		C79EEFC01E898E380087DDCD /* WalletSetupViewController.h */ = {isa = PBXFileReference; fileEncoding = 4; lastKnownFileType = sourcecode.c.h; path = WalletSetupViewController.h; sourceTree = "<group>"; };
 		C79EEFC11E898E380087DDCD /* WalletSetupViewController.m */ = {isa = PBXFileReference; fileEncoding = 4; lastKnownFileType = sourcecode.c.objc; path = WalletSetupViewController.m; sourceTree = "<group>"; };
 		C7A0E90D1FA796EC004F4267 /* BCChartMarkerView.swift */ = {isa = PBXFileReference; lastKnownFileType = sourcecode.swift; path = BCChartMarkerView.swift; sourceTree = "<group>"; };

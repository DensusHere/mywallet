--- conflicted
+++ resolved
@@ -1004,7 +1004,6 @@
 		A2AADC071B0B999F0085144B /* en */ = {isa = PBXFileReference; lastKnownFileType = text.plist.strings; name = en; path = en.lproj/Backup.strings; sourceTree = "<group>"; };
 		C70FF55C1E76D5C600AC7F8B /* BuyBitcoinNavigationController.h */ = {isa = PBXFileReference; fileEncoding = 4; lastKnownFileType = sourcecode.c.h; path = BuyBitcoinNavigationController.h; sourceTree = "<group>"; };
 		C70FF55D1E76D5C600AC7F8B /* BuyBitcoinNavigationController.m */ = {isa = PBXFileReference; fileEncoding = 4; lastKnownFileType = sourcecode.c.objc; path = BuyBitcoinNavigationController.m; sourceTree = "<group>"; };
-<<<<<<< HEAD
 		C70FF5651E7B051C00AC7F8B /* ContactTransactionTableCell.xib */ = {isa = PBXFileReference; fileEncoding = 4; lastKnownFileType = file.xib; path = ContactTransactionTableCell.xib; sourceTree = "<group>"; };
 		C71917EE1E6F2701001C180E /* BCTwoButtonView.h */ = {isa = PBXFileReference; fileEncoding = 4; lastKnownFileType = sourcecode.c.h; path = BCTwoButtonView.h; sourceTree = "<group>"; };
 		C71917EF1E6F2701001C180E /* BCTwoButtonView.m */ = {isa = PBXFileReference; fileEncoding = 4; lastKnownFileType = sourcecode.c.objc; path = BCTwoButtonView.m; sourceTree = "<group>"; };
@@ -1017,9 +1016,7 @@
 		C790E0F21E4913F00063D141 /* Blockchain.entitlements */ = {isa = PBXFileReference; lastKnownFileType = text.plist.entitlements; path = Blockchain.entitlements; sourceTree = "<group>"; };
 		C790E0F61E4E60AE0063D141 /* NSDateFormatter+TimeAgoString.h */ = {isa = PBXFileReference; fileEncoding = 4; lastKnownFileType = sourcecode.c.h; path = "NSDateFormatter+TimeAgoString.h"; sourceTree = "<group>"; };
 		C790E0F71E4E60AE0063D141 /* NSDateFormatter+TimeAgoString.m */ = {isa = PBXFileReference; fileEncoding = 4; lastKnownFileType = sourcecode.c.objc; path = "NSDateFormatter+TimeAgoString.m"; sourceTree = "<group>"; };
-=======
 		C73CFBE81EA16B4A00C115F0 /* PrivateHeaders.h */ = {isa = PBXFileReference; lastKnownFileType = sourcecode.c.h; path = PrivateHeaders.h; sourceTree = "<group>"; };
->>>>>>> e5e14fd3
 		C790E0FB1E5206010063D141 /* Montserrat-Black.ttf */ = {isa = PBXFileReference; lastKnownFileType = file; name = "Montserrat-Black.ttf"; path = "Fonts/Montserrat/Montserrat-Black.ttf"; sourceTree = SOURCE_ROOT; };
 		C790E0FC1E5206020063D141 /* Montserrat-BlackItalic.ttf */ = {isa = PBXFileReference; lastKnownFileType = file; name = "Montserrat-BlackItalic.ttf"; path = "Fonts/Montserrat/Montserrat-BlackItalic.ttf"; sourceTree = SOURCE_ROOT; };
 		C790E0FD1E5206020063D141 /* Montserrat-Bold.ttf */ = {isa = PBXFileReference; lastKnownFileType = file; name = "Montserrat-Bold.ttf"; path = "Fonts/Montserrat/Montserrat-Bold.ttf"; sourceTree = SOURCE_ROOT; };
@@ -1373,13 +1370,10 @@
 		9F1831F315176F2200FB3D52 /* Categories */ = {
 			isa = PBXGroup;
 			children = (
-<<<<<<< HEAD
 				C790E0F61E4E60AE0063D141 /* NSDateFormatter+TimeAgoString.h */,
 				C790E0F71E4E60AE0063D141 /* NSDateFormatter+TimeAgoString.m */,
-=======
 				C7EEB8431EA95505002F28B9 /* UIView+ChangeFrameAttribute.h */,
 				C7EEB8441EA95505002F28B9 /* UIView+ChangeFrameAttribute.m */,
->>>>>>> e5e14fd3
 				23DF4EFA1DBA586C0059CF92 /* KeychainItemWrapper+SwipeAddresses.h */,
 				23DF4EFB1DBA586C0059CF92 /* KeychainItemWrapper+SwipeAddresses.m */,
 				23FDEFAA1D6F669100FC80D6 /* NSURLSession+SendSynchronousRequest.h */,
@@ -2042,11 +2036,7 @@
 			);
 			runOnlyForDeploymentPostprocessing = 1;
 			shellPath = /bin/sh;
-<<<<<<< HEAD
-			shellScript = "# update submodule source\ngit submodule update ${SRCROOT}/Submodules/My-Wallet-V3\n\n# reinstall node modules, grunt build, and run tests\ncd ${SRCROOT}/Submodules/My-Wallet-V3 && rm -rf node_modules/ && npm install && sed -i '' '1s/^/global.self = global;/' node_modules/whatwg-fetch/fetch.js && npm run build && globalCrypto='var crypto = global.crypto || global.msCrypto' && sed -i '' 's/'\"$globalCrypto\"'\\;/'\"$globalCrypto\"' || objcCrypto(Buffer)/' dist/my-wallet.js && sed -i '' '/validateMnemonic: validateMnemonic/s/$/, salt: salt/' dist/my-wallet.js && ./node_modules/karma/bin/karma start karma.conf.js --single-run";
-=======
 			shellScript = "# update submodule source\ngit submodule update ${SRCROOT}/Submodules/My-Wallet-V3\n\n# reinstall node modules, grunt build, and run tests\ncd ${SRCROOT} && sh ./scripts/install-js.sh && sh ./scripts/build-js.sh && cd ./Submodules/My-Wallet-V3 && ./node_modules/karma/bin/karma start karma.conf.js --single-run";
->>>>>>> e5e14fd3
 		};
 		23321D7B1BB084320005624F /* Build Image Assets from PSDs */ = {
 			isa = PBXShellScriptBuildPhase;

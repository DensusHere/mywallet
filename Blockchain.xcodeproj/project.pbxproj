// !$*UTF8*$!
{
	archiveVersion = 1;
	classes = {
	};
	objectVersion = 46;
	objects = {

/* Begin PBXBuildFile section */
		220348AA19A4D5FA00611AC3 /* Twitter.framework in Frameworks */ = {isa = PBXBuildFile; fileRef = 220348A919A4D5FA00611AC3 /* Twitter.framework */; };
		220348AC19A4D60000611AC3 /* Social.framework in Frameworks */ = {isa = PBXBuildFile; fileRef = 220348AB19A4D60000611AC3 /* Social.framework */; };
		220ADA6A19A3796200EB7599 /* Localizable.strings in Resources */ = {isa = PBXBuildFile; fileRef = 220ADA6819A3796200EB7599 /* Localizable.strings */; };
		220E374F19A3604500E06996 /* ReceiveCoins.xib in Resources */ = {isa = PBXBuildFile; fileRef = 220E375119A3604500E06996 /* ReceiveCoins.xib */; };
		220E375719A3613600E06996 /* BCAddressSelectionView.xib in Resources */ = {isa = PBXBuildFile; fileRef = 220E375919A3613600E06996 /* BCAddressSelectionView.xib */; };
		220E375D19A3614900E06996 /* SendCoins.xib in Resources */ = {isa = PBXBuildFile; fileRef = 220E375F19A3614900E06996 /* SendCoins.xib */; };
		220E376019A3614F00E06996 /* MainWindow.xib in Resources */ = {isa = PBXBuildFile; fileRef = 220E376219A3614F00E06996 /* MainWindow.xib */; };
		230FD2D31C5BD04000336683 /* BCEditAddressView.m in Sources */ = {isa = PBXBuildFile; fileRef = 230FD2D21C5BD04000336683 /* BCEditAddressView.m */; };
		230FD2D91C5BF1A700336683 /* BCQRCodeView.m in Sources */ = {isa = PBXBuildFile; fileRef = 230FD2D81C5BF1A700336683 /* BCQRCodeView.m */; };
		230FD2DC1C5BFB4300336683 /* QRCodeGenerator.m in Sources */ = {isa = PBXBuildFile; fileRef = 230FD2DB1C5BFB4300336683 /* QRCodeGenerator.m */; };
		23107F831BBEF0AC00A6A9D4 /* BCConfirmPaymentView.m in Sources */ = {isa = PBXBuildFile; fileRef = 23107F821BBEF0AC00A6A9D4 /* BCConfirmPaymentView.m */; };
		231A66EE1DB9434B0043F862 /* HDNode.m in Sources */ = {isa = PBXBuildFile; fileRef = 231A66ED1DB9434B0043F862 /* HDNode.m */; };
		231FF2CD1B56F9F1009EEB02 /* SettingsWebViewController.m in Sources */ = {isa = PBXBuildFile; fileRef = 231FF2CC1B56F9F1009EEB02 /* SettingsWebViewController.m */; };
		2322321A1B44D4CB00E5DF26 /* UpgradeViewController.m in Sources */ = {isa = PBXBuildFile; fileRef = 232232191B44D4CB00E5DF26 /* UpgradeViewController.m */; };
		2322D3911D75CEEF000E5AC1 /* SessionManager.m in Sources */ = {isa = PBXBuildFile; fileRef = 2322D3901D75CEEF000E5AC1 /* SessionManager.m */; };
		2322DCB41D771831000E5AC1 /* SRDelegateController.m in Sources */ = {isa = PBXBuildFile; fileRef = 2322DC851D771831000E5AC1 /* SRDelegateController.m */; };
		2322DCB51D771831000E5AC1 /* SRIOConsumer.m in Sources */ = {isa = PBXBuildFile; fileRef = 2322DC881D771831000E5AC1 /* SRIOConsumer.m */; };
		2322DCB61D771831000E5AC1 /* SRIOConsumerPool.m in Sources */ = {isa = PBXBuildFile; fileRef = 2322DC8A1D771831000E5AC1 /* SRIOConsumerPool.m */; };
		2322DCB71D771831000E5AC1 /* SRProxyConnect.m in Sources */ = {isa = PBXBuildFile; fileRef = 2322DC8F1D771831000E5AC1 /* SRProxyConnect.m */; };
		2322DCB81D771831000E5AC1 /* SRRunLoopThread.m in Sources */ = {isa = PBXBuildFile; fileRef = 2322DC921D771831000E5AC1 /* SRRunLoopThread.m */; };
		2322DCB91D771831000E5AC1 /* SRPinningSecurityPolicy.m in Sources */ = {isa = PBXBuildFile; fileRef = 2322DC951D771831000E5AC1 /* SRPinningSecurityPolicy.m */; };
		2322DCBA1D771831000E5AC1 /* SRConstants.m in Sources */ = {isa = PBXBuildFile; fileRef = 2322DC971D771831000E5AC1 /* SRConstants.m */; };
		2322DCBB1D771831000E5AC1 /* SRError.m in Sources */ = {isa = PBXBuildFile; fileRef = 2322DC9A1D771831000E5AC1 /* SRError.m */; };
		2322DCBC1D771831000E5AC1 /* SRHash.m in Sources */ = {isa = PBXBuildFile; fileRef = 2322DC9C1D771831000E5AC1 /* SRHash.m */; };
		2322DCBD1D771831000E5AC1 /* SRHTTPConnectMessage.m in Sources */ = {isa = PBXBuildFile; fileRef = 2322DC9E1D771831000E5AC1 /* SRHTTPConnectMessage.m */; };
		2322DCBE1D771831000E5AC1 /* SRLog.m in Sources */ = {isa = PBXBuildFile; fileRef = 2322DCA01D771831000E5AC1 /* SRLog.m */; };
		2322DCBF1D771831000E5AC1 /* SRMutex.m in Sources */ = {isa = PBXBuildFile; fileRef = 2322DCA21D771831000E5AC1 /* SRMutex.m */; };
		2322DCC01D771831000E5AC1 /* SRRandom.m in Sources */ = {isa = PBXBuildFile; fileRef = 2322DCA41D771831000E5AC1 /* SRRandom.m */; };
		2322DCC11D771831000E5AC1 /* SRSIMDHelpers.m in Sources */ = {isa = PBXBuildFile; fileRef = 2322DCA61D771831000E5AC1 /* SRSIMDHelpers.m */; };
		2322DCC21D771831000E5AC1 /* SRURLUtilities.m in Sources */ = {isa = PBXBuildFile; fileRef = 2322DCA81D771831000E5AC1 /* SRURLUtilities.m */; };
		2322DCC31D771831000E5AC1 /* NSRunLoop+SRWebSocket.m in Sources */ = {isa = PBXBuildFile; fileRef = 2322DCAA1D771831000E5AC1 /* NSRunLoop+SRWebSocket.m */; };
		2322DCC41D771831000E5AC1 /* NSURLRequest+SRWebSocket.m in Sources */ = {isa = PBXBuildFile; fileRef = 2322DCAC1D771831000E5AC1 /* NSURLRequest+SRWebSocket.m */; };
		2322DCC51D771831000E5AC1 /* Info.plist in Resources */ = {isa = PBXBuildFile; fileRef = 2322DCAE1D771831000E5AC1 /* Info.plist */; };
		2322DCC61D771831000E5AC1 /* SRSecurityPolicy.m in Sources */ = {isa = PBXBuildFile; fileRef = 2322DCB11D771831000E5AC1 /* SRSecurityPolicy.m */; };
		2322DCC71D771831000E5AC1 /* SRWebSocket.m in Sources */ = {isa = PBXBuildFile; fileRef = 2322DCB31D771831000E5AC1 /* SRWebSocket.m */; };
		23256A591DF1CFF7002B7A04 /* Invitation.m in Sources */ = {isa = PBXBuildFile; fileRef = 23256A581DF1CFF7002B7A04 /* Invitation.m */; };
		2326C6C21BBD7A8100AB7C4D /* UIViewController+AutoDismiss.m in Sources */ = {isa = PBXBuildFile; fileRef = 2326C6C11BBD7A8100AB7C4D /* UIViewController+AutoDismiss.m */; };
		232ACBF51DAE84720072FB5E /* TransferAllFundsViewController.m in Sources */ = {isa = PBXBuildFile; fileRef = 232ACBF41DAE84720072FB5E /* TransferAllFundsViewController.m */; };
		232D7DE11E018E7800A7A2ED /* ContactNewMessageViewController.m in Sources */ = {isa = PBXBuildFile; fileRef = 232D7DE01E018E7800A7A2ED /* ContactNewMessageViewController.m */; };
		232E17F91C29F0EF0044942E /* UINavigationController+PopToRootWithCompletion.swift in Sources */ = {isa = PBXBuildFile; fileRef = 232E17F81C29F0EF0044942E /* UINavigationController+PopToRootWithCompletion.swift */; };
		2330AA9D1E085F5700281E6F /* ContactTableViewCell.m in Sources */ = {isa = PBXBuildFile; fileRef = 2330AA9C1E085F5700281E6F /* ContactTableViewCell.m */; };
		23321D7A1BB0730C0005624F /* my-wallet.js in Resources */ = {isa = PBXBuildFile; fileRef = 23321D791BB0730C0005624F /* my-wallet.js */; };
		2343E4031CB434BC008DC7D1 /* NSArray+EncodedJSONString.m in Sources */ = {isa = PBXBuildFile; fileRef = 2343E4021CB434BC008DC7D1 /* NSArray+EncodedJSONString.m */; };
		23444F7E1DCD213D00573C8C /* BTCKey.m in Sources */ = {isa = PBXBuildFile; fileRef = 23444F7D1DCD213D00573C8C /* BTCKey.m */; };
		23444F811DCD214800573C8C /* BTCBigNumber.m in Sources */ = {isa = PBXBuildFile; fileRef = 23444F801DCD214800573C8C /* BTCBigNumber.m */; };
		23444F841DCD217000573C8C /* NSData+BTCData.m in Sources */ = {isa = PBXBuildFile; fileRef = 23444F831DCD217000573C8C /* NSData+BTCData.m */; };
		23444F871DCD217E00573C8C /* BTCNetwork.m in Sources */ = {isa = PBXBuildFile; fileRef = 23444F861DCD217E00573C8C /* BTCNetwork.m */; };
		23444F8A1DCD218F00573C8C /* BTCAddress.m in Sources */ = {isa = PBXBuildFile; fileRef = 23444F891DCD218F00573C8C /* BTCAddress.m */; };
		23444F8D1DCD219E00573C8C /* BTCData.m in Sources */ = {isa = PBXBuildFile; fileRef = 23444F8C1DCD219E00573C8C /* BTCData.m */; };
		23444F901DCD21AB00573C8C /* BTCCurvePoint.m in Sources */ = {isa = PBXBuildFile; fileRef = 23444F8F1DCD21AB00573C8C /* BTCCurvePoint.m */; };
		23444F931DCD21B700573C8C /* BTCBase58.m in Sources */ = {isa = PBXBuildFile; fileRef = 23444F921DCD21B700573C8C /* BTCBase58.m */; };
		23444F961DCD21C600573C8C /* BTCKeychain.m in Sources */ = {isa = PBXBuildFile; fileRef = 23444F951DCD21C600573C8C /* BTCKeychain.m */; };
		23444F9E1DCD221A00573C8C /* BTCErrors.m in Sources */ = {isa = PBXBuildFile; fileRef = 23444F9B1DCD221A00573C8C /* BTCErrors.m */; };
		23444F9F1DCD221A00573C8C /* BTCProtocolSerialization.m in Sources */ = {isa = PBXBuildFile; fileRef = 23444F9D1DCD221A00573C8C /* BTCProtocolSerialization.m */; };
		23444FA51DD0E1C100573C8C /* BCCreateContactView.m in Sources */ = {isa = PBXBuildFile; fileRef = 23444FA41DD0E1C100573C8C /* BCCreateContactView.m */; };
		23444FA81DD1177E00573C8C /* SettingsAboutUsViewController.m in Sources */ = {isa = PBXBuildFile; fileRef = 23444FA71DD1177E00573C8C /* SettingsAboutUsViewController.m */; };
		2357BA411D53979600BE0BFD /* InfoPlist.strings in Resources */ = {isa = PBXBuildFile; fileRef = 2357BA431D53979600BE0BFD /* InfoPlist.strings */; };
		235BD5661C58216000969B31 /* BCModalViewController.m in Sources */ = {isa = PBXBuildFile; fileRef = 235BD5651C58216000969B31 /* BCModalViewController.m */; };
		236D7ED91CBD8B3900836EF2 /* DeviceIdentifier.m in Sources */ = {isa = PBXBuildFile; fileRef = 236D7ED81CBD8B3900836EF2 /* DeviceIdentifier.m */; };
		237356B61DF894CF003940A7 /* Contact.m in Sources */ = {isa = PBXBuildFile; fileRef = 237356B51DF894CF003940A7 /* Contact.m */; };
		237356B91DF8B4EE003940A7 /* ContactDetailViewController.m in Sources */ = {isa = PBXBuildFile; fileRef = 237356B81DF8B4EE003940A7 /* ContactDetailViewController.m */; };
		237451C91D624C1C00CF7049 /* RootService.m in Sources */ = {isa = PBXBuildFile; fileRef = 237451C81D624C1C00CF7049 /* RootService.m */; };
		2378271A1B7E472D00E9EE03 /* BCSecureTextField.swift in Sources */ = {isa = PBXBuildFile; fileRef = 237827191B7E472D00E9EE03 /* BCSecureTextField.swift */; };
		237C9E901C482132000754F7 /* AccountsAndAddressesDetailViewController.m in Sources */ = {isa = PBXBuildFile; fileRef = 237C9E8F1C482132000754F7 /* AccountsAndAddressesDetailViewController.m */; };
		238FC4D21DEC79E200591D5F /* TransactionDetailDoubleSpendWarningCell.m in Sources */ = {isa = PBXBuildFile; fileRef = 238FC4D11DEC79E200591D5F /* TransactionDetailDoubleSpendWarningCell.m */; };
		2390C10B1D87376E00342C38 /* TransactionRecipientsViewController.m in Sources */ = {isa = PBXBuildFile; fileRef = 2390C10A1D87376E00342C38 /* TransactionRecipientsViewController.m */; };
		239539831B486C7100989667 /* UILabel+MultiLineAutoSize.m in Sources */ = {isa = PBXBuildFile; fileRef = 239539821B486C7100989667 /* UILabel+MultiLineAutoSize.m */; };
		23964C001DC93882001323BE /* ContactsViewController.m in Sources */ = {isa = PBXBuildFile; fileRef = 23964BFF1DC93882001323BE /* ContactsViewController.m */; };
		23964C031DCA3F19001323BE /* KeyPair.m in Sources */ = {isa = PBXBuildFile; fileRef = 23964C021DCA3F19001323BE /* KeyPair.m */; };
		239CD4C81C12214A00997DF5 /* Settings.storyboard in Resources */ = {isa = PBXBuildFile; fileRef = 239CD4CA1C12214A00997DF5 /* Settings.storyboard */; };
		239CD5171C12217F00997DF5 /* Upgrade.storyboard in Resources */ = {isa = PBXBuildFile; fileRef = 239CD5191C12217F00997DF5 /* Upgrade.storyboard */; };
		239CD5681C122BDE00997DF5 /* SettingsTwoStepViewController.m in Sources */ = {isa = PBXBuildFile; fileRef = 239CD5671C122BDE00997DF5 /* SettingsTwoStepViewController.m */; };
		23B731D31E01AC1100129770 /* ReminderModalViewController.m in Sources */ = {isa = PBXBuildFile; fileRef = 23B731D21E01AC1100129770 /* ReminderModalViewController.m */; };
		23BA220E1D6B4AB500D0472B /* KeychainItemWrapper+Credentials.m in Sources */ = {isa = PBXBuildFile; fileRef = 23BA220D1D6B4AB500D0472B /* KeychainItemWrapper+Credentials.m */; };
		23BA22111D6B736900D0472B /* NSNumberFormatter+Currencies.m in Sources */ = {isa = PBXBuildFile; fileRef = 23BA22101D6B736900D0472B /* NSNumberFormatter+Currencies.m */; };
		23BD046A1D7761C000DB69E6 /* UITextView+AssertionFailureFix.m in Sources */ = {isa = PBXBuildFile; fileRef = 23BD04691D7761C000DB69E6 /* UITextView+AssertionFailureFix.m */; };
		23BD046D1D79F1EC00DB69E6 /* TransactionDetailNavigationController.m in Sources */ = {isa = PBXBuildFile; fileRef = 23BD046C1D79F1EC00DB69E6 /* TransactionDetailNavigationController.m */; };
		23BF73391C454B8C00204503 /* AccountsAndAddressesNavigationController.m in Sources */ = {isa = PBXBuildFile; fileRef = 23BF73381C454B8C00204503 /* AccountsAndAddressesNavigationController.m */; };
		23BF733C1C455DDB00204503 /* AccountsAndAddressesViewController.m in Sources */ = {isa = PBXBuildFile; fileRef = 23BF733B1C455DDB00204503 /* AccountsAndAddressesViewController.m */; };
		23C543A11D0F415C007A5F58 /* CFNetwork.framework in Frameworks */ = {isa = PBXBuildFile; fileRef = 23C543A01D0F415C007A5F58 /* CFNetwork.framework */; };
		23C543A31D0F4197007A5F58 /* libicucore.tbd in Frameworks */ = {isa = PBXBuildFile; fileRef = 23C543A21D0F4197007A5F58 /* libicucore.tbd */; };
		23C95EA61C0779C600E4692A /* SettingsChangePasswordViewController.m in Sources */ = {isa = PBXBuildFile; fileRef = 23C95EA51C0779C600E4692A /* SettingsChangePasswordViewController.m */; };
		23D423991D0878BE000054AA /* ModuleXMLHttpRequest.m in Sources */ = {isa = PBXBuildFile; fileRef = 23D423981D0878BE000054AA /* ModuleXMLHttpRequest.m */; };
		23D5DB501C4415AE007AD0A2 /* AccountsAndAddresses.storyboard in Resources */ = {isa = PBXBuildFile; fileRef = 23D5DB521C4415AE007AD0A2 /* AccountsAndAddresses.storyboard */; };
		23D9F2701B602F42006B1B68 /* SettingsBitcoinUnitTableViewController.m in Sources */ = {isa = PBXBuildFile; fileRef = 23D9F26F1B602F42006B1B68 /* SettingsBitcoinUnitTableViewController.m */; };
		23DEF96E1DB11C98004AAAB6 /* TransferAllFundsBuilder.m in Sources */ = {isa = PBXBuildFile; fileRef = 23DEF96D1DB11C98004AAAB6 /* TransferAllFundsBuilder.m */; };
		23DF4EFC1DBA586C0059CF92 /* KeychainItemWrapper+SwipeAddresses.m in Sources */ = {isa = PBXBuildFile; fileRef = 23DF4EFB1DBA586C0059CF92 /* KeychainItemWrapper+SwipeAddresses.m */; };
		23E2FC081C7F60E7004CFF79 /* BCInsetLabel.m in Sources */ = {isa = PBXBuildFile; fileRef = 23E2FC071C7F60E7004CFF79 /* BCInsetLabel.m */; };
		23E579541DB45F3A00220542 /* TransferAmountTableCell.m in Sources */ = {isa = PBXBuildFile; fileRef = 23E579531DB45F3A00220542 /* TransferAmountTableCell.m */; };
		23EA61C51B54258D0032B907 /* SettingsTableViewController.m in Sources */ = {isa = PBXBuildFile; fileRef = 23EA61C41B54258D0032B907 /* SettingsTableViewController.m */; };
		23EA61C81B54282D0032B907 /* SettingsNavigationController.m in Sources */ = {isa = PBXBuildFile; fileRef = 23EA61C71B54282D0032B907 /* SettingsNavigationController.m */; };
		23EA61CB1B5591260032B907 /* SettingsSelectorTableViewController.m in Sources */ = {isa = PBXBuildFile; fileRef = 23EA61CA1B5591260032B907 /* SettingsSelectorTableViewController.m */; };
		23F601A41D09C931009102BF /* Reachability.m in Sources */ = {isa = PBXBuildFile; fileRef = 23F601A31D09C931009102BF /* Reachability.m */; };
		23F720F21C32DC0A00577738 /* DebugTableViewController.m in Sources */ = {isa = PBXBuildFile; fileRef = 23F720F11C32DC0A00577738 /* DebugTableViewController.m */; };
		23F8DE531DAEB11C001899AE /* BCNavigationController.m in Sources */ = {isa = PBXBuildFile; fileRef = 23F8DE521DAEB11C001899AE /* BCNavigationController.m */; };
		23FB5C071D9ABB450008C6AB /* TransactionDetailDescriptionCell.m in Sources */ = {isa = PBXBuildFile; fileRef = 23FB5C061D9ABB450008C6AB /* TransactionDetailDescriptionCell.m */; };
		23FB5C0A1D9ABB590008C6AB /* TransactionDetailToCell.m in Sources */ = {isa = PBXBuildFile; fileRef = 23FB5C091D9ABB590008C6AB /* TransactionDetailToCell.m */; };
		23FB5C0D1D9ABB650008C6AB /* TransactionDetailFromCell.m in Sources */ = {isa = PBXBuildFile; fileRef = 23FB5C0C1D9ABB650008C6AB /* TransactionDetailFromCell.m */; };
		23FB5C101D9ABB730008C6AB /* TransactionDetailDateCell.m in Sources */ = {isa = PBXBuildFile; fileRef = 23FB5C0F1D9ABB730008C6AB /* TransactionDetailDateCell.m */; };
		23FB5C131D9ABB8B0008C6AB /* TransactionDetailStatusCell.m in Sources */ = {isa = PBXBuildFile; fileRef = 23FB5C121D9ABB8B0008C6AB /* TransactionDetailStatusCell.m */; };
		23FB5C161D9ABBB20008C6AB /* TransactionDetailValueCell.m in Sources */ = {isa = PBXBuildFile; fileRef = 23FB5C151D9ABBB20008C6AB /* TransactionDetailValueCell.m */; };
		23FDEF9A1D6CBC7000FC80D6 /* TransactionDetailViewController.m in Sources */ = {isa = PBXBuildFile; fileRef = 23FDEF991D6CBC7000FC80D6 /* TransactionDetailViewController.m */; };
		23FDEF9D1D6E180100FC80D6 /* CertificatePinner.m in Sources */ = {isa = PBXBuildFile; fileRef = 23FDEF9C1D6E180100FC80D6 /* CertificatePinner.m */; };
		23FDEFA21D6E21A800FC80D6 /* blockchain.der in Resources */ = {isa = PBXBuildFile; fileRef = 23FDEFA11D6E21A800FC80D6 /* blockchain.der */; };
		23FDEFA91D6E43DE00FC80D6 /* TransactionDetailTableCell.m in Sources */ = {isa = PBXBuildFile; fileRef = 23FDEFA81D6E43DE00FC80D6 /* TransactionDetailTableCell.m */; };
		23FDEFAC1D6F669100FC80D6 /* NSURLSession+SendSynchronousRequest.m in Sources */ = {isa = PBXBuildFile; fileRef = 23FDEFAB1D6F669100FC80D6 /* NSURLSession+SendSynchronousRequest.m */; };
		670595A41AB0F59D00D2D6D9 /* KeychainItemWrapper.m in Sources */ = {isa = PBXBuildFile; fileRef = 670595A31AB0F59D00D2D6D9 /* KeychainItemWrapper.m */; };
		6710DA0E1A8E82D80089DDED /* BCLine.m in Sources */ = {isa = PBXBuildFile; fileRef = 6710DA0D1A8E82D80089DDED /* BCLine.m */; };
		673107EF19F6BAF200BE6899 /* AVFoundation.framework in Frameworks */ = {isa = PBXBuildFile; fileRef = 9F749DFF1514F1EF00B3A8B8 /* AVFoundation.framework */; };
		673107F219F6D49F00BE6899 /* PrivateKeyReader.m in Sources */ = {isa = PBXBuildFile; fileRef = 673107F119F6D49F00BE6899 /* PrivateKeyReader.m */; };
		674709EC19D1D14300757D46 /* BCWelcomeView.m in Sources */ = {isa = PBXBuildFile; fileRef = 674709EB19D1D14300757D46 /* BCWelcomeView.m */; };
		67470A0819D43AFE00757D46 /* BCManualPairView.m in Sources */ = {isa = PBXBuildFile; fileRef = 67470A0719D43AFE00757D46 /* BCManualPairView.m */; };
		6750389B1B4D832F00F7B488 /* SideMenuViewCell.m in Sources */ = {isa = PBXBuildFile; fileRef = 6750389A1B4D832F00F7B488 /* SideMenuViewCell.m */; };
		6762507D1A2CC5800052B63F /* BCEditAccountView.m in Sources */ = {isa = PBXBuildFile; fileRef = 6762507C1A2CC5800052B63F /* BCEditAccountView.m */; };
		676250821A2DDF360052B63F /* AccountTableCell.m in Sources */ = {isa = PBXBuildFile; fileRef = 676250811A2DDF360052B63F /* AccountTableCell.m */; };
		6775569919E752A00054699B /* BCWebViewController.m in Sources */ = {isa = PBXBuildFile; fileRef = 6775569819E752A00054699B /* BCWebViewController.m */; };
		6780DB921A40BDA70048EED2 /* AddressInOut.m in Sources */ = {isa = PBXBuildFile; fileRef = 6780DB911A40BDA70048EED2 /* AddressInOut.m */; };
		6780DB951A40BDCF0048EED2 /* InOut.m in Sources */ = {isa = PBXBuildFile; fileRef = 6780DB941A40BDCF0048EED2 /* InOut.m */; };
		6780DB981A40BDF40048EED2 /* AccountInOut.m in Sources */ = {isa = PBXBuildFile; fileRef = 6780DB971A40BDF40048EED2 /* AccountInOut.m */; };
		67812A771A4A0DDA00B04EBF /* CoreGraphics.framework in Frameworks */ = {isa = PBXBuildFile; fileRef = 67812A761A4A0DDA00B04EBF /* CoreGraphics.framework */; };
		67812A791A4A0E1800B04EBF /* QuartzCore.framework in Frameworks */ = {isa = PBXBuildFile; fileRef = 67812A781A4A0E1800B04EBF /* QuartzCore.framework */; };
		67812A7D1A4A0E6800B04EBF /* CoreImage.framework in Frameworks */ = {isa = PBXBuildFile; fileRef = 67812A7C1A4A0E6800B04EBF /* CoreImage.framework */; };
		678AD5E919D4610000E9A778 /* BCModalContentView.m in Sources */ = {isa = PBXBuildFile; fileRef = 678AD5E819D4610000E9A778 /* BCModalContentView.m */; };
		678CD7481A2777E600748AA5 /* BCCreateAccountView.m in Sources */ = {isa = PBXBuildFile; fileRef = 678CD7471A2777E600748AA5 /* BCCreateAccountView.m */; };
		67D95A261B3DD86B0012EBB1 /* BCTextField.swift in Sources */ = {isa = PBXBuildFile; fileRef = 67D95A251B3DD86B0012EBB1 /* BCTextField.swift */; };
		67D95A281B3DDC900012EBB1 /* Constants.swift in Sources */ = {isa = PBXBuildFile; fileRef = 67D95A271B3DDC900012EBB1 /* Constants.swift */; };
		67E9674E19DF285000305358 /* SideMenuViewController.m in Sources */ = {isa = PBXBuildFile; fileRef = 67E9674D19DF285000305358 /* SideMenuViewController.m */; };
		67EE1DCA19E3325900DBBFC9 /* ECPercentDrivenInteractiveTransition.m in Sources */ = {isa = PBXBuildFile; fileRef = 67EE1DBE19E3325900DBBFC9 /* ECPercentDrivenInteractiveTransition.m */; };
		67EE1DCB19E3325900DBBFC9 /* ECSlidingAnimationController.m in Sources */ = {isa = PBXBuildFile; fileRef = 67EE1DC019E3325900DBBFC9 /* ECSlidingAnimationController.m */; };
		67EE1DCC19E3325900DBBFC9 /* ECSlidingInteractiveTransition.m in Sources */ = {isa = PBXBuildFile; fileRef = 67EE1DC319E3325900DBBFC9 /* ECSlidingInteractiveTransition.m */; };
		67EE1DCD19E3325900DBBFC9 /* ECSlidingSegue.m in Sources */ = {isa = PBXBuildFile; fileRef = 67EE1DC519E3325900DBBFC9 /* ECSlidingSegue.m */; };
		67EE1DCE19E3325900DBBFC9 /* ECSlidingViewController.m in Sources */ = {isa = PBXBuildFile; fileRef = 67EE1DC719E3325900DBBFC9 /* ECSlidingViewController.m */; };
		67EE1DCF19E3325900DBBFC9 /* UIViewController+ECSlidingViewController.m in Sources */ = {isa = PBXBuildFile; fileRef = 67EE1DC919E3325900DBBFC9 /* UIViewController+ECSlidingViewController.m */; };
		67EEE76E1A8E547200288753 /* PEPin-off@2x.png in Resources */ = {isa = PBXBuildFile; fileRef = 67EEE76C1A8E547200288753 /* PEPin-off@2x.png */; };
		67EEE76F1A8E547200288753 /* PEPin-off@3x.png in Resources */ = {isa = PBXBuildFile; fileRef = 67EEE76D1A8E547200288753 /* PEPin-off@3x.png */; };
		67EEE7721A8E547900288753 /* PEPin-on@2x.png in Resources */ = {isa = PBXBuildFile; fileRef = 67EEE7701A8E547900288753 /* PEPin-on@2x.png */; };
		67EEE7731A8E547900288753 /* PEPin-on@3x.png in Resources */ = {isa = PBXBuildFile; fileRef = 67EEE7711A8E547900288753 /* PEPin-on@3x.png */; };
		67FA1A4D1ABA092D000C9196 /* RegExCategories.m in Sources */ = {isa = PBXBuildFile; fileRef = 67FA1A4C1ABA092D000C9196 /* RegExCategories.m */; };
		6E2D90A21BBEC34800B719EC /* BCRecoveryView.m in Sources */ = {isa = PBXBuildFile; fileRef = 6E2D90A11BBEC34800B719EC /* BCRecoveryView.m */; };
		84AEEC661987C49A000E8DC8 /* CoreLocation.framework in Frameworks */ = {isa = PBXBuildFile; fileRef = 84AEEC651987C49A000E8DC8 /* CoreLocation.framework */; };
		84B601C7197ACD6300DA1829 /* UITextField+Blocks.m in Sources */ = {isa = PBXBuildFile; fileRef = 84B601C6197ACD6300DA1829 /* UITextField+Blocks.m */; };
		84B601CA197AD03800DA1829 /* BCModalView.m in Sources */ = {isa = PBXBuildFile; fileRef = 84B601C9197AD03800DA1829 /* BCModalView.m */; };
		84CCFAAF197D859C00DA4482 /* NSString+NSString_EscapeQuotes.m in Sources */ = {isa = PBXBuildFile; fileRef = 84CCFAAE197D859C00DA4482 /* NSString+NSString_EscapeQuotes.m */; };
		84F4BDFA197F21D700B7BF7B /* PairingCodeParser.m in Sources */ = {isa = PBXBuildFile; fileRef = 84F4BDF9197F21D700B7BF7B /* PairingCodeParser.m */; };
		84FC02FA1981452D00B97D5B /* NSString+JSONParser_NSString.m in Sources */ = {isa = PBXBuildFile; fileRef = 84FC02F91981452D00B97D5B /* NSString+JSONParser_NSString.m */; };
		84FC02FD19815F1B00B97D5B /* crypto_scrypt-nosse.c in Sources */ = {isa = PBXBuildFile; fileRef = 84FC02FB19815F1B00B97D5B /* crypto_scrypt-nosse.c */; };
		84FC02FE19815F1B00B97D5B /* sha256.c in Sources */ = {isa = PBXBuildFile; fileRef = 84FC02FC19815F1B00B97D5B /* sha256.c */; };
		84FC0301198162AE00B97D5B /* libcrypto.a in Frameworks */ = {isa = PBXBuildFile; fileRef = 84FC02FF198162AE00B97D5B /* libcrypto.a */; };
		9F0CBAAA151351F400CD945D /* Wallet.m in Sources */ = {isa = PBXBuildFile; fileRef = 9F0CBAA9151351F400CD945D /* Wallet.m */; };
		9F0CBAD81513CA2600CD945D /* BCFadeView.m in Sources */ = {isa = PBXBuildFile; fileRef = 9F0CBAD71513CA2600CD945D /* BCFadeView.m */; };
		9F1831E21516A39500FB3D52 /* NSData+Hex.m in Sources */ = {isa = PBXBuildFile; fileRef = 9F1831E11516A39500FB3D52 /* NSData+Hex.m */; };
		9F1831E51516A45700FB3D52 /* NSString+SHA256.m in Sources */ = {isa = PBXBuildFile; fileRef = 9F1831E41516A45700FB3D52 /* NSString+SHA256.m */; };
		9F1831EB1516AE3500FB3D52 /* NSString+URLEncode.m in Sources */ = {isa = PBXBuildFile; fileRef = 9F1831EA1516ADDB00FB3D52 /* NSString+URLEncode.m */; };
		9F1831EE151744EB00FB3D52 /* ReceiveTableCell.m in Sources */ = {isa = PBXBuildFile; fileRef = 9F1831ED151744EB00FB3D52 /* ReceiveTableCell.m */; };
		9F1831F0151744FC00FB3D52 /* ReceiveCell.xib in Resources */ = {isa = PBXBuildFile; fileRef = 9F1831EF151744FC00FB3D52 /* ReceiveCell.xib */; };
		9F1831FD1517912900FB3D52 /* beep.wav in Resources */ = {isa = PBXBuildFile; fileRef = 9F1831FB1517912800FB3D52 /* beep.wav */; };
		9F2780B715343A7D0015F83F /* UncaughtExceptionHandler.m in Sources */ = {isa = PBXBuildFile; fileRef = 9F2780B615343A7D0015F83F /* UncaughtExceptionHandler.m */; };
		9F2D934A14C05DD00053F0FF /* Address.m in Sources */ = {isa = PBXBuildFile; fileRef = 9F2D934914C05DD00053F0FF /* Address.m */; };
		9F2D934E14C0792D0053F0FF /* TransactionCell.xib in Resources */ = {isa = PBXBuildFile; fileRef = 9F2D934D14C0792D0053F0FF /* TransactionCell.xib */; };
		9F45F82C1514E53C00018AED /* UIButtonPressAndHold.m in Sources */ = {isa = PBXBuildFile; fileRef = 9F45F81D1514D81700018AED /* UIButtonPressAndHold.m */; };
		9F4A5092152F585E00F9ED9D /* UIDevice+Hardware.m in Sources */ = {isa = PBXBuildFile; fileRef = 9F4A5091152F585E00F9ED9D /* UIDevice+Hardware.m */; };
		9F61B89E151519EF0083C57A /* BCAddressSelectionView.m in Sources */ = {isa = PBXBuildFile; fileRef = 9F61B89D151519EF0083C57A /* BCAddressSelectionView.m */; };
		9F7480CB1514022200BC4292 /* SystemConfiguration.framework in Frameworks */ = {isa = PBXBuildFile; fileRef = 9F7480C71514021000BC4292 /* SystemConfiguration.framework */; };
		9F7480D31514030800BC4292 /* alert-received.wav in Resources */ = {isa = PBXBuildFile; fileRef = 9F7480D21514030800BC4292 /* alert-received.wav */; };
		9F7480D51514041B00BC4292 /* AudioToolbox.framework in Frameworks */ = {isa = PBXBuildFile; fileRef = 9F7480D41514041A00BC4292 /* AudioToolbox.framework */; };
		9F7480E315140EF200BC4292 /* TabViewController.m in Sources */ = {isa = PBXBuildFile; fileRef = 9F7480E215140EA500BC4292 /* TabViewController.m */; };
		9F765F3214BC622E00048EFB /* TransactionsViewController.m in Sources */ = {isa = PBXBuildFile; fileRef = 9F765F3114BC622E00048EFB /* TransactionsViewController.m */; };
		9F765F3914BC7BAC00048EFB /* TransactionTableCell.m in Sources */ = {isa = PBXBuildFile; fileRef = 9F765F3814BC7BAC00048EFB /* TransactionTableCell.m */; };
		9F765F3D14BC7C4F00048EFB /* Transaction.m in Sources */ = {isa = PBXBuildFile; fileRef = 9F765F3C14BC7C4F00048EFB /* Transaction.m */; };
		9F765F4714BC8AEF00048EFB /* MultiAddressResponse.m in Sources */ = {isa = PBXBuildFile; fileRef = 9F765F4614BC8AEF00048EFB /* MultiAddressResponse.m */; };
		9F7DCCEB15345213000CBFC8 /* Security.framework in Frameworks */ = {isa = PBXBuildFile; fileRef = 9F7DCCEA15345213000CBFC8 /* Security.framework */; };
		9F7DCCED15345245000CBFC8 /* MessageUI.framework in Frameworks */ = {isa = PBXBuildFile; fileRef = 9F7DCCEC15345245000CBFC8 /* MessageUI.framework */; };
		9F91B607151666EC00ACB32D /* BCCreateWalletView.m in Sources */ = {isa = PBXBuildFile; fileRef = 9F91B606151666EB00ACB32D /* BCCreateWalletView.m */; };
		9FB3637614B60128004BEA02 /* UIKit.framework in Frameworks */ = {isa = PBXBuildFile; fileRef = 9FB3637514B60128004BEA02 /* UIKit.framework */; };
		9FB3637814B60128004BEA02 /* Foundation.framework in Frameworks */ = {isa = PBXBuildFile; fileRef = 9FB3637714B60128004BEA02 /* Foundation.framework */; };
		9FB3638214B60128004BEA02 /* main.m in Sources */ = {isa = PBXBuildFile; fileRef = 9FB3638114B60128004BEA02 /* main.m */; };
		9FB3638614B60128004BEA02 /* AppDelegate.m in Sources */ = {isa = PBXBuildFile; fileRef = 9FB3638514B60128004BEA02 /* AppDelegate.m */; };
		9FCA4D161514949500ECDFBE /* ReceiveCoinsViewController.m in Sources */ = {isa = PBXBuildFile; fileRef = 9FCA4D151514949500ECDFBE /* ReceiveCoinsViewController.m */; };
		9FCA4D1B151494BF00ECDFBE /* SendViewController.m in Sources */ = {isa = PBXBuildFile; fileRef = 9FCA4D1A151494BF00ECDFBE /* SendViewController.m */; };
		A2599B9F1B0B5FC800C2EA81 /* BackupViewController.swift in Sources */ = {isa = PBXBuildFile; fileRef = A2599B9E1B0B5FC800C2EA81 /* BackupViewController.swift */; };
		A2599BA51B0B725400C2EA81 /* BackupWordsViewController.swift in Sources */ = {isa = PBXBuildFile; fileRef = A2599BA41B0B725400C2EA81 /* BackupWordsViewController.swift */; };
		A2599BA71B0B726900C2EA81 /* BackupVerifyViewController.swift in Sources */ = {isa = PBXBuildFile; fileRef = A2599BA61B0B726900C2EA81 /* BackupVerifyViewController.swift */; };
		A2599BAA1B0B762400C2EA81 /* Backup.storyboard in Resources */ = {isa = PBXBuildFile; fileRef = A2599BAC1B0B762400C2EA81 /* Backup.storyboard */; };
		A269E92E1B32D51F0052F953 /* SecondPasswordViewController.swift in Sources */ = {isa = PBXBuildFile; fileRef = A269E92D1B32D51F0052F953 /* SecondPasswordViewController.swift */; };
		A2913FA21B31830000DC6C15 /* BackupNavigationViewController.swift in Sources */ = {isa = PBXBuildFile; fileRef = A2913FA11B31830000DC6C15 /* BackupNavigationViewController.swift */; };
		C70FF55E1E76D5C600AC7F8B /* BuyBitcoinNavigationController.m in Sources */ = {isa = PBXBuildFile; fileRef = C70FF55D1E76D5C600AC7F8B /* BuyBitcoinNavigationController.m */; };
		C70FF5661E7B051C00AC7F8B /* ContactTransactionTableCell.xib in Resources */ = {isa = PBXBuildFile; fileRef = C70FF5651E7B051C00AC7F8B /* ContactTransactionTableCell.xib */; };
		C71917F01E6F2701001C180E /* BCTwoButtonView.m in Sources */ = {isa = PBXBuildFile; fileRef = C71917EF1E6F2701001C180E /* BCTwoButtonView.m */; };
		C75F70E41E241D69005B4EAF /* BCContactRequestView.m in Sources */ = {isa = PBXBuildFile; fileRef = C75F70E31E241D69005B4EAF /* BCContactRequestView.m */; };
		C75F70E71E2684FF005B4EAF /* ContactTransactionTableViewCell.m in Sources */ = {isa = PBXBuildFile; fileRef = C75F70E61E2684FF005B4EAF /* ContactTransactionTableViewCell.m */; };
		C75F70EA1E2685CA005B4EAF /* ContactTransaction.m in Sources */ = {isa = PBXBuildFile; fileRef = C75F70E91E2685CA005B4EAF /* ContactTransaction.m */; };
		C790E0F81E4E60AE0063D141 /* NSDateFormatter+TimeAgoString.m in Sources */ = {isa = PBXBuildFile; fileRef = C790E0F71E4E60AE0063D141 /* NSDateFormatter+TimeAgoString.m */; };
		C72D6CBF1EC0B4AB0000F922 /* BCFeeSelectionView.m in Sources */ = {isa = PBXBuildFile; fileRef = C72D6CBE1EC0B4AB0000F922 /* BCFeeSelectionView.m */; };
		C72D6CC21EC0B7F80000F922 /* FeeTableCell.m in Sources */ = {isa = PBXBuildFile; fileRef = C72D6CC11EC0B7F80000F922 /* FeeTableCell.m */; };
		C72D6CC41EC646F30000F922 /* staging.der in Resources */ = {isa = PBXBuildFile; fileRef = C72D6CC31EC646F30000F922 /* staging.der */; };
		C72D6CC71EC647200000F922 /* dev.der in Resources */ = {isa = PBXBuildFile; fileRef = C72D6CC51EC647090000F922 /* dev.der */; };
		C72D6CC81EC6472D0000F922 /* testnet.der in Resources */ = {isa = PBXBuildFile; fileRef = C72D6CC61EC647090000F922 /* testnet.der */; };
		C780DF6C1EEF082300D48698 /* SharedSessionDelegate.m in Sources */ = {isa = PBXBuildFile; fileRef = C780DF6B1EEF082300D48698 /* SharedSessionDelegate.m */; };
		C790E10D1E52061B0063D141 /* Montserrat-Black.ttf in Resources */ = {isa = PBXBuildFile; fileRef = C790E0FB1E5206010063D141 /* Montserrat-Black.ttf */; };
		C790E10E1E52061B0063D141 /* Montserrat-BlackItalic.ttf in Resources */ = {isa = PBXBuildFile; fileRef = C790E0FC1E5206020063D141 /* Montserrat-BlackItalic.ttf */; };
		C790E10F1E52061B0063D141 /* Montserrat-Bold.ttf in Resources */ = {isa = PBXBuildFile; fileRef = C790E0FD1E5206020063D141 /* Montserrat-Bold.ttf */; };
		C790E1101E52061B0063D141 /* Montserrat-BoldItalic.ttf in Resources */ = {isa = PBXBuildFile; fileRef = C790E0FE1E5206020063D141 /* Montserrat-BoldItalic.ttf */; };
		C790E1111E52061B0063D141 /* Montserrat-ExtraBold.ttf in Resources */ = {isa = PBXBuildFile; fileRef = C790E0FF1E5206020063D141 /* Montserrat-ExtraBold.ttf */; };
		C790E1121E52061B0063D141 /* Montserrat-ExtraBoldItalic.ttf in Resources */ = {isa = PBXBuildFile; fileRef = C790E1001E5206020063D141 /* Montserrat-ExtraBoldItalic.ttf */; };
		C790E1131E52061B0063D141 /* Montserrat-ExtraLight.ttf in Resources */ = {isa = PBXBuildFile; fileRef = C790E1011E5206020063D141 /* Montserrat-ExtraLight.ttf */; };
		C790E1141E52061B0063D141 /* Montserrat-ExtraLightItalic.ttf in Resources */ = {isa = PBXBuildFile; fileRef = C790E1021E5206020063D141 /* Montserrat-ExtraLightItalic.ttf */; };
		C790E1151E52061B0063D141 /* Montserrat-Italic.ttf in Resources */ = {isa = PBXBuildFile; fileRef = C790E1031E5206020063D141 /* Montserrat-Italic.ttf */; };
		C790E1161E52061B0063D141 /* Montserrat-Light.ttf in Resources */ = {isa = PBXBuildFile; fileRef = C790E1041E5206020063D141 /* Montserrat-Light.ttf */; };
		C790E1171E52061B0063D141 /* Montserrat-LightItalic.ttf in Resources */ = {isa = PBXBuildFile; fileRef = C790E1051E5206020063D141 /* Montserrat-LightItalic.ttf */; };
		C790E1181E52061B0063D141 /* Montserrat-Medium.ttf in Resources */ = {isa = PBXBuildFile; fileRef = C790E1061E5206020063D141 /* Montserrat-Medium.ttf */; };
		C790E1191E52061B0063D141 /* Montserrat-MediumItalic.ttf in Resources */ = {isa = PBXBuildFile; fileRef = C790E1071E5206020063D141 /* Montserrat-MediumItalic.ttf */; };
		C790E11A1E52061B0063D141 /* Montserrat-Regular.ttf in Resources */ = {isa = PBXBuildFile; fileRef = C790E1081E5206020063D141 /* Montserrat-Regular.ttf */; };
		C790E11B1E52061B0063D141 /* Montserrat-SemiBold.ttf in Resources */ = {isa = PBXBuildFile; fileRef = C790E1091E5206020063D141 /* Montserrat-SemiBold.ttf */; };
		C790E11C1E52061B0063D141 /* Montserrat-SemiBoldItalic.ttf in Resources */ = {isa = PBXBuildFile; fileRef = C790E10A1E5206020063D141 /* Montserrat-SemiBoldItalic.ttf */; };
		C790E11D1E52061B0063D141 /* Montserrat-Thin.ttf in Resources */ = {isa = PBXBuildFile; fileRef = C790E10B1E5206020063D141 /* Montserrat-Thin.ttf */; };
		C790E11E1E52061B0063D141 /* Montserrat-ThinItalic.ttf in Resources */ = {isa = PBXBuildFile; fileRef = C790E10C1E5206020063D141 /* Montserrat-ThinItalic.ttf */; };
		C790E1211E5345160063D141 /* BCVerifyEmailViewController.m in Sources */ = {isa = PBXBuildFile; fileRef = C790E1201E5345160063D141 /* BCVerifyEmailViewController.m */; };
		C790E1241E5358540063D141 /* BCVerifyMobileNumberViewController.m in Sources */ = {isa = PBXBuildFile; fileRef = C790E1231E5358540063D141 /* BCVerifyMobileNumberViewController.m */; };
		C79261B51E8ADF0300C87CED /* BCCardView.m in Sources */ = {isa = PBXBuildFile; fileRef = C79261B41E8ADF0300C87CED /* BCCardView.m */; };
		C79EEFC21E898E380087DDCD /* WalletSetupViewController.m in Sources */ = {isa = PBXBuildFile; fileRef = C79EEFC11E898E380087DDCD /* WalletSetupViewController.m */; };
		C7EEB8451EA95505002F28B9 /* UIView+ChangeFrameAttribute.m in Sources */ = {isa = PBXBuildFile; fileRef = C7EEB8441EA95505002F28B9 /* UIView+ChangeFrameAttribute.m */; };
		C7F041961E3BD4A6004E8B4A /* BuyBitcoinViewController.m in Sources */ = {isa = PBXBuildFile; fileRef = C7F041951E3BD4A6004E8B4A /* BuyBitcoinViewController.m */; };
		C9BE917B1945D8F600FD516D /* PENumpadView.m in Sources */ = {isa = PBXBuildFile; fileRef = C9BE91681945D8F600FD516D /* PENumpadView.m */; };
		C9BE917C1945D8F600FD516D /* PEPinEntryController.m in Sources */ = {isa = PBXBuildFile; fileRef = C9BE916A1945D8F600FD516D /* PEPinEntryController.m */; };
		C9BE917D1945D8F600FD516D /* PEViewController.m in Sources */ = {isa = PBXBuildFile; fileRef = C9BE916C1945D8F600FD516D /* PEViewController.m */; };
		C9BE917E1945D8F600FD516D /* PEViewController.xib in Resources */ = {isa = PBXBuildFile; fileRef = C9BE916D1945D8F600FD516D /* PEViewController.xib */; };
		C9BE917F1945D8F600FD516D /* PEKeyboard-1-done.png in Resources */ = {isa = PBXBuildFile; fileRef = C9BE916F1945D8F600FD516D /* PEKeyboard-1-done.png */; };
		C9BE91801945D8F600FD516D /* PEKeyboard-1-dot.png in Resources */ = {isa = PBXBuildFile; fileRef = C9BE91701945D8F600FD516D /* PEKeyboard-1-dot.png */; };
		C9BE91811945D8F600FD516D /* PEKeyboard-1-edit.png in Resources */ = {isa = PBXBuildFile; fileRef = C9BE91711945D8F600FD516D /* PEKeyboard-1-edit.png */; };
		C9BE91821945D8F600FD516D /* PEKeyboard-1-next.png in Resources */ = {isa = PBXBuildFile; fileRef = C9BE91721945D8F600FD516D /* PEKeyboard-1-next.png */; };
		C9BE91831945D8F600FD516D /* PEKeyboard-1.png in Resources */ = {isa = PBXBuildFile; fileRef = C9BE91731945D8F600FD516D /* PEKeyboard-1.png */; };
		C9BE91841945D8F600FD516D /* PEKeyboard-2-done.png in Resources */ = {isa = PBXBuildFile; fileRef = C9BE91741945D8F600FD516D /* PEKeyboard-2-done.png */; };
		C9BE91851945D8F600FD516D /* PEKeyboard-2-dot.png in Resources */ = {isa = PBXBuildFile; fileRef = C9BE91751945D8F600FD516D /* PEKeyboard-2-dot.png */; };
		C9BE91861945D8F600FD516D /* PEKeyboard-2-edit.png in Resources */ = {isa = PBXBuildFile; fileRef = C9BE91761945D8F600FD516D /* PEKeyboard-2-edit.png */; };
		C9BE91871945D8F600FD516D /* PEKeyboard-2-next.png in Resources */ = {isa = PBXBuildFile; fileRef = C9BE91771945D8F600FD516D /* PEKeyboard-2-next.png */; };
		C9BE91881945D8F600FD516D /* PEKeyboard-2.png in Resources */ = {isa = PBXBuildFile; fileRef = C9BE91781945D8F600FD516D /* PEKeyboard-2.png */; };
		C9BE91891945D8F600FD516D /* PEPin-off.png in Resources */ = {isa = PBXBuildFile; fileRef = C9BE91791945D8F600FD516D /* PEPin-off.png */; };
		C9BE918A1945D8F600FD516D /* PEPin-on.png in Resources */ = {isa = PBXBuildFile; fileRef = C9BE917A1945D8F600FD516D /* PEPin-on.png */; };
		C9BE918C1945F5FC00FD516D /* Images.xcassets in Resources */ = {isa = PBXBuildFile; fileRef = C9BE918B1945F5FC00FD516D /* Images.xcassets */; };
		CFA0671F1E65D426008456C1 /* WebLoginViewController.m in Sources */ = {isa = PBXBuildFile; fileRef = CFA0671E1E65D426008456C1 /* WebLoginViewController.m */; };
		CFD602B11E64AC2D006F6208 /* wallet-ios.js in Resources */ = {isa = PBXBuildFile; fileRef = CFD602B01E64AC2D006F6208 /* wallet-ios.js */; };
		ECD244EB19A8AC45004B1F40 /* PEKeyboard-3-done.png in Resources */ = {isa = PBXBuildFile; fileRef = ECD244E119A8AC45004B1F40 /* PEKeyboard-3-done.png */; };
		ECD244EC19A8AC45004B1F40 /* PEKeyboard-3-dot.png in Resources */ = {isa = PBXBuildFile; fileRef = ECD244E219A8AC45004B1F40 /* PEKeyboard-3-dot.png */; };
		ECD244ED19A8AC45004B1F40 /* PEKeyboard-3-edit.png in Resources */ = {isa = PBXBuildFile; fileRef = ECD244E319A8AC45004B1F40 /* PEKeyboard-3-edit.png */; };
		ECD244EE19A8AC45004B1F40 /* PEKeyboard-3-next.png in Resources */ = {isa = PBXBuildFile; fileRef = ECD244E419A8AC45004B1F40 /* PEKeyboard-3-next.png */; };
		ECD244EF19A8AC45004B1F40 /* PEKeyboard-3.png in Resources */ = {isa = PBXBuildFile; fileRef = ECD244E519A8AC45004B1F40 /* PEKeyboard-3.png */; };
		ECD244F019A8AC45004B1F40 /* PEKeyboard-4-done.png in Resources */ = {isa = PBXBuildFile; fileRef = ECD244E619A8AC45004B1F40 /* PEKeyboard-4-done.png */; };
		ECD244F119A8AC45004B1F40 /* PEKeyboard-4-dot.png in Resources */ = {isa = PBXBuildFile; fileRef = ECD244E719A8AC45004B1F40 /* PEKeyboard-4-dot.png */; };
		ECD244F219A8AC45004B1F40 /* PEKeyboard-4-edit.png in Resources */ = {isa = PBXBuildFile; fileRef = ECD244E819A8AC45004B1F40 /* PEKeyboard-4-edit.png */; };
		ECD244F319A8AC45004B1F40 /* PEKeyboard-4-next.png in Resources */ = {isa = PBXBuildFile; fileRef = ECD244E919A8AC45004B1F40 /* PEKeyboard-4-next.png */; };
		ECD244F419A8AC45004B1F40 /* PEKeyboard-4.png in Resources */ = {isa = PBXBuildFile; fileRef = ECD244EA19A8AC45004B1F40 /* PEKeyboard-4.png */; };
		ECD244F719A8B444004B1F40 /* UIImage+Utils.m in Sources */ = {isa = PBXBuildFile; fileRef = ECD244F619A8B444004B1F40 /* UIImage+Utils.m */; };
		FA6323361A43373300EB3974 /* Merchant.m in Sources */ = {isa = PBXBuildFile; fileRef = FA6323351A43373300EB3974 /* Merchant.m */; };
		FA6323391A433B1C00EB3974 /* Foundation-Utility.m in Sources */ = {isa = PBXBuildFile; fileRef = FA6323381A433B1C00EB3974 /* Foundation-Utility.m */; };
		FA63233C1A433BEA00EB3974 /* MerchantMapViewController.m in Sources */ = {isa = PBXBuildFile; fileRef = FA63233B1A433BEA00EB3974 /* MerchantMapViewController.m */; };
		FA63233E1A433DEB00EB3974 /* MerchantMapView.xib in Resources */ = {isa = PBXBuildFile; fileRef = FA63233D1A433DEB00EB3974 /* MerchantMapView.xib */; };
		FA6323411A446B0C00EB3974 /* MerchantLocation.m in Sources */ = {isa = PBXBuildFile; fileRef = FA6323401A446B0C00EB3974 /* MerchantLocation.m */; };
		FA6323431A44758700EB3974 /* MapKit.framework in Frameworks */ = {isa = PBXBuildFile; fileRef = FA6323421A44758700EB3974 /* MapKit.framework */; };
		FACF694F1A570AEF00590E04 /* MerchantDetailView.xib in Resources */ = {isa = PBXBuildFile; fileRef = FACF694E1A570AEF00590E04 /* MerchantDetailView.xib */; };
		FACF69521A57164B00590E04 /* MerchantMapDetailViewController.m in Sources */ = {isa = PBXBuildFile; fileRef = FACF69511A57164B00590E04 /* MerchantMapDetailViewController.m */; };
/* End PBXBuildFile section */

/* Begin PBXFileReference section */
		220348A919A4D5FA00611AC3 /* Twitter.framework */ = {isa = PBXFileReference; lastKnownFileType = wrapper.framework; name = Twitter.framework; path = System/Library/Frameworks/Twitter.framework; sourceTree = SDKROOT; };
		220348AB19A4D60000611AC3 /* Social.framework */ = {isa = PBXFileReference; lastKnownFileType = wrapper.framework; name = Social.framework; path = System/Library/Frameworks/Social.framework; sourceTree = SDKROOT; };
		220ADA6919A3796200EB7599 /* Base */ = {isa = PBXFileReference; lastKnownFileType = text.plist.strings; name = Base; path = Base.lproj/Localizable.strings; sourceTree = "<group>"; };
		220ADA6C19A3798A00EB7599 /* fr */ = {isa = PBXFileReference; lastKnownFileType = text.plist.strings; name = fr; path = fr.lproj/BCAddressSelectionView.strings; sourceTree = "<group>"; };
		220ADA6E19A3798A00EB7599 /* fr */ = {isa = PBXFileReference; lastKnownFileType = text.plist.strings; name = fr; path = fr.lproj/ReceiveCoins.strings; sourceTree = "<group>"; };
		220ADA6F19A3798A00EB7599 /* fr */ = {isa = PBXFileReference; lastKnownFileType = text.plist.strings; name = fr; path = fr.lproj/SendCoins.strings; sourceTree = "<group>"; };
		220ADA7019A3798A00EB7599 /* fr */ = {isa = PBXFileReference; lastKnownFileType = text.plist.strings; name = fr; path = fr.lproj/MainWindow.strings; sourceTree = "<group>"; };
		220ADA7219A3798A00EB7599 /* fr */ = {isa = PBXFileReference; lastKnownFileType = text.plist.strings; name = fr; path = fr.lproj/Localizable.strings; sourceTree = "<group>"; };
		220ADA7419A3799500EB7599 /* de */ = {isa = PBXFileReference; lastKnownFileType = text.plist.strings; name = de; path = de.lproj/BCAddressSelectionView.strings; sourceTree = "<group>"; };
		220ADA7619A3799500EB7599 /* de */ = {isa = PBXFileReference; lastKnownFileType = text.plist.strings; name = de; path = de.lproj/ReceiveCoins.strings; sourceTree = "<group>"; };
		220ADA7719A3799500EB7599 /* de */ = {isa = PBXFileReference; lastKnownFileType = text.plist.strings; name = de; path = de.lproj/SendCoins.strings; sourceTree = "<group>"; };
		220ADA7819A3799500EB7599 /* de */ = {isa = PBXFileReference; lastKnownFileType = text.plist.strings; name = de; path = de.lproj/MainWindow.strings; sourceTree = "<group>"; };
		220ADA7A19A3799500EB7599 /* de */ = {isa = PBXFileReference; lastKnownFileType = text.plist.strings; name = de; path = de.lproj/Localizable.strings; sourceTree = "<group>"; };
		220ADA7C19A379AB00EB7599 /* zh-Hans */ = {isa = PBXFileReference; lastKnownFileType = text.plist.strings; name = "zh-Hans"; path = "zh-Hans.lproj/BCAddressSelectionView.strings"; sourceTree = "<group>"; };
		220ADA7E19A379AB00EB7599 /* zh-Hans */ = {isa = PBXFileReference; lastKnownFileType = text.plist.strings; name = "zh-Hans"; path = "zh-Hans.lproj/ReceiveCoins.strings"; sourceTree = "<group>"; };
		220ADA7F19A379AB00EB7599 /* zh-Hans */ = {isa = PBXFileReference; lastKnownFileType = text.plist.strings; name = "zh-Hans"; path = "zh-Hans.lproj/SendCoins.strings"; sourceTree = "<group>"; };
		220ADA8019A379AB00EB7599 /* zh-Hans */ = {isa = PBXFileReference; lastKnownFileType = text.plist.strings; name = "zh-Hans"; path = "zh-Hans.lproj/MainWindow.strings"; sourceTree = "<group>"; };
		220ADA8219A379AB00EB7599 /* zh-Hans */ = {isa = PBXFileReference; lastKnownFileType = text.plist.strings; name = "zh-Hans"; path = "zh-Hans.lproj/Localizable.strings"; sourceTree = "<group>"; };
		220ADA8419A379B500EB7599 /* ja */ = {isa = PBXFileReference; lastKnownFileType = text.plist.strings; name = ja; path = ja.lproj/BCAddressSelectionView.strings; sourceTree = "<group>"; };
		220ADA8619A379B500EB7599 /* ja */ = {isa = PBXFileReference; lastKnownFileType = text.plist.strings; name = ja; path = ja.lproj/ReceiveCoins.strings; sourceTree = "<group>"; };
		220ADA8719A379B500EB7599 /* ja */ = {isa = PBXFileReference; lastKnownFileType = text.plist.strings; name = ja; path = ja.lproj/SendCoins.strings; sourceTree = "<group>"; };
		220ADA8819A379B500EB7599 /* ja */ = {isa = PBXFileReference; lastKnownFileType = text.plist.strings; name = ja; path = ja.lproj/MainWindow.strings; sourceTree = "<group>"; };
		220ADA8A19A379B600EB7599 /* ja */ = {isa = PBXFileReference; lastKnownFileType = text.plist.strings; name = ja; path = ja.lproj/Localizable.strings; sourceTree = "<group>"; };
		220ADA8C19A379C500EB7599 /* es */ = {isa = PBXFileReference; lastKnownFileType = text.plist.strings; name = es; path = es.lproj/BCAddressSelectionView.strings; sourceTree = "<group>"; };
		220ADA8E19A379C500EB7599 /* es */ = {isa = PBXFileReference; lastKnownFileType = text.plist.strings; name = es; path = es.lproj/ReceiveCoins.strings; sourceTree = "<group>"; };
		220ADA8F19A379C500EB7599 /* es */ = {isa = PBXFileReference; lastKnownFileType = text.plist.strings; name = es; path = es.lproj/SendCoins.strings; sourceTree = "<group>"; };
		220ADA9019A379C500EB7599 /* es */ = {isa = PBXFileReference; lastKnownFileType = text.plist.strings; name = es; path = es.lproj/MainWindow.strings; sourceTree = "<group>"; };
		220ADA9219A379C500EB7599 /* es */ = {isa = PBXFileReference; lastKnownFileType = text.plist.strings; name = es; path = es.lproj/Localizable.strings; sourceTree = "<group>"; };
		220ADA9419A379CA00EB7599 /* it */ = {isa = PBXFileReference; lastKnownFileType = text.plist.strings; name = it; path = it.lproj/BCAddressSelectionView.strings; sourceTree = "<group>"; };
		220ADA9619A379CA00EB7599 /* it */ = {isa = PBXFileReference; lastKnownFileType = text.plist.strings; name = it; path = it.lproj/ReceiveCoins.strings; sourceTree = "<group>"; };
		220ADA9719A379CA00EB7599 /* it */ = {isa = PBXFileReference; lastKnownFileType = text.plist.strings; name = it; path = it.lproj/SendCoins.strings; sourceTree = "<group>"; };
		220ADA9819A379CA00EB7599 /* it */ = {isa = PBXFileReference; lastKnownFileType = text.plist.strings; name = it; path = it.lproj/MainWindow.strings; sourceTree = "<group>"; };
		220ADA9A19A379CA00EB7599 /* it */ = {isa = PBXFileReference; lastKnownFileType = text.plist.strings; name = it; path = it.lproj/Localizable.strings; sourceTree = "<group>"; };
		220ADA9C19A379D400EB7599 /* nl */ = {isa = PBXFileReference; lastKnownFileType = text.plist.strings; name = nl; path = nl.lproj/BCAddressSelectionView.strings; sourceTree = "<group>"; };
		220ADA9E19A379D400EB7599 /* nl */ = {isa = PBXFileReference; lastKnownFileType = text.plist.strings; name = nl; path = nl.lproj/ReceiveCoins.strings; sourceTree = "<group>"; };
		220ADA9F19A379D400EB7599 /* nl */ = {isa = PBXFileReference; lastKnownFileType = text.plist.strings; name = nl; path = nl.lproj/SendCoins.strings; sourceTree = "<group>"; };
		220ADAA019A379D400EB7599 /* nl */ = {isa = PBXFileReference; lastKnownFileType = text.plist.strings; name = nl; path = nl.lproj/MainWindow.strings; sourceTree = "<group>"; };
		220ADAA219A379D400EB7599 /* nl */ = {isa = PBXFileReference; lastKnownFileType = text.plist.strings; name = nl; path = nl.lproj/Localizable.strings; sourceTree = "<group>"; };
		220ADAA419A379DA00EB7599 /* ko */ = {isa = PBXFileReference; lastKnownFileType = text.plist.strings; name = ko; path = ko.lproj/BCAddressSelectionView.strings; sourceTree = "<group>"; };
		220ADAA619A379DA00EB7599 /* ko */ = {isa = PBXFileReference; lastKnownFileType = text.plist.strings; name = ko; path = ko.lproj/ReceiveCoins.strings; sourceTree = "<group>"; };
		220ADAA719A379DA00EB7599 /* ko */ = {isa = PBXFileReference; lastKnownFileType = text.plist.strings; name = ko; path = ko.lproj/SendCoins.strings; sourceTree = "<group>"; };
		220ADAA819A379DA00EB7599 /* ko */ = {isa = PBXFileReference; lastKnownFileType = text.plist.strings; name = ko; path = ko.lproj/MainWindow.strings; sourceTree = "<group>"; };
		220ADAAA19A379DA00EB7599 /* ko */ = {isa = PBXFileReference; lastKnownFileType = text.plist.strings; name = ko; path = ko.lproj/Localizable.strings; sourceTree = "<group>"; };
		220ADAAC19A379FA00EB7599 /* zh-Hant */ = {isa = PBXFileReference; lastKnownFileType = text.plist.strings; name = "zh-Hant"; path = "zh-Hant.lproj/BCAddressSelectionView.strings"; sourceTree = "<group>"; };
		220ADAAE19A379FA00EB7599 /* zh-Hant */ = {isa = PBXFileReference; lastKnownFileType = text.plist.strings; name = "zh-Hant"; path = "zh-Hant.lproj/ReceiveCoins.strings"; sourceTree = "<group>"; };
		220ADAAF19A379FA00EB7599 /* zh-Hant */ = {isa = PBXFileReference; lastKnownFileType = text.plist.strings; name = "zh-Hant"; path = "zh-Hant.lproj/SendCoins.strings"; sourceTree = "<group>"; };
		220ADAB019A379FA00EB7599 /* zh-Hant */ = {isa = PBXFileReference; lastKnownFileType = text.plist.strings; name = "zh-Hant"; path = "zh-Hant.lproj/MainWindow.strings"; sourceTree = "<group>"; };
		220ADAB219A379FA00EB7599 /* zh-Hant */ = {isa = PBXFileReference; lastKnownFileType = text.plist.strings; name = "zh-Hant"; path = "zh-Hant.lproj/Localizable.strings"; sourceTree = "<group>"; };
		220ADAB419A379FF00EB7599 /* pt */ = {isa = PBXFileReference; lastKnownFileType = text.plist.strings; name = pt; path = pt.lproj/BCAddressSelectionView.strings; sourceTree = "<group>"; };
		220ADAB619A379FF00EB7599 /* pt */ = {isa = PBXFileReference; lastKnownFileType = text.plist.strings; name = pt; path = pt.lproj/ReceiveCoins.strings; sourceTree = "<group>"; };
		220ADAB719A379FF00EB7599 /* pt */ = {isa = PBXFileReference; lastKnownFileType = text.plist.strings; name = pt; path = pt.lproj/SendCoins.strings; sourceTree = "<group>"; };
		220ADAB819A379FF00EB7599 /* pt */ = {isa = PBXFileReference; lastKnownFileType = text.plist.strings; name = pt; path = pt.lproj/MainWindow.strings; sourceTree = "<group>"; };
		220ADABA19A379FF00EB7599 /* pt */ = {isa = PBXFileReference; lastKnownFileType = text.plist.strings; name = pt; path = pt.lproj/Localizable.strings; sourceTree = "<group>"; };
		220ADABC19A37A0300EB7599 /* pt-PT */ = {isa = PBXFileReference; lastKnownFileType = text.plist.strings; name = "pt-PT"; path = "pt-PT.lproj/BCAddressSelectionView.strings"; sourceTree = "<group>"; };
		220ADABE19A37A0300EB7599 /* pt-PT */ = {isa = PBXFileReference; lastKnownFileType = text.plist.strings; name = "pt-PT"; path = "pt-PT.lproj/ReceiveCoins.strings"; sourceTree = "<group>"; };
		220ADABF19A37A0300EB7599 /* pt-PT */ = {isa = PBXFileReference; lastKnownFileType = text.plist.strings; name = "pt-PT"; path = "pt-PT.lproj/SendCoins.strings"; sourceTree = "<group>"; };
		220ADAC019A37A0300EB7599 /* pt-PT */ = {isa = PBXFileReference; lastKnownFileType = text.plist.strings; name = "pt-PT"; path = "pt-PT.lproj/MainWindow.strings"; sourceTree = "<group>"; };
		220ADAC219A37A0300EB7599 /* pt-PT */ = {isa = PBXFileReference; lastKnownFileType = text.plist.strings; name = "pt-PT"; path = "pt-PT.lproj/Localizable.strings"; sourceTree = "<group>"; };
		220ADAC419A37A0700EB7599 /* da */ = {isa = PBXFileReference; lastKnownFileType = text.plist.strings; name = da; path = da.lproj/BCAddressSelectionView.strings; sourceTree = "<group>"; };
		220ADAC619A37A0700EB7599 /* da */ = {isa = PBXFileReference; lastKnownFileType = text.plist.strings; name = da; path = da.lproj/ReceiveCoins.strings; sourceTree = "<group>"; };
		220ADAC719A37A0700EB7599 /* da */ = {isa = PBXFileReference; lastKnownFileType = text.plist.strings; name = da; path = da.lproj/SendCoins.strings; sourceTree = "<group>"; };
		220ADAC819A37A0700EB7599 /* da */ = {isa = PBXFileReference; lastKnownFileType = text.plist.strings; name = da; path = da.lproj/MainWindow.strings; sourceTree = "<group>"; };
		220ADACA19A37A0700EB7599 /* da */ = {isa = PBXFileReference; lastKnownFileType = text.plist.strings; name = da; path = da.lproj/Localizable.strings; sourceTree = "<group>"; };
		220ADACC19A37A0C00EB7599 /* fi */ = {isa = PBXFileReference; lastKnownFileType = text.plist.strings; name = fi; path = fi.lproj/BCAddressSelectionView.strings; sourceTree = "<group>"; };
		220ADACE19A37A0C00EB7599 /* fi */ = {isa = PBXFileReference; lastKnownFileType = text.plist.strings; name = fi; path = fi.lproj/ReceiveCoins.strings; sourceTree = "<group>"; };
		220ADACF19A37A0C00EB7599 /* fi */ = {isa = PBXFileReference; lastKnownFileType = text.plist.strings; name = fi; path = fi.lproj/SendCoins.strings; sourceTree = "<group>"; };
		220ADAD019A37A0C00EB7599 /* fi */ = {isa = PBXFileReference; lastKnownFileType = text.plist.strings; name = fi; path = fi.lproj/MainWindow.strings; sourceTree = "<group>"; };
		220ADAD219A37A0C00EB7599 /* fi */ = {isa = PBXFileReference; lastKnownFileType = text.plist.strings; name = fi; path = fi.lproj/Localizable.strings; sourceTree = "<group>"; };
		220ADAD419A37A1200EB7599 /* nb */ = {isa = PBXFileReference; lastKnownFileType = text.plist.strings; name = nb; path = nb.lproj/BCAddressSelectionView.strings; sourceTree = "<group>"; };
		220ADAD619A37A1200EB7599 /* nb */ = {isa = PBXFileReference; lastKnownFileType = text.plist.strings; name = nb; path = nb.lproj/ReceiveCoins.strings; sourceTree = "<group>"; };
		220ADAD719A37A1200EB7599 /* nb */ = {isa = PBXFileReference; lastKnownFileType = text.plist.strings; name = nb; path = nb.lproj/SendCoins.strings; sourceTree = "<group>"; };
		220ADAD819A37A1200EB7599 /* nb */ = {isa = PBXFileReference; lastKnownFileType = text.plist.strings; name = nb; path = nb.lproj/MainWindow.strings; sourceTree = "<group>"; };
		220ADADA19A37A1200EB7599 /* nb */ = {isa = PBXFileReference; lastKnownFileType = text.plist.strings; name = nb; path = nb.lproj/Localizable.strings; sourceTree = "<group>"; };
		220ADADC19A37A1800EB7599 /* sv */ = {isa = PBXFileReference; lastKnownFileType = text.plist.strings; name = sv; path = sv.lproj/BCAddressSelectionView.strings; sourceTree = "<group>"; };
		220ADADE19A37A1800EB7599 /* sv */ = {isa = PBXFileReference; lastKnownFileType = text.plist.strings; name = sv; path = sv.lproj/ReceiveCoins.strings; sourceTree = "<group>"; };
		220ADADF19A37A1800EB7599 /* sv */ = {isa = PBXFileReference; lastKnownFileType = text.plist.strings; name = sv; path = sv.lproj/SendCoins.strings; sourceTree = "<group>"; };
		220ADAE019A37A1800EB7599 /* sv */ = {isa = PBXFileReference; lastKnownFileType = text.plist.strings; name = sv; path = sv.lproj/MainWindow.strings; sourceTree = "<group>"; };
		220ADAE219A37A1800EB7599 /* sv */ = {isa = PBXFileReference; lastKnownFileType = text.plist.strings; name = sv; path = sv.lproj/Localizable.strings; sourceTree = "<group>"; };
		220ADAE419A37A1E00EB7599 /* ru */ = {isa = PBXFileReference; lastKnownFileType = text.plist.strings; name = ru; path = ru.lproj/BCAddressSelectionView.strings; sourceTree = "<group>"; };
		220ADAE619A37A1E00EB7599 /* ru */ = {isa = PBXFileReference; lastKnownFileType = text.plist.strings; name = ru; path = ru.lproj/ReceiveCoins.strings; sourceTree = "<group>"; };
		220ADAE719A37A1E00EB7599 /* ru */ = {isa = PBXFileReference; lastKnownFileType = text.plist.strings; name = ru; path = ru.lproj/SendCoins.strings; sourceTree = "<group>"; };
		220ADAE819A37A1E00EB7599 /* ru */ = {isa = PBXFileReference; lastKnownFileType = text.plist.strings; name = ru; path = ru.lproj/MainWindow.strings; sourceTree = "<group>"; };
		220ADAEA19A37A1E00EB7599 /* ru */ = {isa = PBXFileReference; lastKnownFileType = text.plist.strings; name = ru; path = ru.lproj/Localizable.strings; sourceTree = "<group>"; };
		220ADAEC19A37A2300EB7599 /* pl */ = {isa = PBXFileReference; lastKnownFileType = text.plist.strings; name = pl; path = pl.lproj/BCAddressSelectionView.strings; sourceTree = "<group>"; };
		220ADAEE19A37A2300EB7599 /* pl */ = {isa = PBXFileReference; lastKnownFileType = text.plist.strings; name = pl; path = pl.lproj/ReceiveCoins.strings; sourceTree = "<group>"; };
		220ADAEF19A37A2300EB7599 /* pl */ = {isa = PBXFileReference; lastKnownFileType = text.plist.strings; name = pl; path = pl.lproj/SendCoins.strings; sourceTree = "<group>"; };
		220ADAF019A37A2300EB7599 /* pl */ = {isa = PBXFileReference; lastKnownFileType = text.plist.strings; name = pl; path = pl.lproj/MainWindow.strings; sourceTree = "<group>"; };
		220ADAF219A37A2300EB7599 /* pl */ = {isa = PBXFileReference; lastKnownFileType = text.plist.strings; name = pl; path = pl.lproj/Localizable.strings; sourceTree = "<group>"; };
		220ADAF419A37A2800EB7599 /* tr */ = {isa = PBXFileReference; lastKnownFileType = text.plist.strings; name = tr; path = tr.lproj/BCAddressSelectionView.strings; sourceTree = "<group>"; };
		220ADAF619A37A2800EB7599 /* tr */ = {isa = PBXFileReference; lastKnownFileType = text.plist.strings; name = tr; path = tr.lproj/ReceiveCoins.strings; sourceTree = "<group>"; };
		220ADAF719A37A2800EB7599 /* tr */ = {isa = PBXFileReference; lastKnownFileType = text.plist.strings; name = tr; path = tr.lproj/SendCoins.strings; sourceTree = "<group>"; };
		220ADAF819A37A2800EB7599 /* tr */ = {isa = PBXFileReference; lastKnownFileType = text.plist.strings; name = tr; path = tr.lproj/MainWindow.strings; sourceTree = "<group>"; };
		220ADAFA19A37A2800EB7599 /* tr */ = {isa = PBXFileReference; lastKnownFileType = text.plist.strings; name = tr; path = tr.lproj/Localizable.strings; sourceTree = "<group>"; };
		220ADAFC19A37A2C00EB7599 /* ar */ = {isa = PBXFileReference; lastKnownFileType = text.plist.strings; name = ar; path = ar.lproj/BCAddressSelectionView.strings; sourceTree = "<group>"; };
		220ADAFE19A37A2C00EB7599 /* ar */ = {isa = PBXFileReference; lastKnownFileType = text.plist.strings; name = ar; path = ar.lproj/ReceiveCoins.strings; sourceTree = "<group>"; };
		220ADAFF19A37A2C00EB7599 /* ar */ = {isa = PBXFileReference; lastKnownFileType = text.plist.strings; name = ar; path = ar.lproj/SendCoins.strings; sourceTree = "<group>"; };
		220ADB0019A37A2C00EB7599 /* ar */ = {isa = PBXFileReference; lastKnownFileType = text.plist.strings; name = ar; path = ar.lproj/MainWindow.strings; sourceTree = "<group>"; };
		220ADB0219A37A2C00EB7599 /* ar */ = {isa = PBXFileReference; lastKnownFileType = text.plist.strings; name = ar; path = ar.lproj/Localizable.strings; sourceTree = "<group>"; };
		220ADB0419A37A3600EB7599 /* th */ = {isa = PBXFileReference; lastKnownFileType = text.plist.strings; name = th; path = th.lproj/BCAddressSelectionView.strings; sourceTree = "<group>"; };
		220ADB0619A37A3600EB7599 /* th */ = {isa = PBXFileReference; lastKnownFileType = text.plist.strings; name = th; path = th.lproj/ReceiveCoins.strings; sourceTree = "<group>"; };
		220ADB0719A37A3600EB7599 /* th */ = {isa = PBXFileReference; lastKnownFileType = text.plist.strings; name = th; path = th.lproj/SendCoins.strings; sourceTree = "<group>"; };
		220ADB0819A37A3600EB7599 /* th */ = {isa = PBXFileReference; lastKnownFileType = text.plist.strings; name = th; path = th.lproj/MainWindow.strings; sourceTree = "<group>"; };
		220ADB0A19A37A3600EB7599 /* th */ = {isa = PBXFileReference; lastKnownFileType = text.plist.strings; name = th; path = th.lproj/Localizable.strings; sourceTree = "<group>"; };
		220ADB0C19A37A3D00EB7599 /* cs */ = {isa = PBXFileReference; lastKnownFileType = text.plist.strings; name = cs; path = cs.lproj/BCAddressSelectionView.strings; sourceTree = "<group>"; };
		220ADB0E19A37A3D00EB7599 /* cs */ = {isa = PBXFileReference; lastKnownFileType = text.plist.strings; name = cs; path = cs.lproj/ReceiveCoins.strings; sourceTree = "<group>"; };
		220ADB0F19A37A3D00EB7599 /* cs */ = {isa = PBXFileReference; lastKnownFileType = text.plist.strings; name = cs; path = cs.lproj/SendCoins.strings; sourceTree = "<group>"; };
		220ADB1019A37A3D00EB7599 /* cs */ = {isa = PBXFileReference; lastKnownFileType = text.plist.strings; name = cs; path = cs.lproj/MainWindow.strings; sourceTree = "<group>"; };
		220ADB1219A37A3D00EB7599 /* cs */ = {isa = PBXFileReference; lastKnownFileType = text.plist.strings; name = cs; path = cs.lproj/Localizable.strings; sourceTree = "<group>"; };
		220ADB1419A37A4200EB7599 /* hu */ = {isa = PBXFileReference; lastKnownFileType = text.plist.strings; name = hu; path = hu.lproj/BCAddressSelectionView.strings; sourceTree = "<group>"; };
		220ADB1619A37A4200EB7599 /* hu */ = {isa = PBXFileReference; lastKnownFileType = text.plist.strings; name = hu; path = hu.lproj/ReceiveCoins.strings; sourceTree = "<group>"; };
		220ADB1719A37A4300EB7599 /* hu */ = {isa = PBXFileReference; lastKnownFileType = text.plist.strings; name = hu; path = hu.lproj/SendCoins.strings; sourceTree = "<group>"; };
		220ADB1819A37A4300EB7599 /* hu */ = {isa = PBXFileReference; lastKnownFileType = text.plist.strings; name = hu; path = hu.lproj/MainWindow.strings; sourceTree = "<group>"; };
		220ADB1A19A37A4300EB7599 /* hu */ = {isa = PBXFileReference; lastKnownFileType = text.plist.strings; name = hu; path = hu.lproj/Localizable.strings; sourceTree = "<group>"; };
		220ADB2419A37A5600EB7599 /* hr */ = {isa = PBXFileReference; lastKnownFileType = text.plist.strings; name = hr; path = hr.lproj/BCAddressSelectionView.strings; sourceTree = "<group>"; };
		220ADB2619A37A5600EB7599 /* hr */ = {isa = PBXFileReference; lastKnownFileType = text.plist.strings; name = hr; path = hr.lproj/ReceiveCoins.strings; sourceTree = "<group>"; };
		220ADB2719A37A5600EB7599 /* hr */ = {isa = PBXFileReference; lastKnownFileType = text.plist.strings; name = hr; path = hr.lproj/SendCoins.strings; sourceTree = "<group>"; };
		220ADB2819A37A5600EB7599 /* hr */ = {isa = PBXFileReference; lastKnownFileType = text.plist.strings; name = hr; path = hr.lproj/MainWindow.strings; sourceTree = "<group>"; };
		220ADB2A19A37A5600EB7599 /* hr */ = {isa = PBXFileReference; lastKnownFileType = text.plist.strings; name = hr; path = hr.lproj/Localizable.strings; sourceTree = "<group>"; };
		220ADB2C19A37A5B00EB7599 /* el */ = {isa = PBXFileReference; lastKnownFileType = text.plist.strings; name = el; path = el.lproj/BCAddressSelectionView.strings; sourceTree = "<group>"; };
		220ADB2E19A37A5B00EB7599 /* el */ = {isa = PBXFileReference; lastKnownFileType = text.plist.strings; name = el; path = el.lproj/ReceiveCoins.strings; sourceTree = "<group>"; };
		220ADB2F19A37A5B00EB7599 /* el */ = {isa = PBXFileReference; lastKnownFileType = text.plist.strings; name = el; path = el.lproj/SendCoins.strings; sourceTree = "<group>"; };
		220ADB3019A37A5B00EB7599 /* el */ = {isa = PBXFileReference; lastKnownFileType = text.plist.strings; name = el; path = el.lproj/MainWindow.strings; sourceTree = "<group>"; };
		220ADB3219A37A5B00EB7599 /* el */ = {isa = PBXFileReference; lastKnownFileType = text.plist.strings; name = el; path = el.lproj/Localizable.strings; sourceTree = "<group>"; };
		220ADB3419A37A6000EB7599 /* he */ = {isa = PBXFileReference; lastKnownFileType = text.plist.strings; name = he; path = he.lproj/BCAddressSelectionView.strings; sourceTree = "<group>"; };
		220ADB3619A37A6000EB7599 /* he */ = {isa = PBXFileReference; lastKnownFileType = text.plist.strings; name = he; path = he.lproj/ReceiveCoins.strings; sourceTree = "<group>"; };
		220ADB3719A37A6000EB7599 /* he */ = {isa = PBXFileReference; lastKnownFileType = text.plist.strings; name = he; path = he.lproj/SendCoins.strings; sourceTree = "<group>"; };
		220ADB3819A37A6000EB7599 /* he */ = {isa = PBXFileReference; lastKnownFileType = text.plist.strings; name = he; path = he.lproj/MainWindow.strings; sourceTree = "<group>"; };
		220ADB3A19A37A6000EB7599 /* he */ = {isa = PBXFileReference; lastKnownFileType = text.plist.strings; name = he; path = he.lproj/Localizable.strings; sourceTree = "<group>"; };
		220ADB3C19A37A6500EB7599 /* ro */ = {isa = PBXFileReference; lastKnownFileType = text.plist.strings; name = ro; path = ro.lproj/BCAddressSelectionView.strings; sourceTree = "<group>"; };
		220ADB3E19A37A6500EB7599 /* ro */ = {isa = PBXFileReference; lastKnownFileType = text.plist.strings; name = ro; path = ro.lproj/ReceiveCoins.strings; sourceTree = "<group>"; };
		220ADB3F19A37A6600EB7599 /* ro */ = {isa = PBXFileReference; lastKnownFileType = text.plist.strings; name = ro; path = ro.lproj/SendCoins.strings; sourceTree = "<group>"; };
		220ADB4019A37A6600EB7599 /* ro */ = {isa = PBXFileReference; lastKnownFileType = text.plist.strings; name = ro; path = ro.lproj/MainWindow.strings; sourceTree = "<group>"; };
		220ADB4219A37A6600EB7599 /* ro */ = {isa = PBXFileReference; lastKnownFileType = text.plist.strings; name = ro; path = ro.lproj/Localizable.strings; sourceTree = "<group>"; };
		220ADB4419A37A6A00EB7599 /* sk */ = {isa = PBXFileReference; lastKnownFileType = text.plist.strings; name = sk; path = sk.lproj/BCAddressSelectionView.strings; sourceTree = "<group>"; };
		220ADB4619A37A6A00EB7599 /* sk */ = {isa = PBXFileReference; lastKnownFileType = text.plist.strings; name = sk; path = sk.lproj/ReceiveCoins.strings; sourceTree = "<group>"; };
		220ADB4719A37A6A00EB7599 /* sk */ = {isa = PBXFileReference; lastKnownFileType = text.plist.strings; name = sk; path = sk.lproj/SendCoins.strings; sourceTree = "<group>"; };
		220ADB4819A37A6A00EB7599 /* sk */ = {isa = PBXFileReference; lastKnownFileType = text.plist.strings; name = sk; path = sk.lproj/MainWindow.strings; sourceTree = "<group>"; };
		220ADB4A19A37A6A00EB7599 /* sk */ = {isa = PBXFileReference; lastKnownFileType = text.plist.strings; name = sk; path = sk.lproj/Localizable.strings; sourceTree = "<group>"; };
		220ADB4C19A37A7100EB7599 /* uk */ = {isa = PBXFileReference; lastKnownFileType = text.plist.strings; name = uk; path = uk.lproj/BCAddressSelectionView.strings; sourceTree = "<group>"; };
		220ADB4E19A37A7100EB7599 /* uk */ = {isa = PBXFileReference; lastKnownFileType = text.plist.strings; name = uk; path = uk.lproj/ReceiveCoins.strings; sourceTree = "<group>"; };
		220ADB4F19A37A7100EB7599 /* uk */ = {isa = PBXFileReference; lastKnownFileType = text.plist.strings; name = uk; path = uk.lproj/SendCoins.strings; sourceTree = "<group>"; };
		220ADB5019A37A7100EB7599 /* uk */ = {isa = PBXFileReference; lastKnownFileType = text.plist.strings; name = uk; path = uk.lproj/MainWindow.strings; sourceTree = "<group>"; };
		220ADB5219A37A7100EB7599 /* uk */ = {isa = PBXFileReference; lastKnownFileType = text.plist.strings; name = uk; path = uk.lproj/Localizable.strings; sourceTree = "<group>"; };
		220ADB5419A37A7600EB7599 /* id */ = {isa = PBXFileReference; lastKnownFileType = text.plist.strings; name = id; path = id.lproj/BCAddressSelectionView.strings; sourceTree = "<group>"; };
		220ADB5619A37A7600EB7599 /* id */ = {isa = PBXFileReference; lastKnownFileType = text.plist.strings; name = id; path = id.lproj/ReceiveCoins.strings; sourceTree = "<group>"; };
		220ADB5719A37A7600EB7599 /* id */ = {isa = PBXFileReference; lastKnownFileType = text.plist.strings; name = id; path = id.lproj/SendCoins.strings; sourceTree = "<group>"; };
		220ADB5819A37A7600EB7599 /* id */ = {isa = PBXFileReference; lastKnownFileType = text.plist.strings; name = id; path = id.lproj/MainWindow.strings; sourceTree = "<group>"; };
		220ADB5A19A37A7600EB7599 /* id */ = {isa = PBXFileReference; lastKnownFileType = text.plist.strings; name = id; path = id.lproj/Localizable.strings; sourceTree = "<group>"; };
		220ADB5C19A37A7A00EB7599 /* ms */ = {isa = PBXFileReference; lastKnownFileType = text.plist.strings; name = ms; path = ms.lproj/BCAddressSelectionView.strings; sourceTree = "<group>"; };
		220ADB5E19A37A7A00EB7599 /* ms */ = {isa = PBXFileReference; lastKnownFileType = text.plist.strings; name = ms; path = ms.lproj/ReceiveCoins.strings; sourceTree = "<group>"; };
		220ADB5F19A37A7A00EB7599 /* ms */ = {isa = PBXFileReference; lastKnownFileType = text.plist.strings; name = ms; path = ms.lproj/SendCoins.strings; sourceTree = "<group>"; };
		220ADB6019A37A7A00EB7599 /* ms */ = {isa = PBXFileReference; lastKnownFileType = text.plist.strings; name = ms; path = ms.lproj/MainWindow.strings; sourceTree = "<group>"; };
		220ADB6219A37A7A00EB7599 /* ms */ = {isa = PBXFileReference; lastKnownFileType = text.plist.strings; name = ms; path = ms.lproj/Localizable.strings; sourceTree = "<group>"; };
		220ADB6419A37A7F00EB7599 /* vi */ = {isa = PBXFileReference; lastKnownFileType = text.plist.strings; name = vi; path = vi.lproj/BCAddressSelectionView.strings; sourceTree = "<group>"; };
		220ADB6619A37A7F00EB7599 /* vi */ = {isa = PBXFileReference; lastKnownFileType = text.plist.strings; name = vi; path = vi.lproj/ReceiveCoins.strings; sourceTree = "<group>"; };
		220ADB6719A37A7F00EB7599 /* vi */ = {isa = PBXFileReference; lastKnownFileType = text.plist.strings; name = vi; path = vi.lproj/SendCoins.strings; sourceTree = "<group>"; };
		220ADB6819A37A7F00EB7599 /* vi */ = {isa = PBXFileReference; lastKnownFileType = text.plist.strings; name = vi; path = vi.lproj/MainWindow.strings; sourceTree = "<group>"; };
		220ADB6A19A37A7F00EB7599 /* vi */ = {isa = PBXFileReference; lastKnownFileType = text.plist.strings; name = vi; path = vi.lproj/Localizable.strings; sourceTree = "<group>"; };
		220ADB6C19A37B3700EB7599 /* en */ = {isa = PBXFileReference; lastKnownFileType = text.plist.strings; name = en; path = en.lproj/BCAddressSelectionView.strings; sourceTree = "<group>"; };
		220ADB6E19A37B3700EB7599 /* en */ = {isa = PBXFileReference; lastKnownFileType = text.plist.strings; name = en; path = en.lproj/ReceiveCoins.strings; sourceTree = "<group>"; };
		220ADB6F19A37B3700EB7599 /* en */ = {isa = PBXFileReference; lastKnownFileType = text.plist.strings; name = en; path = en.lproj/SendCoins.strings; sourceTree = "<group>"; };
		220ADB7019A37B3700EB7599 /* en */ = {isa = PBXFileReference; lastKnownFileType = text.plist.strings; name = en; path = en.lproj/MainWindow.strings; sourceTree = "<group>"; };
		220E375019A3604500E06996 /* Base */ = {isa = PBXFileReference; lastKnownFileType = file.xib; name = Base; path = Base.lproj/ReceiveCoins.xib; sourceTree = "<group>"; };
		220E375819A3613600E06996 /* Base */ = {isa = PBXFileReference; lastKnownFileType = file.xib; name = Base; path = Base.lproj/BCAddressSelectionView.xib; sourceTree = "<group>"; };
		220E375E19A3614900E06996 /* Base */ = {isa = PBXFileReference; lastKnownFileType = file.xib; name = Base; path = Base.lproj/SendCoins.xib; sourceTree = "<group>"; };
		220E376119A3614F00E06996 /* Base */ = {isa = PBXFileReference; lastKnownFileType = file.xib; name = Base; path = Base.lproj/MainWindow.xib; sourceTree = "<group>"; };
		230FD2D11C5BD04000336683 /* BCEditAddressView.h */ = {isa = PBXFileReference; fileEncoding = 4; lastKnownFileType = sourcecode.c.h; path = BCEditAddressView.h; sourceTree = "<group>"; };
		230FD2D21C5BD04000336683 /* BCEditAddressView.m */ = {isa = PBXFileReference; fileEncoding = 4; lastKnownFileType = sourcecode.c.objc; path = BCEditAddressView.m; sourceTree = "<group>"; };
		230FD2D71C5BF1A700336683 /* BCQRCodeView.h */ = {isa = PBXFileReference; fileEncoding = 4; lastKnownFileType = sourcecode.c.h; path = BCQRCodeView.h; sourceTree = "<group>"; };
		230FD2D81C5BF1A700336683 /* BCQRCodeView.m */ = {isa = PBXFileReference; fileEncoding = 4; lastKnownFileType = sourcecode.c.objc; path = BCQRCodeView.m; sourceTree = "<group>"; };
		230FD2DA1C5BFB4300336683 /* QRCodeGenerator.h */ = {isa = PBXFileReference; fileEncoding = 4; lastKnownFileType = sourcecode.c.h; path = QRCodeGenerator.h; sourceTree = "<group>"; };
		230FD2DB1C5BFB4300336683 /* QRCodeGenerator.m */ = {isa = PBXFileReference; fileEncoding = 4; lastKnownFileType = sourcecode.c.objc; path = QRCodeGenerator.m; sourceTree = "<group>"; };
		23107F811BBEF0AC00A6A9D4 /* BCConfirmPaymentView.h */ = {isa = PBXFileReference; fileEncoding = 4; lastKnownFileType = sourcecode.c.h; path = BCConfirmPaymentView.h; sourceTree = "<group>"; };
		23107F821BBEF0AC00A6A9D4 /* BCConfirmPaymentView.m */ = {isa = PBXFileReference; fileEncoding = 4; lastKnownFileType = sourcecode.c.objc; path = BCConfirmPaymentView.m; sourceTree = "<group>"; };
		231A66EC1DB9434B0043F862 /* HDNode.h */ = {isa = PBXFileReference; fileEncoding = 4; lastKnownFileType = sourcecode.c.h; path = HDNode.h; sourceTree = "<group>"; };
		231A66ED1DB9434B0043F862 /* HDNode.m */ = {isa = PBXFileReference; fileEncoding = 4; lastKnownFileType = sourcecode.c.objc; path = HDNode.m; sourceTree = "<group>"; };
		231FF2CB1B56F9F1009EEB02 /* SettingsWebViewController.h */ = {isa = PBXFileReference; fileEncoding = 4; lastKnownFileType = sourcecode.c.h; path = SettingsWebViewController.h; sourceTree = "<group>"; };
		231FF2CC1B56F9F1009EEB02 /* SettingsWebViewController.m */ = {isa = PBXFileReference; fileEncoding = 4; lastKnownFileType = sourcecode.c.objc; path = SettingsWebViewController.m; sourceTree = "<group>"; };
		232232181B44D4CB00E5DF26 /* UpgradeViewController.h */ = {isa = PBXFileReference; fileEncoding = 4; lastKnownFileType = sourcecode.c.h; path = UpgradeViewController.h; sourceTree = "<group>"; };
		232232191B44D4CB00E5DF26 /* UpgradeViewController.m */ = {isa = PBXFileReference; fileEncoding = 4; lastKnownFileType = sourcecode.c.objc; path = UpgradeViewController.m; sourceTree = "<group>"; };
		2322D38F1D75CEEF000E5AC1 /* SessionManager.h */ = {isa = PBXFileReference; fileEncoding = 4; lastKnownFileType = sourcecode.c.h; path = SessionManager.h; sourceTree = "<group>"; };
		2322D3901D75CEEF000E5AC1 /* SessionManager.m */ = {isa = PBXFileReference; fileEncoding = 4; lastKnownFileType = sourcecode.c.objc; path = SessionManager.m; sourceTree = "<group>"; };
		2322DC841D771831000E5AC1 /* SRDelegateController.h */ = {isa = PBXFileReference; fileEncoding = 4; lastKnownFileType = sourcecode.c.h; path = SRDelegateController.h; sourceTree = "<group>"; };
		2322DC851D771831000E5AC1 /* SRDelegateController.m */ = {isa = PBXFileReference; fileEncoding = 4; lastKnownFileType = sourcecode.c.objc; path = SRDelegateController.m; sourceTree = "<group>"; };
		2322DC871D771831000E5AC1 /* SRIOConsumer.h */ = {isa = PBXFileReference; fileEncoding = 4; lastKnownFileType = sourcecode.c.h; path = SRIOConsumer.h; sourceTree = "<group>"; };
		2322DC881D771831000E5AC1 /* SRIOConsumer.m */ = {isa = PBXFileReference; fileEncoding = 4; lastKnownFileType = sourcecode.c.objc; path = SRIOConsumer.m; sourceTree = "<group>"; };
		2322DC891D771831000E5AC1 /* SRIOConsumerPool.h */ = {isa = PBXFileReference; fileEncoding = 4; lastKnownFileType = sourcecode.c.h; path = SRIOConsumerPool.h; sourceTree = "<group>"; };
		2322DC8A1D771831000E5AC1 /* SRIOConsumerPool.m */ = {isa = PBXFileReference; fileEncoding = 4; lastKnownFileType = sourcecode.c.objc; path = SRIOConsumerPool.m; sourceTree = "<group>"; };
		2322DC8B1D771831000E5AC1 /* NSRunLoop+SRWebSocketPrivate.h */ = {isa = PBXFileReference; fileEncoding = 4; lastKnownFileType = sourcecode.c.h; path = "NSRunLoop+SRWebSocketPrivate.h"; sourceTree = "<group>"; };
		2322DC8C1D771831000E5AC1 /* NSURLRequest+SRWebSocketPrivate.h */ = {isa = PBXFileReference; fileEncoding = 4; lastKnownFileType = sourcecode.c.h; path = "NSURLRequest+SRWebSocketPrivate.h"; sourceTree = "<group>"; };
		2322DC8E1D771831000E5AC1 /* SRProxyConnect.h */ = {isa = PBXFileReference; fileEncoding = 4; lastKnownFileType = sourcecode.c.h; path = SRProxyConnect.h; sourceTree = "<group>"; };
		2322DC8F1D771831000E5AC1 /* SRProxyConnect.m */ = {isa = PBXFileReference; fileEncoding = 4; lastKnownFileType = sourcecode.c.objc; path = SRProxyConnect.m; sourceTree = "<group>"; };
		2322DC911D771831000E5AC1 /* SRRunLoopThread.h */ = {isa = PBXFileReference; fileEncoding = 4; lastKnownFileType = sourcecode.c.h; path = SRRunLoopThread.h; sourceTree = "<group>"; };
		2322DC921D771831000E5AC1 /* SRRunLoopThread.m */ = {isa = PBXFileReference; fileEncoding = 4; lastKnownFileType = sourcecode.c.objc; path = SRRunLoopThread.m; sourceTree = "<group>"; };
		2322DC941D771831000E5AC1 /* SRPinningSecurityPolicy.h */ = {isa = PBXFileReference; fileEncoding = 4; lastKnownFileType = sourcecode.c.h; path = SRPinningSecurityPolicy.h; sourceTree = "<group>"; };
		2322DC951D771831000E5AC1 /* SRPinningSecurityPolicy.m */ = {isa = PBXFileReference; fileEncoding = 4; lastKnownFileType = sourcecode.c.objc; path = SRPinningSecurityPolicy.m; sourceTree = "<group>"; };
		2322DC961D771831000E5AC1 /* SRConstants.h */ = {isa = PBXFileReference; fileEncoding = 4; lastKnownFileType = sourcecode.c.h; path = SRConstants.h; sourceTree = "<group>"; };
		2322DC971D771831000E5AC1 /* SRConstants.m */ = {isa = PBXFileReference; fileEncoding = 4; lastKnownFileType = sourcecode.c.objc; path = SRConstants.m; sourceTree = "<group>"; };
		2322DC991D771831000E5AC1 /* SRError.h */ = {isa = PBXFileReference; fileEncoding = 4; lastKnownFileType = sourcecode.c.h; path = SRError.h; sourceTree = "<group>"; };
		2322DC9A1D771831000E5AC1 /* SRError.m */ = {isa = PBXFileReference; fileEncoding = 4; lastKnownFileType = sourcecode.c.objc; path = SRError.m; sourceTree = "<group>"; };
		2322DC9B1D771831000E5AC1 /* SRHash.h */ = {isa = PBXFileReference; fileEncoding = 4; lastKnownFileType = sourcecode.c.h; path = SRHash.h; sourceTree = "<group>"; };
		2322DC9C1D771831000E5AC1 /* SRHash.m */ = {isa = PBXFileReference; fileEncoding = 4; lastKnownFileType = sourcecode.c.objc; path = SRHash.m; sourceTree = "<group>"; };
		2322DC9D1D771831000E5AC1 /* SRHTTPConnectMessage.h */ = {isa = PBXFileReference; fileEncoding = 4; lastKnownFileType = sourcecode.c.h; path = SRHTTPConnectMessage.h; sourceTree = "<group>"; };
		2322DC9E1D771831000E5AC1 /* SRHTTPConnectMessage.m */ = {isa = PBXFileReference; fileEncoding = 4; lastKnownFileType = sourcecode.c.objc; path = SRHTTPConnectMessage.m; sourceTree = "<group>"; };
		2322DC9F1D771831000E5AC1 /* SRLog.h */ = {isa = PBXFileReference; fileEncoding = 4; lastKnownFileType = sourcecode.c.h; path = SRLog.h; sourceTree = "<group>"; };
		2322DCA01D771831000E5AC1 /* SRLog.m */ = {isa = PBXFileReference; fileEncoding = 4; lastKnownFileType = sourcecode.c.objc; path = SRLog.m; sourceTree = "<group>"; };
		2322DCA11D771831000E5AC1 /* SRMutex.h */ = {isa = PBXFileReference; fileEncoding = 4; lastKnownFileType = sourcecode.c.h; path = SRMutex.h; sourceTree = "<group>"; };
		2322DCA21D771831000E5AC1 /* SRMutex.m */ = {isa = PBXFileReference; fileEncoding = 4; lastKnownFileType = sourcecode.c.objc; path = SRMutex.m; sourceTree = "<group>"; };
		2322DCA31D771831000E5AC1 /* SRRandom.h */ = {isa = PBXFileReference; fileEncoding = 4; lastKnownFileType = sourcecode.c.h; path = SRRandom.h; sourceTree = "<group>"; };
		2322DCA41D771831000E5AC1 /* SRRandom.m */ = {isa = PBXFileReference; fileEncoding = 4; lastKnownFileType = sourcecode.c.objc; path = SRRandom.m; sourceTree = "<group>"; };
		2322DCA51D771831000E5AC1 /* SRSIMDHelpers.h */ = {isa = PBXFileReference; fileEncoding = 4; lastKnownFileType = sourcecode.c.h; path = SRSIMDHelpers.h; sourceTree = "<group>"; };
		2322DCA61D771831000E5AC1 /* SRSIMDHelpers.m */ = {isa = PBXFileReference; fileEncoding = 4; lastKnownFileType = sourcecode.c.objc; path = SRSIMDHelpers.m; sourceTree = "<group>"; };
		2322DCA71D771831000E5AC1 /* SRURLUtilities.h */ = {isa = PBXFileReference; fileEncoding = 4; lastKnownFileType = sourcecode.c.h; path = SRURLUtilities.h; sourceTree = "<group>"; };
		2322DCA81D771831000E5AC1 /* SRURLUtilities.m */ = {isa = PBXFileReference; fileEncoding = 4; lastKnownFileType = sourcecode.c.objc; path = SRURLUtilities.m; sourceTree = "<group>"; };
		2322DCA91D771831000E5AC1 /* NSRunLoop+SRWebSocket.h */ = {isa = PBXFileReference; fileEncoding = 4; lastKnownFileType = sourcecode.c.h; path = "NSRunLoop+SRWebSocket.h"; sourceTree = "<group>"; };
		2322DCAA1D771831000E5AC1 /* NSRunLoop+SRWebSocket.m */ = {isa = PBXFileReference; fileEncoding = 4; lastKnownFileType = sourcecode.c.objc; path = "NSRunLoop+SRWebSocket.m"; sourceTree = "<group>"; };
		2322DCAB1D771831000E5AC1 /* NSURLRequest+SRWebSocket.h */ = {isa = PBXFileReference; fileEncoding = 4; lastKnownFileType = sourcecode.c.h; path = "NSURLRequest+SRWebSocket.h"; sourceTree = "<group>"; };
		2322DCAC1D771831000E5AC1 /* NSURLRequest+SRWebSocket.m */ = {isa = PBXFileReference; fileEncoding = 4; lastKnownFileType = sourcecode.c.objc; path = "NSURLRequest+SRWebSocket.m"; sourceTree = "<group>"; };
		2322DCAE1D771831000E5AC1 /* Info.plist */ = {isa = PBXFileReference; fileEncoding = 4; lastKnownFileType = text.plist.xml; path = Info.plist; sourceTree = "<group>"; };
		2322DCAF1D771831000E5AC1 /* SocketRocket.h */ = {isa = PBXFileReference; fileEncoding = 4; lastKnownFileType = sourcecode.c.h; path = SocketRocket.h; sourceTree = "<group>"; };
		2322DCB01D771831000E5AC1 /* SRSecurityPolicy.h */ = {isa = PBXFileReference; fileEncoding = 4; lastKnownFileType = sourcecode.c.h; path = SRSecurityPolicy.h; sourceTree = "<group>"; };
		2322DCB11D771831000E5AC1 /* SRSecurityPolicy.m */ = {isa = PBXFileReference; fileEncoding = 4; lastKnownFileType = sourcecode.c.objc; path = SRSecurityPolicy.m; sourceTree = "<group>"; };
		2322DCB21D771831000E5AC1 /* SRWebSocket.h */ = {isa = PBXFileReference; fileEncoding = 4; lastKnownFileType = sourcecode.c.h; path = SRWebSocket.h; sourceTree = "<group>"; };
		2322DCB31D771831000E5AC1 /* SRWebSocket.m */ = {isa = PBXFileReference; fileEncoding = 4; lastKnownFileType = sourcecode.c.objc; path = SRWebSocket.m; sourceTree = "<group>"; };
		23256A571DF1CFF7002B7A04 /* Invitation.h */ = {isa = PBXFileReference; fileEncoding = 4; lastKnownFileType = sourcecode.c.h; path = Invitation.h; sourceTree = "<group>"; };
		23256A581DF1CFF7002B7A04 /* Invitation.m */ = {isa = PBXFileReference; fileEncoding = 4; lastKnownFileType = sourcecode.c.objc; path = Invitation.m; sourceTree = "<group>"; };
		2326C6C01BBD7A8100AB7C4D /* UIViewController+AutoDismiss.h */ = {isa = PBXFileReference; fileEncoding = 4; lastKnownFileType = sourcecode.c.h; path = "UIViewController+AutoDismiss.h"; sourceTree = "<group>"; };
		2326C6C11BBD7A8100AB7C4D /* UIViewController+AutoDismiss.m */ = {isa = PBXFileReference; fileEncoding = 4; lastKnownFileType = sourcecode.c.objc; path = "UIViewController+AutoDismiss.m"; sourceTree = "<group>"; };
		232ACBF31DAE84720072FB5E /* TransferAllFundsViewController.h */ = {isa = PBXFileReference; fileEncoding = 4; lastKnownFileType = sourcecode.c.h; path = TransferAllFundsViewController.h; sourceTree = "<group>"; };
		232ACBF41DAE84720072FB5E /* TransferAllFundsViewController.m */ = {isa = PBXFileReference; fileEncoding = 4; lastKnownFileType = sourcecode.c.objc; path = TransferAllFundsViewController.m; sourceTree = "<group>"; };
		232D7DDF1E018E7800A7A2ED /* ContactNewMessageViewController.h */ = {isa = PBXFileReference; fileEncoding = 4; lastKnownFileType = sourcecode.c.h; path = ContactNewMessageViewController.h; sourceTree = "<group>"; };
		232D7DE01E018E7800A7A2ED /* ContactNewMessageViewController.m */ = {isa = PBXFileReference; fileEncoding = 4; lastKnownFileType = sourcecode.c.objc; path = ContactNewMessageViewController.m; sourceTree = "<group>"; };
		232E17F81C29F0EF0044942E /* UINavigationController+PopToRootWithCompletion.swift */ = {isa = PBXFileReference; fileEncoding = 4; lastKnownFileType = sourcecode.swift; path = "UINavigationController+PopToRootWithCompletion.swift"; sourceTree = "<group>"; };
		2330AA9B1E085F5700281E6F /* ContactTableViewCell.h */ = {isa = PBXFileReference; fileEncoding = 4; lastKnownFileType = sourcecode.c.h; path = ContactTableViewCell.h; sourceTree = "<group>"; };
		2330AA9C1E085F5700281E6F /* ContactTableViewCell.m */ = {isa = PBXFileReference; fileEncoding = 4; lastKnownFileType = sourcecode.c.objc; path = ContactTableViewCell.m; sourceTree = "<group>"; };
		23321D791BB0730C0005624F /* my-wallet.js */ = {isa = PBXFileReference; lastKnownFileType = sourcecode.javascript; name = "my-wallet.js"; path = "../../Submodules/My-Wallet-V3/dist/my-wallet.js"; sourceTree = "<group>"; };
		234197861C17BB02004B82C5 /* en */ = {isa = PBXFileReference; lastKnownFileType = text.plist.strings; name = en; path = en.lproj/Upgrade.strings; sourceTree = "<group>"; };
		234197881C17BB08004B82C5 /* en */ = {isa = PBXFileReference; lastKnownFileType = text.plist.strings; name = en; path = en.lproj/Settings.strings; sourceTree = "<group>"; };
		2343E4011CB434BC008DC7D1 /* NSArray+EncodedJSONString.h */ = {isa = PBXFileReference; fileEncoding = 4; lastKnownFileType = sourcecode.c.h; path = "NSArray+EncodedJSONString.h"; sourceTree = "<group>"; };
		2343E4021CB434BC008DC7D1 /* NSArray+EncodedJSONString.m */ = {isa = PBXFileReference; fileEncoding = 4; lastKnownFileType = sourcecode.c.objc; path = "NSArray+EncodedJSONString.m"; sourceTree = "<group>"; };
		23444F7C1DCD213D00573C8C /* BTCKey.h */ = {isa = PBXFileReference; fileEncoding = 4; lastKnownFileType = sourcecode.c.h; name = BTCKey.h; path = Submodules/CoreBitcoin/CoreBitcoin/BTCKey.h; sourceTree = SOURCE_ROOT; };
		23444F7D1DCD213D00573C8C /* BTCKey.m */ = {isa = PBXFileReference; fileEncoding = 4; lastKnownFileType = sourcecode.c.objc; name = BTCKey.m; path = Submodules/CoreBitcoin/CoreBitcoin/BTCKey.m; sourceTree = SOURCE_ROOT; };
		23444F7F1DCD214800573C8C /* BTCBigNumber.h */ = {isa = PBXFileReference; fileEncoding = 4; lastKnownFileType = sourcecode.c.h; name = BTCBigNumber.h; path = Submodules/CoreBitcoin/CoreBitcoin/BTCBigNumber.h; sourceTree = SOURCE_ROOT; };
		23444F801DCD214800573C8C /* BTCBigNumber.m */ = {isa = PBXFileReference; fileEncoding = 4; lastKnownFileType = sourcecode.c.objc; name = BTCBigNumber.m; path = Submodules/CoreBitcoin/CoreBitcoin/BTCBigNumber.m; sourceTree = SOURCE_ROOT; };
		23444F821DCD217000573C8C /* NSData+BTCData.h */ = {isa = PBXFileReference; fileEncoding = 4; lastKnownFileType = sourcecode.c.h; name = "NSData+BTCData.h"; path = "Submodules/CoreBitcoin/CoreBitcoin/NSData+BTCData.h"; sourceTree = SOURCE_ROOT; };
		23444F831DCD217000573C8C /* NSData+BTCData.m */ = {isa = PBXFileReference; fileEncoding = 4; lastKnownFileType = sourcecode.c.objc; name = "NSData+BTCData.m"; path = "Submodules/CoreBitcoin/CoreBitcoin/NSData+BTCData.m"; sourceTree = SOURCE_ROOT; };
		23444F851DCD217E00573C8C /* BTCNetwork.h */ = {isa = PBXFileReference; fileEncoding = 4; lastKnownFileType = sourcecode.c.h; name = BTCNetwork.h; path = Submodules/CoreBitcoin/CoreBitcoin/BTCNetwork.h; sourceTree = SOURCE_ROOT; };
		23444F861DCD217E00573C8C /* BTCNetwork.m */ = {isa = PBXFileReference; fileEncoding = 4; lastKnownFileType = sourcecode.c.objc; name = BTCNetwork.m; path = Submodules/CoreBitcoin/CoreBitcoin/BTCNetwork.m; sourceTree = SOURCE_ROOT; };
		23444F881DCD218F00573C8C /* BTCAddress.h */ = {isa = PBXFileReference; fileEncoding = 4; lastKnownFileType = sourcecode.c.h; name = BTCAddress.h; path = Submodules/CoreBitcoin/CoreBitcoin/BTCAddress.h; sourceTree = SOURCE_ROOT; };
		23444F891DCD218F00573C8C /* BTCAddress.m */ = {isa = PBXFileReference; fileEncoding = 4; lastKnownFileType = sourcecode.c.objc; name = BTCAddress.m; path = Submodules/CoreBitcoin/CoreBitcoin/BTCAddress.m; sourceTree = SOURCE_ROOT; };
		23444F8B1DCD219E00573C8C /* BTCData.h */ = {isa = PBXFileReference; fileEncoding = 4; lastKnownFileType = sourcecode.c.h; name = BTCData.h; path = Submodules/CoreBitcoin/CoreBitcoin/BTCData.h; sourceTree = SOURCE_ROOT; };
		23444F8C1DCD219E00573C8C /* BTCData.m */ = {isa = PBXFileReference; fileEncoding = 4; lastKnownFileType = sourcecode.c.objc; name = BTCData.m; path = Submodules/CoreBitcoin/CoreBitcoin/BTCData.m; sourceTree = SOURCE_ROOT; };
		23444F8E1DCD21AB00573C8C /* BTCCurvePoint.h */ = {isa = PBXFileReference; fileEncoding = 4; lastKnownFileType = sourcecode.c.h; name = BTCCurvePoint.h; path = Submodules/CoreBitcoin/CoreBitcoin/BTCCurvePoint.h; sourceTree = SOURCE_ROOT; };
		23444F8F1DCD21AB00573C8C /* BTCCurvePoint.m */ = {isa = PBXFileReference; fileEncoding = 4; lastKnownFileType = sourcecode.c.objc; name = BTCCurvePoint.m; path = Submodules/CoreBitcoin/CoreBitcoin/BTCCurvePoint.m; sourceTree = SOURCE_ROOT; };
		23444F911DCD21B700573C8C /* BTCBase58.h */ = {isa = PBXFileReference; fileEncoding = 4; lastKnownFileType = sourcecode.c.h; name = BTCBase58.h; path = Submodules/CoreBitcoin/CoreBitcoin/BTCBase58.h; sourceTree = SOURCE_ROOT; };
		23444F921DCD21B700573C8C /* BTCBase58.m */ = {isa = PBXFileReference; fileEncoding = 4; lastKnownFileType = sourcecode.c.objc; name = BTCBase58.m; path = Submodules/CoreBitcoin/CoreBitcoin/BTCBase58.m; sourceTree = SOURCE_ROOT; };
		23444F941DCD21C600573C8C /* BTCKeychain.h */ = {isa = PBXFileReference; fileEncoding = 4; lastKnownFileType = sourcecode.c.h; name = BTCKeychain.h; path = Submodules/CoreBitcoin/CoreBitcoin/BTCKeychain.h; sourceTree = SOURCE_ROOT; };
		23444F951DCD21C600573C8C /* BTCKeychain.m */ = {isa = PBXFileReference; fileEncoding = 4; lastKnownFileType = sourcecode.c.objc; name = BTCKeychain.m; path = Submodules/CoreBitcoin/CoreBitcoin/BTCKeychain.m; sourceTree = SOURCE_ROOT; };
		23444F971DCD21F900573C8C /* BTCErrors.h */ = {isa = PBXFileReference; fileEncoding = 4; lastKnownFileType = sourcecode.c.h; name = BTCErrors.h; path = Submodules/CoreBitcoin/CoreBitcoin/BTCErrors.h; sourceTree = SOURCE_ROOT; };
		23444F981DCD21F900573C8C /* BTCErrors.m */ = {isa = PBXFileReference; fileEncoding = 4; lastKnownFileType = sourcecode.c.objc; name = BTCErrors.m; path = Submodules/CoreBitcoin/CoreBitcoin/BTCErrors.m; sourceTree = SOURCE_ROOT; };
		23444F9A1DCD221A00573C8C /* BTCErrors.h */ = {isa = PBXFileReference; fileEncoding = 4; lastKnownFileType = sourcecode.c.h; name = BTCErrors.h; path = Submodules/CoreBitcoin/CoreBitcoin/BTCErrors.h; sourceTree = SOURCE_ROOT; };
		23444F9B1DCD221A00573C8C /* BTCErrors.m */ = {isa = PBXFileReference; fileEncoding = 4; lastKnownFileType = sourcecode.c.objc; name = BTCErrors.m; path = Submodules/CoreBitcoin/CoreBitcoin/BTCErrors.m; sourceTree = SOURCE_ROOT; };
		23444F9C1DCD221A00573C8C /* BTCProtocolSerialization.h */ = {isa = PBXFileReference; fileEncoding = 4; lastKnownFileType = sourcecode.c.h; name = BTCProtocolSerialization.h; path = Submodules/CoreBitcoin/CoreBitcoin/BTCProtocolSerialization.h; sourceTree = SOURCE_ROOT; };
		23444F9D1DCD221A00573C8C /* BTCProtocolSerialization.m */ = {isa = PBXFileReference; fileEncoding = 4; lastKnownFileType = sourcecode.c.objc; name = BTCProtocolSerialization.m; path = Submodules/CoreBitcoin/CoreBitcoin/BTCProtocolSerialization.m; sourceTree = SOURCE_ROOT; };
		23444FA31DD0E1C100573C8C /* BCCreateContactView.h */ = {isa = PBXFileReference; fileEncoding = 4; lastKnownFileType = sourcecode.c.h; path = BCCreateContactView.h; sourceTree = "<group>"; };
		23444FA41DD0E1C100573C8C /* BCCreateContactView.m */ = {isa = PBXFileReference; fileEncoding = 4; lastKnownFileType = sourcecode.c.objc; path = BCCreateContactView.m; sourceTree = "<group>"; };
		23444FA61DD1177E00573C8C /* SettingsAboutUsViewController.h */ = {isa = PBXFileReference; fileEncoding = 4; lastKnownFileType = sourcecode.c.h; path = SettingsAboutUsViewController.h; sourceTree = "<group>"; };
		23444FA71DD1177E00573C8C /* SettingsAboutUsViewController.m */ = {isa = PBXFileReference; fileEncoding = 4; lastKnownFileType = sourcecode.c.objc; path = SettingsAboutUsViewController.m; sourceTree = "<group>"; };
		2357BA421D53979600BE0BFD /* Base */ = {isa = PBXFileReference; lastKnownFileType = text.plist.strings; name = Base; path = Base.lproj/InfoPlist.strings; sourceTree = "<group>"; };
		2357BA441D5397B100BE0BFD /* en */ = {isa = PBXFileReference; lastKnownFileType = text.plist.strings; name = en; path = en.lproj/InfoPlist.strings; sourceTree = "<group>"; };
		235BD5641C58216000969B31 /* BCModalViewController.h */ = {isa = PBXFileReference; fileEncoding = 4; lastKnownFileType = sourcecode.c.h; path = BCModalViewController.h; sourceTree = "<group>"; };
		235BD5651C58216000969B31 /* BCModalViewController.m */ = {isa = PBXFileReference; fileEncoding = 4; lastKnownFileType = sourcecode.c.objc; path = BCModalViewController.m; sourceTree = "<group>"; };
		235EBDD41BA0BF70004D3410 /* es-ES */ = {isa = PBXFileReference; lastKnownFileType = text.plist.strings; name = "es-ES"; path = "es-ES.lproj/ReceiveCoins.strings"; sourceTree = "<group>"; };
		235EBDD51BA0BF70004D3410 /* es-ES */ = {isa = PBXFileReference; lastKnownFileType = text.plist.strings; name = "es-ES"; path = "es-ES.lproj/Backup.strings"; sourceTree = "<group>"; };
		235EBDD61BA0BF70004D3410 /* es-ES */ = {isa = PBXFileReference; lastKnownFileType = text.plist.strings; name = "es-ES"; path = "es-ES.lproj/SendCoins.strings"; sourceTree = "<group>"; };
		235EBDD71BA0BF71004D3410 /* es-ES */ = {isa = PBXFileReference; lastKnownFileType = text.plist.strings; name = "es-ES"; path = "es-ES.lproj/MainWindow.strings"; sourceTree = "<group>"; };
		235EBDD81BA0BF71004D3410 /* es-ES */ = {isa = PBXFileReference; lastKnownFileType = text.plist.strings; name = "es-ES"; path = "es-ES.lproj/BCAddressSelectionView.strings"; sourceTree = "<group>"; };
		235EBDD91BA0BF71004D3410 /* es-ES */ = {isa = PBXFileReference; lastKnownFileType = text.plist.strings; name = "es-ES"; path = "es-ES.lproj/Localizable.strings"; sourceTree = "<group>"; };
		235EBDDE1BA0BFC8004D3410 /* hi */ = {isa = PBXFileReference; lastKnownFileType = text.plist.strings; name = hi; path = hi.lproj/SendCoins.strings; sourceTree = "<group>"; };
		235EBDDF1BA0BFC8004D3410 /* hi */ = {isa = PBXFileReference; lastKnownFileType = text.plist.strings; name = hi; path = hi.lproj/Backup.strings; sourceTree = "<group>"; };
		235EBDE01BA0BFC8004D3410 /* hi */ = {isa = PBXFileReference; lastKnownFileType = text.plist.strings; name = hi; path = hi.lproj/ReceiveCoins.strings; sourceTree = "<group>"; };
		235EBDE11BA0BFC8004D3410 /* hi */ = {isa = PBXFileReference; lastKnownFileType = text.plist.strings; name = hi; path = hi.lproj/MainWindow.strings; sourceTree = "<group>"; };
		235EBDE21BA0BFC8004D3410 /* hi */ = {isa = PBXFileReference; lastKnownFileType = text.plist.strings; name = hi; path = hi.lproj/BCAddressSelectionView.strings; sourceTree = "<group>"; };
		235EBDE31BA0BFC9004D3410 /* hi */ = {isa = PBXFileReference; lastKnownFileType = text.plist.strings; name = hi; path = hi.lproj/Localizable.strings; sourceTree = "<group>"; };
		23600FA11D9EEFD900D9985D /* pt */ = {isa = PBXFileReference; lastKnownFileType = text.plist.strings; name = pt; path = pt.lproj/InfoPlist.strings; sourceTree = "<group>"; };
		23600FA21D9EF85000D9985D /* ar */ = {isa = PBXFileReference; lastKnownFileType = text.plist.strings; name = ar; path = ar.lproj/InfoPlist.strings; sourceTree = "<group>"; };
		23600FA31D9EF85900D9985D /* da */ = {isa = PBXFileReference; lastKnownFileType = text.plist.strings; name = da; path = da.lproj/InfoPlist.strings; sourceTree = "<group>"; };
		23600FA41D9EF86700D9985D /* el */ = {isa = PBXFileReference; lastKnownFileType = text.plist.strings; name = el; path = el.lproj/InfoPlist.strings; sourceTree = "<group>"; };
		23600FA51D9EF87200D9985D /* fi */ = {isa = PBXFileReference; lastKnownFileType = text.plist.strings; name = fi; path = fi.lproj/InfoPlist.strings; sourceTree = "<group>"; };
		23600FA61D9EF87D00D9985D /* he */ = {isa = PBXFileReference; lastKnownFileType = text.plist.strings; name = he; path = he.lproj/InfoPlist.strings; sourceTree = "<group>"; };
		23600FA71D9EF88900D9985D /* hi */ = {isa = PBXFileReference; lastKnownFileType = text.plist.strings; name = hi; path = hi.lproj/InfoPlist.strings; sourceTree = "<group>"; };
		23600FA81D9EF89300D9985D /* hr */ = {isa = PBXFileReference; lastKnownFileType = text.plist.strings; name = hr; path = hr.lproj/InfoPlist.strings; sourceTree = "<group>"; };
		23600FA91D9EF89E00D9985D /* hu */ = {isa = PBXFileReference; lastKnownFileType = text.plist.strings; name = hu; path = hu.lproj/InfoPlist.strings; sourceTree = "<group>"; };
		23600FAA1D9EF8A900D9985D /* ms */ = {isa = PBXFileReference; lastKnownFileType = text.plist.strings; name = ms; path = ms.lproj/InfoPlist.strings; sourceTree = "<group>"; };
		23600FAB1D9EF8B800D9985D /* nb */ = {isa = PBXFileReference; lastKnownFileType = text.plist.strings; name = nb; path = nb.lproj/InfoPlist.strings; sourceTree = "<group>"; };
		23600FAC1D9EF8C300D9985D /* ro */ = {isa = PBXFileReference; lastKnownFileType = text.plist.strings; name = ro; path = ro.lproj/InfoPlist.strings; sourceTree = "<group>"; };
		23600FAD1D9EF8D200D9985D /* sk */ = {isa = PBXFileReference; lastKnownFileType = text.plist.strings; name = sk; path = sk.lproj/InfoPlist.strings; sourceTree = "<group>"; };
		23600FAE1D9EF8DF00D9985D /* sl */ = {isa = PBXFileReference; lastKnownFileType = text.plist.strings; name = sl; path = sl.lproj/InfoPlist.strings; sourceTree = "<group>"; };
		23600FAF1D9EF8E800D9985D /* sv */ = {isa = PBXFileReference; lastKnownFileType = text.plist.strings; name = sv; path = sv.lproj/InfoPlist.strings; sourceTree = "<group>"; };
		23600FB01D9EF8F500D9985D /* zh-Hant */ = {isa = PBXFileReference; lastKnownFileType = text.plist.strings; name = "zh-Hant"; path = "zh-Hant.lproj/InfoPlist.strings"; sourceTree = "<group>"; };
		236D7ED71CBD8B3900836EF2 /* DeviceIdentifier.h */ = {isa = PBXFileReference; fileEncoding = 4; lastKnownFileType = sourcecode.c.h; path = DeviceIdentifier.h; sourceTree = "<group>"; };
		236D7ED81CBD8B3900836EF2 /* DeviceIdentifier.m */ = {isa = PBXFileReference; fileEncoding = 4; lastKnownFileType = sourcecode.c.objc; path = DeviceIdentifier.m; sourceTree = "<group>"; };
		2371DEAC1C6A8898000DC8AF /* pt-BR */ = {isa = PBXFileReference; lastKnownFileType = text.plist.strings; name = "pt-BR"; path = "pt-BR.lproj/AccountsAndAddresses.strings"; sourceTree = "<group>"; };
		2371DEAF1C6A8AF3000DC8AF /* es-MX */ = {isa = PBXFileReference; lastKnownFileType = text.plist.strings; name = "es-MX"; path = "es-MX.lproj/AccountsAndAddresses.strings"; sourceTree = "<group>"; };
		237356B41DF894CF003940A7 /* Contact.h */ = {isa = PBXFileReference; fileEncoding = 4; lastKnownFileType = sourcecode.c.h; path = Contact.h; sourceTree = "<group>"; };
		237356B51DF894CF003940A7 /* Contact.m */ = {isa = PBXFileReference; fileEncoding = 4; lastKnownFileType = sourcecode.c.objc; path = Contact.m; sourceTree = "<group>"; };
		237356B71DF8B4EE003940A7 /* ContactDetailViewController.h */ = {isa = PBXFileReference; fileEncoding = 4; lastKnownFileType = sourcecode.c.h; path = ContactDetailViewController.h; sourceTree = "<group>"; };
		237356B81DF8B4EE003940A7 /* ContactDetailViewController.m */ = {isa = PBXFileReference; fileEncoding = 4; lastKnownFileType = sourcecode.c.objc; path = ContactDetailViewController.m; sourceTree = "<group>"; };
		237451C71D624C1C00CF7049 /* RootService.h */ = {isa = PBXFileReference; fileEncoding = 4; lastKnownFileType = sourcecode.c.h; path = RootService.h; sourceTree = "<group>"; };
		237451C81D624C1C00CF7049 /* RootService.m */ = {isa = PBXFileReference; fileEncoding = 4; lastKnownFileType = sourcecode.c.objc; path = RootService.m; sourceTree = "<group>"; };
		2374BFA41B750D6E00A53FBE /* hr */ = {isa = PBXFileReference; lastKnownFileType = text.plist.strings; name = hr; path = hr.lproj/Backup.strings; sourceTree = "<group>"; };
		2374BFA61B750DE400A53FBE /* hu */ = {isa = PBXFileReference; lastKnownFileType = text.plist.strings; name = hu; path = hu.lproj/Backup.strings; sourceTree = "<group>"; };
		2374BFA81B750E1900A53FBE /* id */ = {isa = PBXFileReference; lastKnownFileType = text.plist.strings; name = id; path = id.lproj/Backup.strings; sourceTree = "<group>"; };
		2374BFAA1B750E3600A53FBE /* pt */ = {isa = PBXFileReference; lastKnownFileType = text.plist.strings; name = pt; path = pt.lproj/Backup.strings; sourceTree = "<group>"; };
		2374BFAC1B750E4E00A53FBE /* nb */ = {isa = PBXFileReference; lastKnownFileType = text.plist.strings; name = nb; path = nb.lproj/Backup.strings; sourceTree = "<group>"; };
		2374BFAE1B750E9100A53FBE /* sv */ = {isa = PBXFileReference; lastKnownFileType = text.plist.strings; name = sv; path = sv.lproj/Backup.strings; sourceTree = "<group>"; };
		2374BFB01B750EB200A53FBE /* th */ = {isa = PBXFileReference; lastKnownFileType = text.plist.strings; name = th; path = th.lproj/Backup.strings; sourceTree = "<group>"; };
		2374BFB21B750ECA00A53FBE /* sk */ = {isa = PBXFileReference; lastKnownFileType = text.plist.strings; name = sk; path = sk.lproj/Backup.strings; sourceTree = "<group>"; };
		2374BFB41B750EDE00A53FBE /* ms */ = {isa = PBXFileReference; lastKnownFileType = text.plist.strings; name = ms; path = ms.lproj/Backup.strings; sourceTree = "<group>"; };
		237827191B7E472D00E9EE03 /* BCSecureTextField.swift */ = {isa = PBXFileReference; fileEncoding = 4; lastKnownFileType = sourcecode.swift; path = BCSecureTextField.swift; sourceTree = "<group>"; };
		237C9E8E1C482132000754F7 /* AccountsAndAddressesDetailViewController.h */ = {isa = PBXFileReference; fileEncoding = 4; lastKnownFileType = sourcecode.c.h; path = AccountsAndAddressesDetailViewController.h; sourceTree = "<group>"; };
		237C9E8F1C482132000754F7 /* AccountsAndAddressesDetailViewController.m */ = {isa = PBXFileReference; fileEncoding = 4; lastKnownFileType = sourcecode.c.objc; path = AccountsAndAddressesDetailViewController.m; sourceTree = "<group>"; };
		237EBF571DB6C942009AE45A /* pt-BR */ = {isa = PBXFileReference; lastKnownFileType = text.plist.strings; name = "pt-BR"; path = "pt-BR.lproj/InfoPlist.strings"; sourceTree = "<group>"; };
		238FC4D01DEC79E200591D5F /* TransactionDetailDoubleSpendWarningCell.h */ = {isa = PBXFileReference; fileEncoding = 4; lastKnownFileType = sourcecode.c.h; path = TransactionDetailDoubleSpendWarningCell.h; sourceTree = "<group>"; };
		238FC4D11DEC79E200591D5F /* TransactionDetailDoubleSpendWarningCell.m */ = {isa = PBXFileReference; fileEncoding = 4; lastKnownFileType = sourcecode.c.objc; path = TransactionDetailDoubleSpendWarningCell.m; sourceTree = "<group>"; };
		2390C1091D87376E00342C38 /* TransactionRecipientsViewController.h */ = {isa = PBXFileReference; fileEncoding = 4; lastKnownFileType = sourcecode.c.h; path = TransactionRecipientsViewController.h; sourceTree = "<group>"; };
		2390C10A1D87376E00342C38 /* TransactionRecipientsViewController.m */ = {isa = PBXFileReference; fileEncoding = 4; lastKnownFileType = sourcecode.c.objc; path = TransactionRecipientsViewController.m; sourceTree = "<group>"; };
		239539811B486C7100989667 /* UILabel+MultiLineAutoSize.h */ = {isa = PBXFileReference; fileEncoding = 4; lastKnownFileType = sourcecode.c.h; path = "UILabel+MultiLineAutoSize.h"; sourceTree = "<group>"; };
		239539821B486C7100989667 /* UILabel+MultiLineAutoSize.m */ = {isa = PBXFileReference; fileEncoding = 4; lastKnownFileType = sourcecode.c.objc; path = "UILabel+MultiLineAutoSize.m"; sourceTree = "<group>"; };
		2395EEDF1D80575200517A16 /* cs */ = {isa = PBXFileReference; lastKnownFileType = text.plist.strings; name = cs; path = cs.lproj/InfoPlist.strings; sourceTree = "<group>"; };
		23964BFE1DC93882001323BE /* ContactsViewController.h */ = {isa = PBXFileReference; fileEncoding = 4; lastKnownFileType = sourcecode.c.h; path = ContactsViewController.h; sourceTree = "<group>"; };
		23964BFF1DC93882001323BE /* ContactsViewController.m */ = {isa = PBXFileReference; fileEncoding = 4; lastKnownFileType = sourcecode.c.objc; path = ContactsViewController.m; sourceTree = "<group>"; };
		23964C011DCA3F19001323BE /* KeyPair.h */ = {isa = PBXFileReference; fileEncoding = 4; lastKnownFileType = sourcecode.c.h; path = KeyPair.h; sourceTree = "<group>"; };
		23964C021DCA3F19001323BE /* KeyPair.m */ = {isa = PBXFileReference; fileEncoding = 4; lastKnownFileType = sourcecode.c.objc; path = KeyPair.m; sourceTree = "<group>"; };
		2398701D1D805C8B0067546F /* es */ = {isa = PBXFileReference; lastKnownFileType = text.plist.strings; name = es; path = es.lproj/InfoPlist.strings; sourceTree = "<group>"; };
		2398701E1D805CA80067546F /* de */ = {isa = PBXFileReference; lastKnownFileType = text.plist.strings; name = de; path = de.lproj/InfoPlist.strings; sourceTree = "<group>"; };
		2398701F1D805CC20067546F /* fr */ = {isa = PBXFileReference; lastKnownFileType = text.plist.strings; name = fr; path = fr.lproj/InfoPlist.strings; sourceTree = "<group>"; };
		239870201D805CD10067546F /* id */ = {isa = PBXFileReference; lastKnownFileType = text.plist.strings; name = id; path = id.lproj/InfoPlist.strings; sourceTree = "<group>"; };
		239870211D805CE20067546F /* it */ = {isa = PBXFileReference; lastKnownFileType = text.plist.strings; name = it; path = it.lproj/InfoPlist.strings; sourceTree = "<group>"; };
		239870221D805CED0067546F /* ja */ = {isa = PBXFileReference; lastKnownFileType = text.plist.strings; name = ja; path = ja.lproj/InfoPlist.strings; sourceTree = "<group>"; };
		239870231D805D000067546F /* ko */ = {isa = PBXFileReference; lastKnownFileType = text.plist.strings; name = ko; path = ko.lproj/InfoPlist.strings; sourceTree = "<group>"; };
		239870241D805D0B0067546F /* nl */ = {isa = PBXFileReference; lastKnownFileType = text.plist.strings; name = nl; path = nl.lproj/InfoPlist.strings; sourceTree = "<group>"; };
		239870251D805D180067546F /* pl */ = {isa = PBXFileReference; lastKnownFileType = text.plist.strings; name = pl; path = pl.lproj/InfoPlist.strings; sourceTree = "<group>"; };
		239870261D805D200067546F /* ru */ = {isa = PBXFileReference; lastKnownFileType = text.plist.strings; name = ru; path = ru.lproj/InfoPlist.strings; sourceTree = "<group>"; };
		239870271D805D2B0067546F /* th */ = {isa = PBXFileReference; lastKnownFileType = text.plist.strings; name = th; path = th.lproj/InfoPlist.strings; sourceTree = "<group>"; };
		239870281D805D340067546F /* tr */ = {isa = PBXFileReference; lastKnownFileType = text.plist.strings; name = tr; path = tr.lproj/InfoPlist.strings; sourceTree = "<group>"; };
		239870291D805D3E0067546F /* uk */ = {isa = PBXFileReference; lastKnownFileType = text.plist.strings; name = uk; path = uk.lproj/InfoPlist.strings; sourceTree = "<group>"; };
		2398702A1D805D570067546F /* vi */ = {isa = PBXFileReference; lastKnownFileType = text.plist.strings; name = vi; path = vi.lproj/InfoPlist.strings; sourceTree = "<group>"; };
		2398702B1D805D660067546F /* zh */ = {isa = PBXFileReference; lastKnownFileType = text.plist.strings; name = zh; path = zh.lproj/InfoPlist.strings; sourceTree = "<group>"; };
		2398702C1D805D670067546F /* zh */ = {isa = PBXFileReference; lastKnownFileType = text.plist.strings; name = zh; path = zh.lproj/Upgrade.strings; sourceTree = "<group>"; };
		2398702D1D805D670067546F /* zh */ = {isa = PBXFileReference; lastKnownFileType = text.plist.strings; name = zh; path = zh.lproj/Localizable.strings; sourceTree = "<group>"; };
		2398702E1D805D670067546F /* zh */ = {isa = PBXFileReference; lastKnownFileType = text.plist.strings; name = zh; path = zh.lproj/ReceiveCoins.strings; sourceTree = "<group>"; };
		2398702F1D805D680067546F /* zh */ = {isa = PBXFileReference; lastKnownFileType = text.plist.strings; name = zh; path = zh.lproj/SendCoins.strings; sourceTree = "<group>"; };
		239870301D805D680067546F /* zh */ = {isa = PBXFileReference; lastKnownFileType = text.plist.strings; name = zh; path = zh.lproj/Backup.strings; sourceTree = "<group>"; };
		239870311D805D680067546F /* zh */ = {isa = PBXFileReference; lastKnownFileType = text.plist.strings; name = zh; path = zh.lproj/MainWindow.strings; sourceTree = "<group>"; };
		239870321D805D690067546F /* zh */ = {isa = PBXFileReference; lastKnownFileType = text.plist.strings; name = zh; path = zh.lproj/BCAddressSelectionView.strings; sourceTree = "<group>"; };
		239870331D805D690067546F /* zh */ = {isa = PBXFileReference; lastKnownFileType = text.plist.strings; name = zh; path = zh.lproj/AccountsAndAddresses.strings; sourceTree = "<group>"; };
		239870341D805D6A0067546F /* zh */ = {isa = PBXFileReference; lastKnownFileType = text.plist.strings; name = zh; path = zh.lproj/Settings.strings; sourceTree = "<group>"; };
		239CD4C91C12214A00997DF5 /* Base */ = {isa = PBXFileReference; lastKnownFileType = file.storyboard; name = Base; path = Base.lproj/Settings.storyboard; sourceTree = "<group>"; };
		239CD4CC1C12214E00997DF5 /* fr */ = {isa = PBXFileReference; lastKnownFileType = text.plist.strings; name = fr; path = fr.lproj/Settings.strings; sourceTree = "<group>"; };
		239CD4CE1C12214F00997DF5 /* es */ = {isa = PBXFileReference; lastKnownFileType = text.plist.strings; name = es; path = es.lproj/Settings.strings; sourceTree = "<group>"; };
		239CD4D01C12215000997DF5 /* de */ = {isa = PBXFileReference; lastKnownFileType = text.plist.strings; name = de; path = de.lproj/Settings.strings; sourceTree = "<group>"; };
		239CD4D21C12215100997DF5 /* zh-Hans */ = {isa = PBXFileReference; lastKnownFileType = text.plist.strings; name = "zh-Hans"; path = "zh-Hans.lproj/Settings.strings"; sourceTree = "<group>"; };
		239CD4D41C12215200997DF5 /* ja */ = {isa = PBXFileReference; lastKnownFileType = text.plist.strings; name = ja; path = ja.lproj/Settings.strings; sourceTree = "<group>"; };
		239CD4D61C12215300997DF5 /* it */ = {isa = PBXFileReference; lastKnownFileType = text.plist.strings; name = it; path = it.lproj/Settings.strings; sourceTree = "<group>"; };
		239CD4D81C12215400997DF5 /* nl */ = {isa = PBXFileReference; lastKnownFileType = text.plist.strings; name = nl; path = nl.lproj/Settings.strings; sourceTree = "<group>"; };
		239CD4DA1C12215500997DF5 /* ko */ = {isa = PBXFileReference; lastKnownFileType = text.plist.strings; name = ko; path = ko.lproj/Settings.strings; sourceTree = "<group>"; };
		239CD4DC1C12215500997DF5 /* zh-Hant */ = {isa = PBXFileReference; lastKnownFileType = text.plist.strings; name = "zh-Hant"; path = "zh-Hant.lproj/Settings.strings"; sourceTree = "<group>"; };
		239CD4DE1C12215600997DF5 /* pt */ = {isa = PBXFileReference; lastKnownFileType = text.plist.strings; name = pt; path = pt.lproj/Settings.strings; sourceTree = "<group>"; };
		239CD4E01C12215700997DF5 /* pt-PT */ = {isa = PBXFileReference; lastKnownFileType = text.plist.strings; name = "pt-PT"; path = "pt-PT.lproj/Settings.strings"; sourceTree = "<group>"; };
		239CD4E21C12215800997DF5 /* da */ = {isa = PBXFileReference; lastKnownFileType = text.plist.strings; name = da; path = da.lproj/Settings.strings; sourceTree = "<group>"; };
		239CD4E41C12215900997DF5 /* fi */ = {isa = PBXFileReference; lastKnownFileType = text.plist.strings; name = fi; path = fi.lproj/Settings.strings; sourceTree = "<group>"; };
		239CD4E61C12215A00997DF5 /* nb */ = {isa = PBXFileReference; lastKnownFileType = text.plist.strings; name = nb; path = nb.lproj/Settings.strings; sourceTree = "<group>"; };
		239CD4E81C12215A00997DF5 /* sv */ = {isa = PBXFileReference; lastKnownFileType = text.plist.strings; name = sv; path = sv.lproj/Settings.strings; sourceTree = "<group>"; };
		239CD4EA1C12215B00997DF5 /* ru */ = {isa = PBXFileReference; lastKnownFileType = text.plist.strings; name = ru; path = ru.lproj/Settings.strings; sourceTree = "<group>"; };
		239CD4EC1C12215C00997DF5 /* pl */ = {isa = PBXFileReference; lastKnownFileType = text.plist.strings; name = pl; path = pl.lproj/Settings.strings; sourceTree = "<group>"; };
		239CD4EE1C12215D00997DF5 /* tr */ = {isa = PBXFileReference; lastKnownFileType = text.plist.strings; name = tr; path = tr.lproj/Settings.strings; sourceTree = "<group>"; };
		239CD4F01C12215E00997DF5 /* ar */ = {isa = PBXFileReference; lastKnownFileType = text.plist.strings; name = ar; path = ar.lproj/Settings.strings; sourceTree = "<group>"; };
		239CD4F21C12215F00997DF5 /* th */ = {isa = PBXFileReference; lastKnownFileType = text.plist.strings; name = th; path = th.lproj/Settings.strings; sourceTree = "<group>"; };
		239CD4F41C12216200997DF5 /* cs */ = {isa = PBXFileReference; lastKnownFileType = text.plist.strings; name = cs; path = cs.lproj/Settings.strings; sourceTree = "<group>"; };
		239CD4F61C12216300997DF5 /* hu */ = {isa = PBXFileReference; lastKnownFileType = text.plist.strings; name = hu; path = hu.lproj/Settings.strings; sourceTree = "<group>"; };
		239CD4FA1C12216500997DF5 /* hr */ = {isa = PBXFileReference; lastKnownFileType = text.plist.strings; name = hr; path = hr.lproj/Settings.strings; sourceTree = "<group>"; };
		239CD4FC1C12216600997DF5 /* el */ = {isa = PBXFileReference; lastKnownFileType = text.plist.strings; name = el; path = el.lproj/Settings.strings; sourceTree = "<group>"; };
		239CD4FE1C12216600997DF5 /* he */ = {isa = PBXFileReference; lastKnownFileType = text.plist.strings; name = he; path = he.lproj/Settings.strings; sourceTree = "<group>"; };
		239CD5001C12216700997DF5 /* ro */ = {isa = PBXFileReference; lastKnownFileType = text.plist.strings; name = ro; path = ro.lproj/Settings.strings; sourceTree = "<group>"; };
		239CD5021C12216800997DF5 /* sk */ = {isa = PBXFileReference; lastKnownFileType = text.plist.strings; name = sk; path = sk.lproj/Settings.strings; sourceTree = "<group>"; };
		239CD5041C12216900997DF5 /* uk */ = {isa = PBXFileReference; lastKnownFileType = text.plist.strings; name = uk; path = uk.lproj/Settings.strings; sourceTree = "<group>"; };
		239CD5061C12216A00997DF5 /* id */ = {isa = PBXFileReference; lastKnownFileType = text.plist.strings; name = id; path = id.lproj/Settings.strings; sourceTree = "<group>"; };
		239CD5081C12216B00997DF5 /* ms */ = {isa = PBXFileReference; lastKnownFileType = text.plist.strings; name = ms; path = ms.lproj/Settings.strings; sourceTree = "<group>"; };
		239CD50A1C12216B00997DF5 /* vi */ = {isa = PBXFileReference; lastKnownFileType = text.plist.strings; name = vi; path = vi.lproj/Settings.strings; sourceTree = "<group>"; };
		239CD50C1C12216C00997DF5 /* es-ES */ = {isa = PBXFileReference; lastKnownFileType = text.plist.strings; name = "es-ES"; path = "es-ES.lproj/Settings.strings"; sourceTree = "<group>"; };
		239CD50E1C12216D00997DF5 /* hi */ = {isa = PBXFileReference; lastKnownFileType = text.plist.strings; name = hi; path = hi.lproj/Settings.strings; sourceTree = "<group>"; };
		239CD5101C12216E00997DF5 /* sl */ = {isa = PBXFileReference; lastKnownFileType = text.plist.strings; name = sl; path = sl.lproj/Settings.strings; sourceTree = "<group>"; };
		239CD5121C12216E00997DF5 /* sv-SE */ = {isa = PBXFileReference; lastKnownFileType = text.plist.strings; name = "sv-SE"; path = "sv-SE.lproj/Settings.strings"; sourceTree = "<group>"; };
		239CD5141C12216F00997DF5 /* zh-CN */ = {isa = PBXFileReference; lastKnownFileType = text.plist.strings; name = "zh-CN"; path = "zh-CN.lproj/Settings.strings"; sourceTree = "<group>"; };
		239CD5161C12217000997DF5 /* zh-TW */ = {isa = PBXFileReference; lastKnownFileType = text.plist.strings; name = "zh-TW"; path = "zh-TW.lproj/Settings.strings"; sourceTree = "<group>"; };
		239CD5181C12217F00997DF5 /* Base */ = {isa = PBXFileReference; lastKnownFileType = file.storyboard; name = Base; path = Base.lproj/Upgrade.storyboard; sourceTree = "<group>"; };
		239CD51B1C12218200997DF5 /* fr */ = {isa = PBXFileReference; lastKnownFileType = text.plist.strings; name = fr; path = fr.lproj/Upgrade.strings; sourceTree = "<group>"; };
		239CD51D1C12218300997DF5 /* es */ = {isa = PBXFileReference; lastKnownFileType = text.plist.strings; name = es; path = es.lproj/Upgrade.strings; sourceTree = "<group>"; };
		239CD51F1C12218400997DF5 /* de */ = {isa = PBXFileReference; lastKnownFileType = text.plist.strings; name = de; path = de.lproj/Upgrade.strings; sourceTree = "<group>"; };
		239CD5211C12218500997DF5 /* zh-Hans */ = {isa = PBXFileReference; lastKnownFileType = text.plist.strings; name = "zh-Hans"; path = "zh-Hans.lproj/Upgrade.strings"; sourceTree = "<group>"; };
		239CD5231C12218600997DF5 /* ja */ = {isa = PBXFileReference; lastKnownFileType = text.plist.strings; name = ja; path = ja.lproj/Upgrade.strings; sourceTree = "<group>"; };
		239CD5251C12218600997DF5 /* it */ = {isa = PBXFileReference; lastKnownFileType = text.plist.strings; name = it; path = it.lproj/Upgrade.strings; sourceTree = "<group>"; };
		239CD5271C12218700997DF5 /* nl */ = {isa = PBXFileReference; lastKnownFileType = text.plist.strings; name = nl; path = nl.lproj/Upgrade.strings; sourceTree = "<group>"; };
		239CD5291C12218800997DF5 /* ko */ = {isa = PBXFileReference; lastKnownFileType = text.plist.strings; name = ko; path = ko.lproj/Upgrade.strings; sourceTree = "<group>"; };
		239CD52B1C12218900997DF5 /* zh-Hant */ = {isa = PBXFileReference; lastKnownFileType = text.plist.strings; name = "zh-Hant"; path = "zh-Hant.lproj/Upgrade.strings"; sourceTree = "<group>"; };
		239CD52D1C12218900997DF5 /* pt */ = {isa = PBXFileReference; lastKnownFileType = text.plist.strings; name = pt; path = pt.lproj/Upgrade.strings; sourceTree = "<group>"; };
		239CD52F1C12218A00997DF5 /* pt-PT */ = {isa = PBXFileReference; lastKnownFileType = text.plist.strings; name = "pt-PT"; path = "pt-PT.lproj/Upgrade.strings"; sourceTree = "<group>"; };
		239CD5311C12218B00997DF5 /* da */ = {isa = PBXFileReference; lastKnownFileType = text.plist.strings; name = da; path = da.lproj/Upgrade.strings; sourceTree = "<group>"; };
		239CD5331C12218B00997DF5 /* fi */ = {isa = PBXFileReference; lastKnownFileType = text.plist.strings; name = fi; path = fi.lproj/Upgrade.strings; sourceTree = "<group>"; };
		239CD5351C12218C00997DF5 /* nb */ = {isa = PBXFileReference; lastKnownFileType = text.plist.strings; name = nb; path = nb.lproj/Upgrade.strings; sourceTree = "<group>"; };
		239CD5371C12218D00997DF5 /* sv */ = {isa = PBXFileReference; lastKnownFileType = text.plist.strings; name = sv; path = sv.lproj/Upgrade.strings; sourceTree = "<group>"; };
		239CD5391C12218E00997DF5 /* ru */ = {isa = PBXFileReference; lastKnownFileType = text.plist.strings; name = ru; path = ru.lproj/Upgrade.strings; sourceTree = "<group>"; };
		239CD53B1C12218F00997DF5 /* pl */ = {isa = PBXFileReference; lastKnownFileType = text.plist.strings; name = pl; path = pl.lproj/Upgrade.strings; sourceTree = "<group>"; };
		239CD53D1C12219D00997DF5 /* tr */ = {isa = PBXFileReference; lastKnownFileType = text.plist.strings; name = tr; path = tr.lproj/Upgrade.strings; sourceTree = "<group>"; };
		239CD53F1C12219E00997DF5 /* ar */ = {isa = PBXFileReference; lastKnownFileType = text.plist.strings; name = ar; path = ar.lproj/Upgrade.strings; sourceTree = "<group>"; };
		239CD5411C12219E00997DF5 /* th */ = {isa = PBXFileReference; lastKnownFileType = text.plist.strings; name = th; path = th.lproj/Upgrade.strings; sourceTree = "<group>"; };
		239CD5431C12219F00997DF5 /* cs */ = {isa = PBXFileReference; lastKnownFileType = text.plist.strings; name = cs; path = cs.lproj/Upgrade.strings; sourceTree = "<group>"; };
		239CD5451C1221A000997DF5 /* hu */ = {isa = PBXFileReference; lastKnownFileType = text.plist.strings; name = hu; path = hu.lproj/Upgrade.strings; sourceTree = "<group>"; };
		239CD5491C1221A200997DF5 /* hr */ = {isa = PBXFileReference; lastKnownFileType = text.plist.strings; name = hr; path = hr.lproj/Upgrade.strings; sourceTree = "<group>"; };
		239CD54B1C1221A400997DF5 /* el */ = {isa = PBXFileReference; lastKnownFileType = text.plist.strings; name = el; path = el.lproj/Upgrade.strings; sourceTree = "<group>"; };
		239CD54D1C1221A500997DF5 /* he */ = {isa = PBXFileReference; lastKnownFileType = text.plist.strings; name = he; path = he.lproj/Upgrade.strings; sourceTree = "<group>"; };
		239CD54F1C1221A600997DF5 /* ro */ = {isa = PBXFileReference; lastKnownFileType = text.plist.strings; name = ro; path = ro.lproj/Upgrade.strings; sourceTree = "<group>"; };
		239CD5511C1221A600997DF5 /* sk */ = {isa = PBXFileReference; lastKnownFileType = text.plist.strings; name = sk; path = sk.lproj/Upgrade.strings; sourceTree = "<group>"; };
		239CD5531C1221A900997DF5 /* uk */ = {isa = PBXFileReference; lastKnownFileType = text.plist.strings; name = uk; path = uk.lproj/Upgrade.strings; sourceTree = "<group>"; };
		239CD5551C1221AA00997DF5 /* id */ = {isa = PBXFileReference; lastKnownFileType = text.plist.strings; name = id; path = id.lproj/Upgrade.strings; sourceTree = "<group>"; };
		239CD5571C1221AB00997DF5 /* ms */ = {isa = PBXFileReference; lastKnownFileType = text.plist.strings; name = ms; path = ms.lproj/Upgrade.strings; sourceTree = "<group>"; };
		239CD5591C12222E00997DF5 /* vi */ = {isa = PBXFileReference; lastKnownFileType = text.plist.strings; name = vi; path = vi.lproj/Upgrade.strings; sourceTree = "<group>"; };
		239CD55B1C12222F00997DF5 /* es-ES */ = {isa = PBXFileReference; lastKnownFileType = text.plist.strings; name = "es-ES"; path = "es-ES.lproj/Upgrade.strings"; sourceTree = "<group>"; };
		239CD55D1C12223000997DF5 /* sl */ = {isa = PBXFileReference; lastKnownFileType = text.plist.strings; name = sl; path = sl.lproj/Upgrade.strings; sourceTree = "<group>"; };
		239CD55F1C12223000997DF5 /* hi */ = {isa = PBXFileReference; lastKnownFileType = text.plist.strings; name = hi; path = hi.lproj/Upgrade.strings; sourceTree = "<group>"; };
		239CD5611C12223100997DF5 /* sv-SE */ = {isa = PBXFileReference; lastKnownFileType = text.plist.strings; name = "sv-SE"; path = "sv-SE.lproj/Upgrade.strings"; sourceTree = "<group>"; };
		239CD5631C12223200997DF5 /* zh-CN */ = {isa = PBXFileReference; lastKnownFileType = text.plist.strings; name = "zh-CN"; path = "zh-CN.lproj/Upgrade.strings"; sourceTree = "<group>"; };
		239CD5651C12223300997DF5 /* zh-TW */ = {isa = PBXFileReference; lastKnownFileType = text.plist.strings; name = "zh-TW"; path = "zh-TW.lproj/Upgrade.strings"; sourceTree = "<group>"; };
		239CD5661C122BDE00997DF5 /* SettingsTwoStepViewController.h */ = {isa = PBXFileReference; fileEncoding = 4; lastKnownFileType = sourcecode.c.h; path = SettingsTwoStepViewController.h; sourceTree = "<group>"; };
		239CD5671C122BDE00997DF5 /* SettingsTwoStepViewController.m */ = {isa = PBXFileReference; fileEncoding = 4; lastKnownFileType = sourcecode.c.objc; path = SettingsTwoStepViewController.m; sourceTree = "<group>"; };
		23B731D11E01AC1100129770 /* ReminderModalViewController.h */ = {isa = PBXFileReference; fileEncoding = 4; lastKnownFileType = sourcecode.c.h; path = ReminderModalViewController.h; sourceTree = "<group>"; };
		23B731D21E01AC1100129770 /* ReminderModalViewController.m */ = {isa = PBXFileReference; fileEncoding = 4; lastKnownFileType = sourcecode.c.objc; path = ReminderModalViewController.m; sourceTree = "<group>"; };
		23BA220C1D6B4AB500D0472B /* KeychainItemWrapper+Credentials.h */ = {isa = PBXFileReference; fileEncoding = 4; lastKnownFileType = sourcecode.c.h; path = "KeychainItemWrapper+Credentials.h"; sourceTree = "<group>"; };
		23BA220D1D6B4AB500D0472B /* KeychainItemWrapper+Credentials.m */ = {isa = PBXFileReference; fileEncoding = 4; lastKnownFileType = sourcecode.c.objc; path = "KeychainItemWrapper+Credentials.m"; sourceTree = "<group>"; };
		23BA220F1D6B736900D0472B /* NSNumberFormatter+Currencies.h */ = {isa = PBXFileReference; fileEncoding = 4; lastKnownFileType = sourcecode.c.h; path = "NSNumberFormatter+Currencies.h"; sourceTree = "<group>"; };
		23BA22101D6B736900D0472B /* NSNumberFormatter+Currencies.m */ = {isa = PBXFileReference; fileEncoding = 4; lastKnownFileType = sourcecode.c.objc; path = "NSNumberFormatter+Currencies.m"; sourceTree = "<group>"; };
		23BD04681D7761C000DB69E6 /* UITextView+AssertionFailureFix.h */ = {isa = PBXFileReference; fileEncoding = 4; lastKnownFileType = sourcecode.c.h; path = "UITextView+AssertionFailureFix.h"; sourceTree = "<group>"; };
		23BD04691D7761C000DB69E6 /* UITextView+AssertionFailureFix.m */ = {isa = PBXFileReference; fileEncoding = 4; lastKnownFileType = sourcecode.c.objc; path = "UITextView+AssertionFailureFix.m"; sourceTree = "<group>"; };
		23BD046B1D79F1EC00DB69E6 /* TransactionDetailNavigationController.h */ = {isa = PBXFileReference; fileEncoding = 4; lastKnownFileType = sourcecode.c.h; path = TransactionDetailNavigationController.h; sourceTree = "<group>"; };
		23BD046C1D79F1EC00DB69E6 /* TransactionDetailNavigationController.m */ = {isa = PBXFileReference; fileEncoding = 4; lastKnownFileType = sourcecode.c.objc; path = TransactionDetailNavigationController.m; sourceTree = "<group>"; };
		23BF73371C454B8C00204503 /* AccountsAndAddressesNavigationController.h */ = {isa = PBXFileReference; fileEncoding = 4; lastKnownFileType = sourcecode.c.h; path = AccountsAndAddressesNavigationController.h; sourceTree = "<group>"; };
		23BF73381C454B8C00204503 /* AccountsAndAddressesNavigationController.m */ = {isa = PBXFileReference; fileEncoding = 4; lastKnownFileType = sourcecode.c.objc; path = AccountsAndAddressesNavigationController.m; sourceTree = "<group>"; };
		23BF733A1C455DDB00204503 /* AccountsAndAddressesViewController.h */ = {isa = PBXFileReference; fileEncoding = 4; lastKnownFileType = sourcecode.c.h; path = AccountsAndAddressesViewController.h; sourceTree = "<group>"; };
		23BF733B1C455DDB00204503 /* AccountsAndAddressesViewController.m */ = {isa = PBXFileReference; fileEncoding = 4; lastKnownFileType = sourcecode.c.objc; path = AccountsAndAddressesViewController.m; sourceTree = "<group>"; };
		23C543A01D0F415C007A5F58 /* CFNetwork.framework */ = {isa = PBXFileReference; lastKnownFileType = wrapper.framework; name = CFNetwork.framework; path = System/Library/Frameworks/CFNetwork.framework; sourceTree = SDKROOT; };
		23C543A21D0F4197007A5F58 /* libicucore.tbd */ = {isa = PBXFileReference; lastKnownFileType = "sourcecode.text-based-dylib-definition"; name = libicucore.tbd; path = usr/lib/libicucore.tbd; sourceTree = SDKROOT; };
		23C95EA41C0779C600E4692A /* SettingsChangePasswordViewController.h */ = {isa = PBXFileReference; fileEncoding = 4; lastKnownFileType = sourcecode.c.h; path = SettingsChangePasswordViewController.h; sourceTree = "<group>"; };
		23C95EA51C0779C600E4692A /* SettingsChangePasswordViewController.m */ = {isa = PBXFileReference; fileEncoding = 4; lastKnownFileType = sourcecode.c.objc; path = SettingsChangePasswordViewController.m; sourceTree = "<group>"; };
		23CEC69C1BA0C0F600F102BF /* sl */ = {isa = PBXFileReference; lastKnownFileType = text.plist.strings; name = sl; path = sl.lproj/SendCoins.strings; sourceTree = "<group>"; };
		23CEC69D1BA0C0F600F102BF /* sl */ = {isa = PBXFileReference; lastKnownFileType = text.plist.strings; name = sl; path = sl.lproj/Backup.strings; sourceTree = "<group>"; };
		23CEC69E1BA0C0F600F102BF /* sl */ = {isa = PBXFileReference; lastKnownFileType = text.plist.strings; name = sl; path = sl.lproj/ReceiveCoins.strings; sourceTree = "<group>"; };
		23CEC69F1BA0C0F700F102BF /* sl */ = {isa = PBXFileReference; lastKnownFileType = text.plist.strings; name = sl; path = sl.lproj/MainWindow.strings; sourceTree = "<group>"; };
		23CEC6A01BA0C0F700F102BF /* sl */ = {isa = PBXFileReference; lastKnownFileType = text.plist.strings; name = sl; path = sl.lproj/BCAddressSelectionView.strings; sourceTree = "<group>"; };
		23CEC6A11BA0C0F700F102BF /* sl */ = {isa = PBXFileReference; lastKnownFileType = text.plist.strings; name = sl; path = sl.lproj/Localizable.strings; sourceTree = "<group>"; };
		23CEC6A31BA0C10400F102BF /* sv-SE */ = {isa = PBXFileReference; lastKnownFileType = text.plist.strings; name = "sv-SE"; path = "sv-SE.lproj/SendCoins.strings"; sourceTree = "<group>"; };
		23CEC6A41BA0C10500F102BF /* sv-SE */ = {isa = PBXFileReference; lastKnownFileType = text.plist.strings; name = "sv-SE"; path = "sv-SE.lproj/Backup.strings"; sourceTree = "<group>"; };
		23CEC6A51BA0C10500F102BF /* sv-SE */ = {isa = PBXFileReference; lastKnownFileType = text.plist.strings; name = "sv-SE"; path = "sv-SE.lproj/ReceiveCoins.strings"; sourceTree = "<group>"; };
		23CEC6A61BA0C10500F102BF /* sv-SE */ = {isa = PBXFileReference; lastKnownFileType = text.plist.strings; name = "sv-SE"; path = "sv-SE.lproj/MainWindow.strings"; sourceTree = "<group>"; };
		23CEC6A71BA0C10500F102BF /* sv-SE */ = {isa = PBXFileReference; lastKnownFileType = text.plist.strings; name = "sv-SE"; path = "sv-SE.lproj/BCAddressSelectionView.strings"; sourceTree = "<group>"; };
		23CEC6A81BA0C10500F102BF /* sv-SE */ = {isa = PBXFileReference; lastKnownFileType = text.plist.strings; name = "sv-SE"; path = "sv-SE.lproj/Localizable.strings"; sourceTree = "<group>"; };
		23CEC6AE1BA0C15200F102BF /* zh-CN */ = {isa = PBXFileReference; lastKnownFileType = text.plist.strings; name = "zh-CN"; path = "zh-CN.lproj/SendCoins.strings"; sourceTree = "<group>"; };
		23CEC6AF1BA0C15200F102BF /* zh-CN */ = {isa = PBXFileReference; lastKnownFileType = text.plist.strings; name = "zh-CN"; path = "zh-CN.lproj/Backup.strings"; sourceTree = "<group>"; };
		23CEC6B01BA0C15200F102BF /* zh-CN */ = {isa = PBXFileReference; lastKnownFileType = text.plist.strings; name = "zh-CN"; path = "zh-CN.lproj/ReceiveCoins.strings"; sourceTree = "<group>"; };
		23CEC6B11BA0C15200F102BF /* zh-CN */ = {isa = PBXFileReference; lastKnownFileType = text.plist.strings; name = "zh-CN"; path = "zh-CN.lproj/MainWindow.strings"; sourceTree = "<group>"; };
		23CEC6B21BA0C15300F102BF /* zh-CN */ = {isa = PBXFileReference; lastKnownFileType = text.plist.strings; name = "zh-CN"; path = "zh-CN.lproj/BCAddressSelectionView.strings"; sourceTree = "<group>"; };
		23CEC6B31BA0C15300F102BF /* zh-CN */ = {isa = PBXFileReference; lastKnownFileType = text.plist.strings; name = "zh-CN"; path = "zh-CN.lproj/Localizable.strings"; sourceTree = "<group>"; };
		23CEC6B51BA0C26100F102BF /* zh-TW */ = {isa = PBXFileReference; lastKnownFileType = text.plist.strings; name = "zh-TW"; path = "zh-TW.lproj/SendCoins.strings"; sourceTree = "<group>"; };
		23CEC6B61BA0C26100F102BF /* zh-TW */ = {isa = PBXFileReference; lastKnownFileType = text.plist.strings; name = "zh-TW"; path = "zh-TW.lproj/Backup.strings"; sourceTree = "<group>"; };
		23CEC6B71BA0C26100F102BF /* zh-TW */ = {isa = PBXFileReference; lastKnownFileType = text.plist.strings; name = "zh-TW"; path = "zh-TW.lproj/ReceiveCoins.strings"; sourceTree = "<group>"; };
		23CEC6B81BA0C26100F102BF /* zh-TW */ = {isa = PBXFileReference; lastKnownFileType = text.plist.strings; name = "zh-TW"; path = "zh-TW.lproj/MainWindow.strings"; sourceTree = "<group>"; };
		23CEC6B91BA0C26100F102BF /* zh-TW */ = {isa = PBXFileReference; lastKnownFileType = text.plist.strings; name = "zh-TW"; path = "zh-TW.lproj/BCAddressSelectionView.strings"; sourceTree = "<group>"; };
		23CEC6BA1BA0C26100F102BF /* zh-TW */ = {isa = PBXFileReference; lastKnownFileType = text.plist.strings; name = "zh-TW"; path = "zh-TW.lproj/Localizable.strings"; sourceTree = "<group>"; };
		23D423971D0878BE000054AA /* ModuleXMLHttpRequest.h */ = {isa = PBXFileReference; fileEncoding = 4; lastKnownFileType = sourcecode.c.h; path = ModuleXMLHttpRequest.h; sourceTree = "<group>"; };
		23D423981D0878BE000054AA /* ModuleXMLHttpRequest.m */ = {isa = PBXFileReference; fileEncoding = 4; lastKnownFileType = sourcecode.c.objc; path = ModuleXMLHttpRequest.m; sourceTree = "<group>"; };
		23D5DB511C4415AE007AD0A2 /* Base */ = {isa = PBXFileReference; lastKnownFileType = file.storyboard; name = Base; path = Base.lproj/AccountsAndAddresses.storyboard; sourceTree = "<group>"; };
		23D5DB541C4415B1007AD0A2 /* en */ = {isa = PBXFileReference; lastKnownFileType = text.plist.strings; name = en; path = en.lproj/AccountsAndAddresses.strings; sourceTree = "<group>"; };
		23D5DB561C4415B1007AD0A2 /* fr */ = {isa = PBXFileReference; lastKnownFileType = text.plist.strings; name = fr; path = fr.lproj/AccountsAndAddresses.strings; sourceTree = "<group>"; };
		23D5DB581C4415B2007AD0A2 /* es */ = {isa = PBXFileReference; lastKnownFileType = text.plist.strings; name = es; path = es.lproj/AccountsAndAddresses.strings; sourceTree = "<group>"; };
		23D5DB5A1C4415B4007AD0A2 /* de */ = {isa = PBXFileReference; lastKnownFileType = text.plist.strings; name = de; path = de.lproj/AccountsAndAddresses.strings; sourceTree = "<group>"; };
		23D5DB5C1C4415B5007AD0A2 /* zh-Hans */ = {isa = PBXFileReference; lastKnownFileType = text.plist.strings; name = "zh-Hans"; path = "zh-Hans.lproj/AccountsAndAddresses.strings"; sourceTree = "<group>"; };
		23D5DB5E1C4415B5007AD0A2 /* ja */ = {isa = PBXFileReference; lastKnownFileType = text.plist.strings; name = ja; path = ja.lproj/AccountsAndAddresses.strings; sourceTree = "<group>"; };
		23D5DB601C4415B6007AD0A2 /* it */ = {isa = PBXFileReference; lastKnownFileType = text.plist.strings; name = it; path = it.lproj/AccountsAndAddresses.strings; sourceTree = "<group>"; };
		23D5DB621C4415B6007AD0A2 /* nl */ = {isa = PBXFileReference; lastKnownFileType = text.plist.strings; name = nl; path = nl.lproj/AccountsAndAddresses.strings; sourceTree = "<group>"; };
		23D5DB641C4415B7007AD0A2 /* ko */ = {isa = PBXFileReference; lastKnownFileType = text.plist.strings; name = ko; path = ko.lproj/AccountsAndAddresses.strings; sourceTree = "<group>"; };
		23D5DB661C4415B7007AD0A2 /* zh-Hant */ = {isa = PBXFileReference; lastKnownFileType = text.plist.strings; name = "zh-Hant"; path = "zh-Hant.lproj/AccountsAndAddresses.strings"; sourceTree = "<group>"; };
		23D5DB681C4415B8007AD0A2 /* pt */ = {isa = PBXFileReference; lastKnownFileType = text.plist.strings; name = pt; path = pt.lproj/AccountsAndAddresses.strings; sourceTree = "<group>"; };
		23D5DB6A1C4415B8007AD0A2 /* pt-PT */ = {isa = PBXFileReference; lastKnownFileType = text.plist.strings; name = "pt-PT"; path = "pt-PT.lproj/AccountsAndAddresses.strings"; sourceTree = "<group>"; };
		23D5DB6C1C4415B9007AD0A2 /* da */ = {isa = PBXFileReference; lastKnownFileType = text.plist.strings; name = da; path = da.lproj/AccountsAndAddresses.strings; sourceTree = "<group>"; };
		23D5DB6E1C4415BA007AD0A2 /* fi */ = {isa = PBXFileReference; lastKnownFileType = text.plist.strings; name = fi; path = fi.lproj/AccountsAndAddresses.strings; sourceTree = "<group>"; };
		23D5DB701C4415BA007AD0A2 /* nb */ = {isa = PBXFileReference; lastKnownFileType = text.plist.strings; name = nb; path = nb.lproj/AccountsAndAddresses.strings; sourceTree = "<group>"; };
		23D5DB721C4415BB007AD0A2 /* sv */ = {isa = PBXFileReference; lastKnownFileType = text.plist.strings; name = sv; path = sv.lproj/AccountsAndAddresses.strings; sourceTree = "<group>"; };
		23D5DB741C4415BC007AD0A2 /* ru */ = {isa = PBXFileReference; lastKnownFileType = text.plist.strings; name = ru; path = ru.lproj/AccountsAndAddresses.strings; sourceTree = "<group>"; };
		23D5DB761C4415BC007AD0A2 /* pl */ = {isa = PBXFileReference; lastKnownFileType = text.plist.strings; name = pl; path = pl.lproj/AccountsAndAddresses.strings; sourceTree = "<group>"; };
		23D5DB781C4415BD007AD0A2 /* tr */ = {isa = PBXFileReference; lastKnownFileType = text.plist.strings; name = tr; path = tr.lproj/AccountsAndAddresses.strings; sourceTree = "<group>"; };
		23D5DB7A1C4415BE007AD0A2 /* ar */ = {isa = PBXFileReference; lastKnownFileType = text.plist.strings; name = ar; path = ar.lproj/AccountsAndAddresses.strings; sourceTree = "<group>"; };
		23D5DB7C1C4415BE007AD0A2 /* th */ = {isa = PBXFileReference; lastKnownFileType = text.plist.strings; name = th; path = th.lproj/AccountsAndAddresses.strings; sourceTree = "<group>"; };
		23D5DB7E1C4415BF007AD0A2 /* cs */ = {isa = PBXFileReference; lastKnownFileType = text.plist.strings; name = cs; path = cs.lproj/AccountsAndAddresses.strings; sourceTree = "<group>"; };
		23D5DB801C4415C0007AD0A2 /* hu */ = {isa = PBXFileReference; lastKnownFileType = text.plist.strings; name = hu; path = hu.lproj/AccountsAndAddresses.strings; sourceTree = "<group>"; };
		23D5DB841C4415C4007AD0A2 /* hr */ = {isa = PBXFileReference; lastKnownFileType = text.plist.strings; name = hr; path = hr.lproj/AccountsAndAddresses.strings; sourceTree = "<group>"; };
		23D5DB861C4415C5007AD0A2 /* el */ = {isa = PBXFileReference; lastKnownFileType = text.plist.strings; name = el; path = el.lproj/AccountsAndAddresses.strings; sourceTree = "<group>"; };
		23D5DB881C4415C5007AD0A2 /* he */ = {isa = PBXFileReference; lastKnownFileType = text.plist.strings; name = he; path = he.lproj/AccountsAndAddresses.strings; sourceTree = "<group>"; };
		23D5DB8A1C4415C6007AD0A2 /* ro */ = {isa = PBXFileReference; lastKnownFileType = text.plist.strings; name = ro; path = ro.lproj/AccountsAndAddresses.strings; sourceTree = "<group>"; };
		23D5DB8C1C4415C7007AD0A2 /* sk */ = {isa = PBXFileReference; lastKnownFileType = text.plist.strings; name = sk; path = sk.lproj/AccountsAndAddresses.strings; sourceTree = "<group>"; };
		23D5DB8E1C4415C7007AD0A2 /* id */ = {isa = PBXFileReference; lastKnownFileType = text.plist.strings; name = id; path = id.lproj/AccountsAndAddresses.strings; sourceTree = "<group>"; };
		23D5DB901C4415C9007AD0A2 /* uk */ = {isa = PBXFileReference; lastKnownFileType = text.plist.strings; name = uk; path = uk.lproj/AccountsAndAddresses.strings; sourceTree = "<group>"; };
		23D5DB921C4415CF007AD0A2 /* ms */ = {isa = PBXFileReference; lastKnownFileType = text.plist.strings; name = ms; path = ms.lproj/AccountsAndAddresses.strings; sourceTree = "<group>"; };
		23D5DB941C4415CF007AD0A2 /* vi */ = {isa = PBXFileReference; lastKnownFileType = text.plist.strings; name = vi; path = vi.lproj/AccountsAndAddresses.strings; sourceTree = "<group>"; };
		23D5DB961C4415D0007AD0A2 /* es-ES */ = {isa = PBXFileReference; lastKnownFileType = text.plist.strings; name = "es-ES"; path = "es-ES.lproj/AccountsAndAddresses.strings"; sourceTree = "<group>"; };
		23D5DB981C4415D1007AD0A2 /* hi */ = {isa = PBXFileReference; lastKnownFileType = text.plist.strings; name = hi; path = hi.lproj/AccountsAndAddresses.strings; sourceTree = "<group>"; };
		23D5DB9A1C4415D1007AD0A2 /* sv-SE */ = {isa = PBXFileReference; lastKnownFileType = text.plist.strings; name = "sv-SE"; path = "sv-SE.lproj/AccountsAndAddresses.strings"; sourceTree = "<group>"; };
		23D5DB9C1C4415D2007AD0A2 /* sl */ = {isa = PBXFileReference; lastKnownFileType = text.plist.strings; name = sl; path = sl.lproj/AccountsAndAddresses.strings; sourceTree = "<group>"; };
		23D5DB9E1C4415D3007AD0A2 /* zh-CN */ = {isa = PBXFileReference; lastKnownFileType = text.plist.strings; name = "zh-CN"; path = "zh-CN.lproj/AccountsAndAddresses.strings"; sourceTree = "<group>"; };
		23D5DBA01C4415D3007AD0A2 /* zh-TW */ = {isa = PBXFileReference; lastKnownFileType = text.plist.strings; name = "zh-TW"; path = "zh-TW.lproj/AccountsAndAddresses.strings"; sourceTree = "<group>"; };
		23D9F26E1B602F42006B1B68 /* SettingsBitcoinUnitTableViewController.h */ = {isa = PBXFileReference; fileEncoding = 4; lastKnownFileType = sourcecode.c.h; path = SettingsBitcoinUnitTableViewController.h; sourceTree = "<group>"; };
		23D9F26F1B602F42006B1B68 /* SettingsBitcoinUnitTableViewController.m */ = {isa = PBXFileReference; fileEncoding = 4; lastKnownFileType = sourcecode.c.objc; path = SettingsBitcoinUnitTableViewController.m; sourceTree = "<group>"; };
		23DEF96C1DB11C98004AAAB6 /* TransferAllFundsBuilder.h */ = {isa = PBXFileReference; fileEncoding = 4; lastKnownFileType = sourcecode.c.h; path = TransferAllFundsBuilder.h; sourceTree = "<group>"; };
		23DEF96D1DB11C98004AAAB6 /* TransferAllFundsBuilder.m */ = {isa = PBXFileReference; fileEncoding = 4; lastKnownFileType = sourcecode.c.objc; path = TransferAllFundsBuilder.m; sourceTree = "<group>"; };
		23DF4EFA1DBA586C0059CF92 /* KeychainItemWrapper+SwipeAddresses.h */ = {isa = PBXFileReference; fileEncoding = 4; lastKnownFileType = sourcecode.c.h; path = "KeychainItemWrapper+SwipeAddresses.h"; sourceTree = "<group>"; };
		23DF4EFB1DBA586C0059CF92 /* KeychainItemWrapper+SwipeAddresses.m */ = {isa = PBXFileReference; fileEncoding = 4; lastKnownFileType = sourcecode.c.objc; path = "KeychainItemWrapper+SwipeAddresses.m"; sourceTree = "<group>"; };
		23E2FC061C7F60E7004CFF79 /* BCInsetLabel.h */ = {isa = PBXFileReference; fileEncoding = 4; lastKnownFileType = sourcecode.c.h; path = BCInsetLabel.h; sourceTree = "<group>"; };
		23E2FC071C7F60E7004CFF79 /* BCInsetLabel.m */ = {isa = PBXFileReference; fileEncoding = 4; lastKnownFileType = sourcecode.c.objc; path = BCInsetLabel.m; sourceTree = "<group>"; };
		23E579521DB45F3A00220542 /* TransferAmountTableCell.h */ = {isa = PBXFileReference; fileEncoding = 4; lastKnownFileType = sourcecode.c.h; path = TransferAmountTableCell.h; sourceTree = "<group>"; };
		23E579531DB45F3A00220542 /* TransferAmountTableCell.m */ = {isa = PBXFileReference; fileEncoding = 4; lastKnownFileType = sourcecode.c.objc; path = TransferAmountTableCell.m; sourceTree = "<group>"; };
		23EA61C31B54258D0032B907 /* SettingsTableViewController.h */ = {isa = PBXFileReference; fileEncoding = 4; lastKnownFileType = sourcecode.c.h; path = SettingsTableViewController.h; sourceTree = "<group>"; };
		23EA61C41B54258D0032B907 /* SettingsTableViewController.m */ = {isa = PBXFileReference; fileEncoding = 4; lastKnownFileType = sourcecode.c.objc; path = SettingsTableViewController.m; sourceTree = "<group>"; };
		23EA61C61B54282D0032B907 /* SettingsNavigationController.h */ = {isa = PBXFileReference; fileEncoding = 4; lastKnownFileType = sourcecode.c.h; path = SettingsNavigationController.h; sourceTree = "<group>"; };
		23EA61C71B54282D0032B907 /* SettingsNavigationController.m */ = {isa = PBXFileReference; fileEncoding = 4; lastKnownFileType = sourcecode.c.objc; path = SettingsNavigationController.m; sourceTree = "<group>"; };
		23EA61C91B5591260032B907 /* SettingsSelectorTableViewController.h */ = {isa = PBXFileReference; fileEncoding = 4; lastKnownFileType = sourcecode.c.h; path = SettingsSelectorTableViewController.h; sourceTree = "<group>"; };
		23EA61CA1B5591260032B907 /* SettingsSelectorTableViewController.m */ = {isa = PBXFileReference; fileEncoding = 4; lastKnownFileType = sourcecode.c.objc; path = SettingsSelectorTableViewController.m; sourceTree = "<group>"; };
		23F341871C52C37C000E53AB /* es-MX */ = {isa = PBXFileReference; lastKnownFileType = text.plist.strings; name = "es-MX"; path = "es-MX.lproj/Upgrade.strings"; sourceTree = "<group>"; };
		23F341881C52C37C000E53AB /* es-MX */ = {isa = PBXFileReference; lastKnownFileType = text.plist.strings; name = "es-MX"; path = "es-MX.lproj/Settings.strings"; sourceTree = "<group>"; };
		23F341891C52C37C000E53AB /* es-MX */ = {isa = PBXFileReference; lastKnownFileType = text.plist.strings; name = "es-MX"; path = "es-MX.lproj/SendCoins.strings"; sourceTree = "<group>"; };
		23F3418A1C52C37C000E53AB /* es-MX */ = {isa = PBXFileReference; lastKnownFileType = text.plist.strings; name = "es-MX"; path = "es-MX.lproj/Backup.strings"; sourceTree = "<group>"; };
		23F3418B1C52C37C000E53AB /* es-MX */ = {isa = PBXFileReference; lastKnownFileType = text.plist.strings; name = "es-MX"; path = "es-MX.lproj/ReceiveCoins.strings"; sourceTree = "<group>"; };
		23F3418C1C52C37D000E53AB /* es-MX */ = {isa = PBXFileReference; lastKnownFileType = text.plist.strings; name = "es-MX"; path = "es-MX.lproj/MainWindow.strings"; sourceTree = "<group>"; };
		23F3418D1C52C37D000E53AB /* es-MX */ = {isa = PBXFileReference; lastKnownFileType = text.plist.strings; name = "es-MX"; path = "es-MX.lproj/BCAddressSelectionView.strings"; sourceTree = "<group>"; };
		23F3418E1C52C37D000E53AB /* es-MX */ = {isa = PBXFileReference; lastKnownFileType = text.plist.strings; name = "es-MX"; path = "es-MX.lproj/Localizable.strings"; sourceTree = "<group>"; };
		23F341911C52C391000E53AB /* pt-BR */ = {isa = PBXFileReference; lastKnownFileType = text.plist.strings; name = "pt-BR"; path = "pt-BR.lproj/Upgrade.strings"; sourceTree = "<group>"; };
		23F341921C52C391000E53AB /* pt-BR */ = {isa = PBXFileReference; lastKnownFileType = text.plist.strings; name = "pt-BR"; path = "pt-BR.lproj/SendCoins.strings"; sourceTree = "<group>"; };
		23F341931C52C391000E53AB /* pt-BR */ = {isa = PBXFileReference; lastKnownFileType = text.plist.strings; name = "pt-BR"; path = "pt-BR.lproj/Backup.strings"; sourceTree = "<group>"; };
		23F341941C52C391000E53AB /* pt-BR */ = {isa = PBXFileReference; lastKnownFileType = text.plist.strings; name = "pt-BR"; path = "pt-BR.lproj/ReceiveCoins.strings"; sourceTree = "<group>"; };
		23F341951C52C392000E53AB /* pt-BR */ = {isa = PBXFileReference; lastKnownFileType = text.plist.strings; name = "pt-BR"; path = "pt-BR.lproj/MainWindow.strings"; sourceTree = "<group>"; };
		23F341961C52C392000E53AB /* pt-BR */ = {isa = PBXFileReference; lastKnownFileType = text.plist.strings; name = "pt-BR"; path = "pt-BR.lproj/BCAddressSelectionView.strings"; sourceTree = "<group>"; };
		23F341971C52C392000E53AB /* pt-BR */ = {isa = PBXFileReference; lastKnownFileType = text.plist.strings; name = "pt-BR"; path = "pt-BR.lproj/Localizable.strings"; sourceTree = "<group>"; };
		23F341981C52C392000E53AB /* pt-BR */ = {isa = PBXFileReference; lastKnownFileType = text.plist.strings; name = "pt-BR"; path = "pt-BR.lproj/Settings.strings"; sourceTree = "<group>"; };
		23F601A21D09C931009102BF /* Reachability.h */ = {isa = PBXFileReference; fileEncoding = 4; lastKnownFileType = sourcecode.c.h; path = Reachability.h; sourceTree = "<group>"; };
		23F601A31D09C931009102BF /* Reachability.m */ = {isa = PBXFileReference; fileEncoding = 4; lastKnownFileType = sourcecode.c.objc; path = Reachability.m; sourceTree = "<group>"; };
		23F720F01C32DC0A00577738 /* DebugTableViewController.h */ = {isa = PBXFileReference; fileEncoding = 4; lastKnownFileType = sourcecode.c.h; path = DebugTableViewController.h; sourceTree = "<group>"; };
		23F720F11C32DC0A00577738 /* DebugTableViewController.m */ = {isa = PBXFileReference; fileEncoding = 4; lastKnownFileType = sourcecode.c.objc; path = DebugTableViewController.m; sourceTree = "<group>"; };
		23F8DE511DAEB11C001899AE /* BCNavigationController.h */ = {isa = PBXFileReference; fileEncoding = 4; lastKnownFileType = sourcecode.c.h; path = BCNavigationController.h; sourceTree = "<group>"; };
		23F8DE521DAEB11C001899AE /* BCNavigationController.m */ = {isa = PBXFileReference; fileEncoding = 4; lastKnownFileType = sourcecode.c.objc; path = BCNavigationController.m; sourceTree = "<group>"; };
		23FB5C051D9ABB450008C6AB /* TransactionDetailDescriptionCell.h */ = {isa = PBXFileReference; fileEncoding = 4; lastKnownFileType = sourcecode.c.h; path = TransactionDetailDescriptionCell.h; sourceTree = "<group>"; };
		23FB5C061D9ABB450008C6AB /* TransactionDetailDescriptionCell.m */ = {isa = PBXFileReference; fileEncoding = 4; lastKnownFileType = sourcecode.c.objc; path = TransactionDetailDescriptionCell.m; sourceTree = "<group>"; };
		23FB5C081D9ABB590008C6AB /* TransactionDetailToCell.h */ = {isa = PBXFileReference; fileEncoding = 4; lastKnownFileType = sourcecode.c.h; path = TransactionDetailToCell.h; sourceTree = "<group>"; };
		23FB5C091D9ABB590008C6AB /* TransactionDetailToCell.m */ = {isa = PBXFileReference; fileEncoding = 4; lastKnownFileType = sourcecode.c.objc; path = TransactionDetailToCell.m; sourceTree = "<group>"; };
		23FB5C0B1D9ABB650008C6AB /* TransactionDetailFromCell.h */ = {isa = PBXFileReference; fileEncoding = 4; lastKnownFileType = sourcecode.c.h; path = TransactionDetailFromCell.h; sourceTree = "<group>"; };
		23FB5C0C1D9ABB650008C6AB /* TransactionDetailFromCell.m */ = {isa = PBXFileReference; fileEncoding = 4; lastKnownFileType = sourcecode.c.objc; path = TransactionDetailFromCell.m; sourceTree = "<group>"; };
		23FB5C0E1D9ABB730008C6AB /* TransactionDetailDateCell.h */ = {isa = PBXFileReference; fileEncoding = 4; lastKnownFileType = sourcecode.c.h; path = TransactionDetailDateCell.h; sourceTree = "<group>"; };
		23FB5C0F1D9ABB730008C6AB /* TransactionDetailDateCell.m */ = {isa = PBXFileReference; fileEncoding = 4; lastKnownFileType = sourcecode.c.objc; path = TransactionDetailDateCell.m; sourceTree = "<group>"; };
		23FB5C111D9ABB8B0008C6AB /* TransactionDetailStatusCell.h */ = {isa = PBXFileReference; fileEncoding = 4; lastKnownFileType = sourcecode.c.h; path = TransactionDetailStatusCell.h; sourceTree = "<group>"; };
		23FB5C121D9ABB8B0008C6AB /* TransactionDetailStatusCell.m */ = {isa = PBXFileReference; fileEncoding = 4; lastKnownFileType = sourcecode.c.objc; path = TransactionDetailStatusCell.m; sourceTree = "<group>"; };
		23FB5C141D9ABBB20008C6AB /* TransactionDetailValueCell.h */ = {isa = PBXFileReference; fileEncoding = 4; lastKnownFileType = sourcecode.c.h; path = TransactionDetailValueCell.h; sourceTree = "<group>"; };
		23FB5C151D9ABBB20008C6AB /* TransactionDetailValueCell.m */ = {isa = PBXFileReference; fileEncoding = 4; lastKnownFileType = sourcecode.c.objc; path = TransactionDetailValueCell.m; sourceTree = "<group>"; };
		23FDEF981D6CBC7000FC80D6 /* TransactionDetailViewController.h */ = {isa = PBXFileReference; fileEncoding = 4; lastKnownFileType = sourcecode.c.h; path = TransactionDetailViewController.h; sourceTree = "<group>"; };
		23FDEF991D6CBC7000FC80D6 /* TransactionDetailViewController.m */ = {isa = PBXFileReference; fileEncoding = 4; lastKnownFileType = sourcecode.c.objc; path = TransactionDetailViewController.m; sourceTree = "<group>"; };
		23FDEF9B1D6E180100FC80D6 /* CertificatePinner.h */ = {isa = PBXFileReference; fileEncoding = 4; lastKnownFileType = sourcecode.c.h; path = CertificatePinner.h; sourceTree = "<group>"; };
		23FDEF9C1D6E180100FC80D6 /* CertificatePinner.m */ = {isa = PBXFileReference; fileEncoding = 4; lastKnownFileType = sourcecode.c.objc; path = CertificatePinner.m; sourceTree = "<group>"; };
		23FDEFA11D6E21A800FC80D6 /* blockchain.der */ = {isa = PBXFileReference; lastKnownFileType = file; name = blockchain.der; path = ../blockchain.der; sourceTree = "<group>"; };
		23FDEFA71D6E43DE00FC80D6 /* TransactionDetailTableCell.h */ = {isa = PBXFileReference; fileEncoding = 4; lastKnownFileType = sourcecode.c.h; path = TransactionDetailTableCell.h; sourceTree = "<group>"; };
		23FDEFA81D6E43DE00FC80D6 /* TransactionDetailTableCell.m */ = {isa = PBXFileReference; fileEncoding = 4; lastKnownFileType = sourcecode.c.objc; path = TransactionDetailTableCell.m; sourceTree = "<group>"; };
		23FDEFAA1D6F669100FC80D6 /* NSURLSession+SendSynchronousRequest.h */ = {isa = PBXFileReference; fileEncoding = 4; lastKnownFileType = sourcecode.c.h; path = "NSURLSession+SendSynchronousRequest.h"; sourceTree = "<group>"; };
		23FDEFAB1D6F669100FC80D6 /* NSURLSession+SendSynchronousRequest.m */ = {isa = PBXFileReference; fileEncoding = 4; lastKnownFileType = sourcecode.c.objc; path = "NSURLSession+SendSynchronousRequest.m"; sourceTree = "<group>"; };
		670595A21AB0F59D00D2D6D9 /* KeychainItemWrapper.h */ = {isa = PBXFileReference; fileEncoding = 4; lastKnownFileType = sourcecode.c.h; path = KeychainItemWrapper.h; sourceTree = "<group>"; };
		670595A31AB0F59D00D2D6D9 /* KeychainItemWrapper.m */ = {isa = PBXFileReference; fileEncoding = 4; lastKnownFileType = sourcecode.c.objc; path = KeychainItemWrapper.m; sourceTree = "<group>"; };
		6710DA0C1A8E82D80089DDED /* BCLine.h */ = {isa = PBXFileReference; fileEncoding = 4; lastKnownFileType = sourcecode.c.h; path = BCLine.h; sourceTree = "<group>"; };
		6710DA0D1A8E82D80089DDED /* BCLine.m */ = {isa = PBXFileReference; fileEncoding = 4; lastKnownFileType = sourcecode.c.objc; path = BCLine.m; sourceTree = "<group>"; };
		673107F019F6D49F00BE6899 /* PrivateKeyReader.h */ = {isa = PBXFileReference; fileEncoding = 4; lastKnownFileType = sourcecode.c.h; path = PrivateKeyReader.h; sourceTree = "<group>"; };
		673107F119F6D49F00BE6899 /* PrivateKeyReader.m */ = {isa = PBXFileReference; fileEncoding = 4; lastKnownFileType = sourcecode.c.objc; path = PrivateKeyReader.m; sourceTree = "<group>"; };
		674709EA19D1D14300757D46 /* BCWelcomeView.h */ = {isa = PBXFileReference; fileEncoding = 4; lastKnownFileType = sourcecode.c.h; path = BCWelcomeView.h; sourceTree = "<group>"; };
		674709EB19D1D14300757D46 /* BCWelcomeView.m */ = {isa = PBXFileReference; fileEncoding = 4; lastKnownFileType = sourcecode.c.objc; path = BCWelcomeView.m; sourceTree = "<group>"; };
		67470A0519D438E000757D46 /* LocalizationConstants.h */ = {isa = PBXFileReference; lastKnownFileType = sourcecode.c.h; path = LocalizationConstants.h; sourceTree = "<group>"; };
		67470A0619D43AFE00757D46 /* BCManualPairView.h */ = {isa = PBXFileReference; fileEncoding = 4; lastKnownFileType = sourcecode.c.h; path = BCManualPairView.h; sourceTree = "<group>"; };
		67470A0719D43AFE00757D46 /* BCManualPairView.m */ = {isa = PBXFileReference; fileEncoding = 4; lastKnownFileType = sourcecode.c.objc; path = BCManualPairView.m; sourceTree = "<group>"; };
		675038991B4D832F00F7B488 /* SideMenuViewCell.h */ = {isa = PBXFileReference; fileEncoding = 4; lastKnownFileType = sourcecode.c.h; path = SideMenuViewCell.h; sourceTree = "<group>"; };
		6750389A1B4D832F00F7B488 /* SideMenuViewCell.m */ = {isa = PBXFileReference; fileEncoding = 4; lastKnownFileType = sourcecode.c.objc; path = SideMenuViewCell.m; sourceTree = "<group>"; };
		6762507B1A2CC5800052B63F /* BCEditAccountView.h */ = {isa = PBXFileReference; fileEncoding = 4; lastKnownFileType = sourcecode.c.h; path = BCEditAccountView.h; sourceTree = "<group>"; };
		6762507C1A2CC5800052B63F /* BCEditAccountView.m */ = {isa = PBXFileReference; fileEncoding = 4; lastKnownFileType = sourcecode.c.objc; path = BCEditAccountView.m; sourceTree = "<group>"; };
		676250801A2DDF360052B63F /* AccountTableCell.h */ = {isa = PBXFileReference; fileEncoding = 4; lastKnownFileType = sourcecode.c.h; path = AccountTableCell.h; sourceTree = "<group>"; };
		676250811A2DDF360052B63F /* AccountTableCell.m */ = {isa = PBXFileReference; fileEncoding = 4; lastKnownFileType = sourcecode.c.objc; path = AccountTableCell.m; sourceTree = "<group>"; };
		6775569719E752A00054699B /* BCWebViewController.h */ = {isa = PBXFileReference; fileEncoding = 4; lastKnownFileType = sourcecode.c.h; path = BCWebViewController.h; sourceTree = "<group>"; };
		6775569819E752A00054699B /* BCWebViewController.m */ = {isa = PBXFileReference; fileEncoding = 4; lastKnownFileType = sourcecode.c.objc; path = BCWebViewController.m; sourceTree = "<group>"; };
		6780DB901A40BDA70048EED2 /* AddressInOut.h */ = {isa = PBXFileReference; fileEncoding = 4; lastKnownFileType = sourcecode.c.h; path = AddressInOut.h; sourceTree = "<group>"; };
		6780DB911A40BDA70048EED2 /* AddressInOut.m */ = {isa = PBXFileReference; fileEncoding = 4; lastKnownFileType = sourcecode.c.objc; path = AddressInOut.m; sourceTree = "<group>"; };
		6780DB931A40BDCF0048EED2 /* InOut.h */ = {isa = PBXFileReference; fileEncoding = 4; lastKnownFileType = sourcecode.c.h; path = InOut.h; sourceTree = "<group>"; };
		6780DB941A40BDCF0048EED2 /* InOut.m */ = {isa = PBXFileReference; fileEncoding = 4; lastKnownFileType = sourcecode.c.objc; path = InOut.m; sourceTree = "<group>"; };
		6780DB961A40BDF40048EED2 /* AccountInOut.h */ = {isa = PBXFileReference; fileEncoding = 4; lastKnownFileType = sourcecode.c.h; path = AccountInOut.h; sourceTree = "<group>"; };
		6780DB971A40BDF40048EED2 /* AccountInOut.m */ = {isa = PBXFileReference; fileEncoding = 4; lastKnownFileType = sourcecode.c.objc; path = AccountInOut.m; sourceTree = "<group>"; };
		67812A761A4A0DDA00B04EBF /* CoreGraphics.framework */ = {isa = PBXFileReference; lastKnownFileType = wrapper.framework; name = CoreGraphics.framework; path = System/Library/Frameworks/CoreGraphics.framework; sourceTree = SDKROOT; };
		67812A781A4A0E1800B04EBF /* QuartzCore.framework */ = {isa = PBXFileReference; lastKnownFileType = wrapper.framework; name = QuartzCore.framework; path = System/Library/Frameworks/QuartzCore.framework; sourceTree = SDKROOT; };
		67812A7C1A4A0E6800B04EBF /* CoreImage.framework */ = {isa = PBXFileReference; lastKnownFileType = wrapper.framework; name = CoreImage.framework; path = System/Library/Frameworks/CoreImage.framework; sourceTree = SDKROOT; };
		678AD5E519D45FA300E9A778 /* BCModalContentView.h */ = {isa = PBXFileReference; fileEncoding = 4; lastKnownFileType = sourcecode.c.h; path = BCModalContentView.h; sourceTree = "<group>"; };
		678AD5E819D4610000E9A778 /* BCModalContentView.m */ = {isa = PBXFileReference; fileEncoding = 4; lastKnownFileType = sourcecode.c.objc; path = BCModalContentView.m; sourceTree = "<group>"; };
		678CD7461A2777E600748AA5 /* BCCreateAccountView.h */ = {isa = PBXFileReference; fileEncoding = 4; lastKnownFileType = sourcecode.c.h; path = BCCreateAccountView.h; sourceTree = "<group>"; };
		678CD7471A2777E600748AA5 /* BCCreateAccountView.m */ = {isa = PBXFileReference; fileEncoding = 4; lastKnownFileType = sourcecode.c.objc; path = BCCreateAccountView.m; sourceTree = "<group>"; };
		67D95A251B3DD86B0012EBB1 /* BCTextField.swift */ = {isa = PBXFileReference; fileEncoding = 4; lastKnownFileType = sourcecode.swift; path = BCTextField.swift; sourceTree = "<group>"; };
		67D95A271B3DDC900012EBB1 /* Constants.swift */ = {isa = PBXFileReference; fileEncoding = 4; lastKnownFileType = sourcecode.swift; path = Constants.swift; sourceTree = "<group>"; };
		67E9674C19DF285000305358 /* SideMenuViewController.h */ = {isa = PBXFileReference; fileEncoding = 4; lastKnownFileType = sourcecode.c.h; path = SideMenuViewController.h; sourceTree = "<group>"; };
		67E9674D19DF285000305358 /* SideMenuViewController.m */ = {isa = PBXFileReference; fileEncoding = 4; lastKnownFileType = sourcecode.c.objc; path = SideMenuViewController.m; sourceTree = "<group>"; };
		67EE1DBD19E3325900DBBFC9 /* ECPercentDrivenInteractiveTransition.h */ = {isa = PBXFileReference; fileEncoding = 4; lastKnownFileType = sourcecode.c.h; name = ECPercentDrivenInteractiveTransition.h; path = SideMenu/ECPercentDrivenInteractiveTransition.h; sourceTree = "<group>"; };
		67EE1DBE19E3325900DBBFC9 /* ECPercentDrivenInteractiveTransition.m */ = {isa = PBXFileReference; fileEncoding = 4; lastKnownFileType = sourcecode.c.objc; name = ECPercentDrivenInteractiveTransition.m; path = SideMenu/ECPercentDrivenInteractiveTransition.m; sourceTree = "<group>"; };
		67EE1DBF19E3325900DBBFC9 /* ECSlidingAnimationController.h */ = {isa = PBXFileReference; fileEncoding = 4; lastKnownFileType = sourcecode.c.h; name = ECSlidingAnimationController.h; path = SideMenu/ECSlidingAnimationController.h; sourceTree = "<group>"; };
		67EE1DC019E3325900DBBFC9 /* ECSlidingAnimationController.m */ = {isa = PBXFileReference; fileEncoding = 4; lastKnownFileType = sourcecode.c.objc; name = ECSlidingAnimationController.m; path = SideMenu/ECSlidingAnimationController.m; sourceTree = "<group>"; };
		67EE1DC119E3325900DBBFC9 /* ECSlidingConstants.h */ = {isa = PBXFileReference; fileEncoding = 4; lastKnownFileType = sourcecode.c.h; name = ECSlidingConstants.h; path = SideMenu/ECSlidingConstants.h; sourceTree = "<group>"; };
		67EE1DC219E3325900DBBFC9 /* ECSlidingInteractiveTransition.h */ = {isa = PBXFileReference; fileEncoding = 4; lastKnownFileType = sourcecode.c.h; name = ECSlidingInteractiveTransition.h; path = SideMenu/ECSlidingInteractiveTransition.h; sourceTree = "<group>"; };
		67EE1DC319E3325900DBBFC9 /* ECSlidingInteractiveTransition.m */ = {isa = PBXFileReference; fileEncoding = 4; lastKnownFileType = sourcecode.c.objc; name = ECSlidingInteractiveTransition.m; path = SideMenu/ECSlidingInteractiveTransition.m; sourceTree = "<group>"; };
		67EE1DC419E3325900DBBFC9 /* ECSlidingSegue.h */ = {isa = PBXFileReference; fileEncoding = 4; lastKnownFileType = sourcecode.c.h; name = ECSlidingSegue.h; path = SideMenu/ECSlidingSegue.h; sourceTree = "<group>"; };
		67EE1DC519E3325900DBBFC9 /* ECSlidingSegue.m */ = {isa = PBXFileReference; fileEncoding = 4; lastKnownFileType = sourcecode.c.objc; name = ECSlidingSegue.m; path = SideMenu/ECSlidingSegue.m; sourceTree = "<group>"; };
		67EE1DC619E3325900DBBFC9 /* ECSlidingViewController.h */ = {isa = PBXFileReference; fileEncoding = 4; lastKnownFileType = sourcecode.c.h; name = ECSlidingViewController.h; path = SideMenu/ECSlidingViewController.h; sourceTree = "<group>"; };
		67EE1DC719E3325900DBBFC9 /* ECSlidingViewController.m */ = {isa = PBXFileReference; fileEncoding = 4; lastKnownFileType = sourcecode.c.objc; name = ECSlidingViewController.m; path = SideMenu/ECSlidingViewController.m; sourceTree = "<group>"; };
		67EE1DC819E3325900DBBFC9 /* UIViewController+ECSlidingViewController.h */ = {isa = PBXFileReference; fileEncoding = 4; lastKnownFileType = sourcecode.c.h; name = "UIViewController+ECSlidingViewController.h"; path = "SideMenu/UIViewController+ECSlidingViewController.h"; sourceTree = "<group>"; };
		67EE1DC919E3325900DBBFC9 /* UIViewController+ECSlidingViewController.m */ = {isa = PBXFileReference; fileEncoding = 4; lastKnownFileType = sourcecode.c.objc; name = "UIViewController+ECSlidingViewController.m"; path = "SideMenu/UIViewController+ECSlidingViewController.m"; sourceTree = "<group>"; };
		67EEE76C1A8E547200288753 /* PEPin-off@2x.png */ = {isa = PBXFileReference; lastKnownFileType = image.png; path = "PEPin-off@2x.png"; sourceTree = "<group>"; };
		67EEE76D1A8E547200288753 /* PEPin-off@3x.png */ = {isa = PBXFileReference; lastKnownFileType = image.png; path = "PEPin-off@3x.png"; sourceTree = "<group>"; };
		67EEE7701A8E547900288753 /* PEPin-on@2x.png */ = {isa = PBXFileReference; lastKnownFileType = image.png; path = "PEPin-on@2x.png"; sourceTree = "<group>"; };
		67EEE7711A8E547900288753 /* PEPin-on@3x.png */ = {isa = PBXFileReference; lastKnownFileType = image.png; path = "PEPin-on@3x.png"; sourceTree = "<group>"; };
		67FA1A4B1ABA092D000C9196 /* RegExCategories.h */ = {isa = PBXFileReference; fileEncoding = 4; lastKnownFileType = sourcecode.c.h; path = RegExCategories.h; sourceTree = "<group>"; };
		67FA1A4C1ABA092D000C9196 /* RegExCategories.m */ = {isa = PBXFileReference; fileEncoding = 4; lastKnownFileType = sourcecode.c.objc; path = RegExCategories.m; sourceTree = "<group>"; };
		6E2D90A01BBEC34800B719EC /* BCRecoveryView.h */ = {isa = PBXFileReference; fileEncoding = 4; lastKnownFileType = sourcecode.c.h; path = BCRecoveryView.h; sourceTree = "<group>"; };
		6E2D90A11BBEC34800B719EC /* BCRecoveryView.m */ = {isa = PBXFileReference; fileEncoding = 4; lastKnownFileType = sourcecode.c.objc; path = BCRecoveryView.m; sourceTree = "<group>"; };
		84AEEC651987C49A000E8DC8 /* CoreLocation.framework */ = {isa = PBXFileReference; lastKnownFileType = wrapper.framework; name = CoreLocation.framework; path = System/Library/Frameworks/CoreLocation.framework; sourceTree = SDKROOT; };
		84B601C5197ACD6300DA1829 /* UITextField+Blocks.h */ = {isa = PBXFileReference; fileEncoding = 4; lastKnownFileType = sourcecode.c.h; path = "UITextField+Blocks.h"; sourceTree = "<group>"; };
		84B601C6197ACD6300DA1829 /* UITextField+Blocks.m */ = {isa = PBXFileReference; fileEncoding = 4; lastKnownFileType = sourcecode.c.objc; path = "UITextField+Blocks.m"; sourceTree = "<group>"; };
		84B601C8197AD03800DA1829 /* BCModalView.h */ = {isa = PBXFileReference; fileEncoding = 4; lastKnownFileType = sourcecode.c.h; path = BCModalView.h; sourceTree = "<group>"; };
		84B601C9197AD03800DA1829 /* BCModalView.m */ = {isa = PBXFileReference; fileEncoding = 4; lastKnownFileType = sourcecode.c.objc; path = BCModalView.m; sourceTree = "<group>"; };
		84C2569119810DF300F901D1 /* config.h */ = {isa = PBXFileReference; lastKnownFileType = sourcecode.c.h; name = config.h; path = Library/keys/include/config.h; sourceTree = "<group>"; };
		84C2569219810DF300F901D1 /* crypto_scrypt.h */ = {isa = PBXFileReference; lastKnownFileType = sourcecode.c.h; name = crypto_scrypt.h; path = Library/keys/include/crypto_scrypt.h; sourceTree = "<group>"; };
		84C2569319810DF300F901D1 /* scrypt_platform.h */ = {isa = PBXFileReference; lastKnownFileType = sourcecode.c.h; name = scrypt_platform.h; path = Library/keys/include/scrypt_platform.h; sourceTree = "<group>"; };
		84C2569419810DF300F901D1 /* sysendian.h */ = {isa = PBXFileReference; lastKnownFileType = sourcecode.c.h; name = sysendian.h; path = Library/keys/include/sysendian.h; sourceTree = "<group>"; };
		84C2569719810E1400F901D1 /* sha256.h */ = {isa = PBXFileReference; lastKnownFileType = sourcecode.c.h; name = sha256.h; path = Library/keys/include/sha256.h; sourceTree = "<group>"; };
		84CCFAAD197D859C00DA4482 /* NSString+NSString_EscapeQuotes.h */ = {isa = PBXFileReference; fileEncoding = 4; lastKnownFileType = sourcecode.c.h; path = "NSString+NSString_EscapeQuotes.h"; sourceTree = "<group>"; };
		84CCFAAE197D859C00DA4482 /* NSString+NSString_EscapeQuotes.m */ = {isa = PBXFileReference; fileEncoding = 4; lastKnownFileType = sourcecode.c.objc; path = "NSString+NSString_EscapeQuotes.m"; sourceTree = "<group>"; };
		84F4BDF8197F21D700B7BF7B /* PairingCodeParser.h */ = {isa = PBXFileReference; fileEncoding = 4; lastKnownFileType = sourcecode.c.h; path = PairingCodeParser.h; sourceTree = "<group>"; };
		84F4BDF9197F21D700B7BF7B /* PairingCodeParser.m */ = {isa = PBXFileReference; fileEncoding = 4; lastKnownFileType = sourcecode.c.objc; path = PairingCodeParser.m; sourceTree = "<group>"; };
		84FC02F81981452D00B97D5B /* NSString+JSONParser_NSString.h */ = {isa = PBXFileReference; fileEncoding = 4; lastKnownFileType = sourcecode.c.h; path = "NSString+JSONParser_NSString.h"; sourceTree = "<group>"; };
		84FC02F91981452D00B97D5B /* NSString+JSONParser_NSString.m */ = {isa = PBXFileReference; fileEncoding = 4; lastKnownFileType = sourcecode.c.objc; path = "NSString+JSONParser_NSString.m"; sourceTree = "<group>"; };
		84FC02FB19815F1B00B97D5B /* crypto_scrypt-nosse.c */ = {isa = PBXFileReference; fileEncoding = 4; lastKnownFileType = sourcecode.c.c; name = "crypto_scrypt-nosse.c"; path = "Library/keys/src/crypto_scrypt-nosse.c"; sourceTree = "<group>"; };
		84FC02FC19815F1B00B97D5B /* sha256.c */ = {isa = PBXFileReference; fileEncoding = 4; lastKnownFileType = sourcecode.c.c; name = sha256.c; path = Library/keys/src/sha256.c; sourceTree = "<group>"; };
		84FC02FF198162AE00B97D5B /* libcrypto.a */ = {isa = PBXFileReference; lastKnownFileType = archive.ar; name = libcrypto.a; path = "Library/OpenSSL-for-iPhone/lib/libcrypto.a"; sourceTree = "<group>"; };
		9F0CBAA8151351F400CD945D /* Wallet.h */ = {isa = PBXFileReference; fileEncoding = 4; lastKnownFileType = sourcecode.c.h; path = Wallet.h; sourceTree = "<group>"; };
		9F0CBAA9151351F400CD945D /* Wallet.m */ = {isa = PBXFileReference; fileEncoding = 4; lastKnownFileType = sourcecode.c.objc; path = Wallet.m; sourceTree = "<group>"; };
		9F0CBAD61513CA2600CD945D /* BCFadeView.h */ = {isa = PBXFileReference; fileEncoding = 4; lastKnownFileType = sourcecode.c.h; path = BCFadeView.h; sourceTree = "<group>"; };
		9F0CBAD71513CA2600CD945D /* BCFadeView.m */ = {isa = PBXFileReference; fileEncoding = 4; lastKnownFileType = sourcecode.c.objc; path = BCFadeView.m; sourceTree = "<group>"; };
		9F1831E01516A39500FB3D52 /* NSData+Hex.h */ = {isa = PBXFileReference; fileEncoding = 4; lastKnownFileType = sourcecode.c.h; path = "NSData+Hex.h"; sourceTree = "<group>"; };
		9F1831E11516A39500FB3D52 /* NSData+Hex.m */ = {isa = PBXFileReference; fileEncoding = 4; lastKnownFileType = sourcecode.c.objc; path = "NSData+Hex.m"; sourceTree = "<group>"; };
		9F1831E31516A45700FB3D52 /* NSString+SHA256.h */ = {isa = PBXFileReference; fileEncoding = 4; lastKnownFileType = sourcecode.c.h; path = "NSString+SHA256.h"; sourceTree = "<group>"; };
		9F1831E41516A45700FB3D52 /* NSString+SHA256.m */ = {isa = PBXFileReference; fileEncoding = 4; lastKnownFileType = sourcecode.c.objc; path = "NSString+SHA256.m"; sourceTree = "<group>"; };
		9F1831E91516ADDB00FB3D52 /* NSString+URLEncode.h */ = {isa = PBXFileReference; lastKnownFileType = sourcecode.c.h; path = "NSString+URLEncode.h"; sourceTree = "<group>"; };
		9F1831EA1516ADDB00FB3D52 /* NSString+URLEncode.m */ = {isa = PBXFileReference; lastKnownFileType = sourcecode.c.objc; path = "NSString+URLEncode.m"; sourceTree = "<group>"; };
		9F1831EC151744EA00FB3D52 /* ReceiveTableCell.h */ = {isa = PBXFileReference; fileEncoding = 4; lastKnownFileType = sourcecode.c.h; path = ReceiveTableCell.h; sourceTree = "<group>"; };
		9F1831ED151744EB00FB3D52 /* ReceiveTableCell.m */ = {isa = PBXFileReference; fileEncoding = 4; lastKnownFileType = sourcecode.c.objc; path = ReceiveTableCell.m; sourceTree = "<group>"; };
		9F1831EF151744FC00FB3D52 /* ReceiveCell.xib */ = {isa = PBXFileReference; fileEncoding = 4; lastKnownFileType = file.xib; path = ReceiveCell.xib; sourceTree = "<group>"; };
		9F1831FB1517912800FB3D52 /* beep.wav */ = {isa = PBXFileReference; lastKnownFileType = audio.wav; path = beep.wav; sourceTree = "<group>"; };
		9F2780B515343A7D0015F83F /* UncaughtExceptionHandler.h */ = {isa = PBXFileReference; fileEncoding = 4; lastKnownFileType = sourcecode.c.h; name = UncaughtExceptionHandler.h; path = Blockchain/UncaughtExceptionHandler.h; sourceTree = "<group>"; };
		9F2780B615343A7D0015F83F /* UncaughtExceptionHandler.m */ = {isa = PBXFileReference; fileEncoding = 4; lastKnownFileType = sourcecode.c.objc; name = UncaughtExceptionHandler.m; path = Blockchain/UncaughtExceptionHandler.m; sourceTree = "<group>"; };
		9F2D934814C05DD00053F0FF /* Address.h */ = {isa = PBXFileReference; fileEncoding = 4; lastKnownFileType = sourcecode.c.h; path = Address.h; sourceTree = "<group>"; };
		9F2D934914C05DD00053F0FF /* Address.m */ = {isa = PBXFileReference; fileEncoding = 4; lastKnownFileType = sourcecode.c.objc; path = Address.m; sourceTree = "<group>"; };
		9F2D934D14C0792D0053F0FF /* TransactionCell.xib */ = {isa = PBXFileReference; fileEncoding = 4; lastKnownFileType = file.xib; path = TransactionCell.xib; sourceTree = "<group>"; };
		9F45F81C1514D81700018AED /* UIButtonPressAndHold.h */ = {isa = PBXFileReference; lastKnownFileType = sourcecode.c.h; path = UIButtonPressAndHold.h; sourceTree = "<group>"; };
		9F45F81D1514D81700018AED /* UIButtonPressAndHold.m */ = {isa = PBXFileReference; lastKnownFileType = sourcecode.c.objc; path = UIButtonPressAndHold.m; sourceTree = "<group>"; };
		9F4A5090152F585E00F9ED9D /* UIDevice+Hardware.h */ = {isa = PBXFileReference; fileEncoding = 4; lastKnownFileType = sourcecode.c.h; path = "UIDevice+Hardware.h"; sourceTree = "<group>"; };
		9F4A5091152F585E00F9ED9D /* UIDevice+Hardware.m */ = {isa = PBXFileReference; fileEncoding = 4; lastKnownFileType = sourcecode.c.objc; path = "UIDevice+Hardware.m"; sourceTree = "<group>"; };
		9F61B89C151519EF0083C57A /* BCAddressSelectionView.h */ = {isa = PBXFileReference; fileEncoding = 4; lastKnownFileType = sourcecode.c.h; path = BCAddressSelectionView.h; sourceTree = "<group>"; };
		9F61B89D151519EF0083C57A /* BCAddressSelectionView.m */ = {isa = PBXFileReference; fileEncoding = 4; lastKnownFileType = sourcecode.c.objc; path = BCAddressSelectionView.m; sourceTree = "<group>"; };
		9F7480C71514021000BC4292 /* SystemConfiguration.framework */ = {isa = PBXFileReference; lastKnownFileType = wrapper.framework; name = SystemConfiguration.framework; path = System/Library/Frameworks/SystemConfiguration.framework; sourceTree = SDKROOT; };
		9F7480D21514030800BC4292 /* alert-received.wav */ = {isa = PBXFileReference; lastKnownFileType = audio.wav; path = "alert-received.wav"; sourceTree = "<group>"; };
		9F7480D41514041A00BC4292 /* AudioToolbox.framework */ = {isa = PBXFileReference; lastKnownFileType = wrapper.framework; name = AudioToolbox.framework; path = System/Library/Frameworks/AudioToolbox.framework; sourceTree = SDKROOT; };
		9F7480E115140EA500BC4292 /* TabViewController.h */ = {isa = PBXFileReference; lastKnownFileType = sourcecode.c.h; path = TabViewController.h; sourceTree = "<group>"; };
		9F7480E215140EA500BC4292 /* TabViewController.m */ = {isa = PBXFileReference; lastKnownFileType = sourcecode.c.objc; path = TabViewController.m; sourceTree = "<group>"; };
		9F749DFF1514F1EF00B3A8B8 /* AVFoundation.framework */ = {isa = PBXFileReference; lastKnownFileType = wrapper.framework; name = AVFoundation.framework; path = System/Library/Frameworks/AVFoundation.framework; sourceTree = SDKROOT; };
		9F765F3014BC622E00048EFB /* TransactionsViewController.h */ = {isa = PBXFileReference; fileEncoding = 4; lastKnownFileType = sourcecode.c.h; path = TransactionsViewController.h; sourceTree = "<group>"; };
		9F765F3114BC622E00048EFB /* TransactionsViewController.m */ = {isa = PBXFileReference; fileEncoding = 4; lastKnownFileType = sourcecode.c.objc; path = TransactionsViewController.m; sourceTree = "<group>"; };
		9F765F3714BC7BAC00048EFB /* TransactionTableCell.h */ = {isa = PBXFileReference; fileEncoding = 4; lastKnownFileType = sourcecode.c.h; path = TransactionTableCell.h; sourceTree = "<group>"; };
		9F765F3814BC7BAC00048EFB /* TransactionTableCell.m */ = {isa = PBXFileReference; fileEncoding = 4; lastKnownFileType = sourcecode.c.objc; path = TransactionTableCell.m; sourceTree = "<group>"; };
		9F765F3B14BC7C4F00048EFB /* Transaction.h */ = {isa = PBXFileReference; fileEncoding = 4; lastKnownFileType = sourcecode.c.h; path = Transaction.h; sourceTree = "<group>"; };
		9F765F3C14BC7C4F00048EFB /* Transaction.m */ = {isa = PBXFileReference; fileEncoding = 4; lastKnownFileType = sourcecode.c.objc; path = Transaction.m; sourceTree = "<group>"; };
		9F765F4514BC8AEF00048EFB /* MultiAddressResponse.h */ = {isa = PBXFileReference; fileEncoding = 4; lastKnownFileType = sourcecode.c.h; path = MultiAddressResponse.h; sourceTree = "<group>"; };
		9F765F4614BC8AEF00048EFB /* MultiAddressResponse.m */ = {isa = PBXFileReference; fileEncoding = 4; lastKnownFileType = sourcecode.c.objc; path = MultiAddressResponse.m; sourceTree = "<group>"; };
		9F7DCCEA15345213000CBFC8 /* Security.framework */ = {isa = PBXFileReference; lastKnownFileType = wrapper.framework; name = Security.framework; path = System/Library/Frameworks/Security.framework; sourceTree = SDKROOT; };
		9F7DCCEC15345245000CBFC8 /* MessageUI.framework */ = {isa = PBXFileReference; lastKnownFileType = wrapper.framework; name = MessageUI.framework; path = System/Library/Frameworks/MessageUI.framework; sourceTree = SDKROOT; };
		9F91B605151666EB00ACB32D /* BCCreateWalletView.h */ = {isa = PBXFileReference; fileEncoding = 4; lastKnownFileType = sourcecode.c.h; path = BCCreateWalletView.h; sourceTree = "<group>"; };
		9F91B606151666EB00ACB32D /* BCCreateWalletView.m */ = {isa = PBXFileReference; fileEncoding = 4; lastKnownFileType = sourcecode.c.objc; path = BCCreateWalletView.m; sourceTree = "<group>"; };
		9FB3637114B60128004BEA02 /* Blockchain.app */ = {isa = PBXFileReference; explicitFileType = wrapper.application; includeInIndex = 0; path = Blockchain.app; sourceTree = BUILT_PRODUCTS_DIR; };
		9FB3637514B60128004BEA02 /* UIKit.framework */ = {isa = PBXFileReference; lastKnownFileType = wrapper.framework; name = UIKit.framework; path = System/Library/Frameworks/UIKit.framework; sourceTree = SDKROOT; };
		9FB3637714B60128004BEA02 /* Foundation.framework */ = {isa = PBXFileReference; lastKnownFileType = wrapper.framework; name = Foundation.framework; path = System/Library/Frameworks/Foundation.framework; sourceTree = SDKROOT; };
		9FB3637D14B60128004BEA02 /* Blockchain-Info.plist */ = {isa = PBXFileReference; lastKnownFileType = text.plist.xml; path = "Blockchain-Info.plist"; sourceTree = "<group>"; };
		9FB3638114B60128004BEA02 /* main.m */ = {isa = PBXFileReference; lastKnownFileType = sourcecode.c.objc; path = main.m; sourceTree = "<group>"; };
		9FB3638314B60128004BEA02 /* Blockchain-Prefix.pch */ = {isa = PBXFileReference; lastKnownFileType = sourcecode.c.h; path = "Blockchain-Prefix.pch"; sourceTree = "<group>"; };
		9FB3638414B60128004BEA02 /* AppDelegate.h */ = {isa = PBXFileReference; lastKnownFileType = sourcecode.c.h; path = AppDelegate.h; sourceTree = "<group>"; };
		9FB3638514B60128004BEA02 /* AppDelegate.m */ = {isa = PBXFileReference; lastKnownFileType = sourcecode.c.objc; path = AppDelegate.m; sourceTree = "<group>"; };
		9FCA4D141514949500ECDFBE /* ReceiveCoinsViewController.h */ = {isa = PBXFileReference; fileEncoding = 4; lastKnownFileType = sourcecode.c.h; path = ReceiveCoinsViewController.h; sourceTree = "<group>"; };
		9FCA4D151514949500ECDFBE /* ReceiveCoinsViewController.m */ = {isa = PBXFileReference; fileEncoding = 4; lastKnownFileType = sourcecode.c.objc; path = ReceiveCoinsViewController.m; sourceTree = "<group>"; };
		9FCA4D19151494BF00ECDFBE /* SendViewController.h */ = {isa = PBXFileReference; fileEncoding = 4; lastKnownFileType = sourcecode.c.h; path = SendViewController.h; sourceTree = "<group>"; };
		9FCA4D1A151494BF00ECDFBE /* SendViewController.m */ = {isa = PBXFileReference; fileEncoding = 4; lastKnownFileType = sourcecode.c.objc; path = SendViewController.m; sourceTree = "<group>"; };
		A2599B9D1B0B5FC700C2EA81 /* Blockchain-Bridging-Header.h */ = {isa = PBXFileReference; lastKnownFileType = sourcecode.c.h; path = "Blockchain-Bridging-Header.h"; sourceTree = "<group>"; };
		A2599B9E1B0B5FC800C2EA81 /* BackupViewController.swift */ = {isa = PBXFileReference; fileEncoding = 4; lastKnownFileType = sourcecode.swift; path = BackupViewController.swift; sourceTree = "<group>"; };
		A2599BA41B0B725400C2EA81 /* BackupWordsViewController.swift */ = {isa = PBXFileReference; fileEncoding = 4; lastKnownFileType = sourcecode.swift; path = BackupWordsViewController.swift; sourceTree = "<group>"; };
		A2599BA61B0B726900C2EA81 /* BackupVerifyViewController.swift */ = {isa = PBXFileReference; fileEncoding = 4; lastKnownFileType = sourcecode.swift; path = BackupVerifyViewController.swift; sourceTree = "<group>"; };
		A2599BAB1B0B762400C2EA81 /* Base */ = {isa = PBXFileReference; lastKnownFileType = file.storyboard; name = Base; path = Base.lproj/Backup.storyboard; sourceTree = "<group>"; };
		A2599BB21B0B763200C2EA81 /* es */ = {isa = PBXFileReference; lastKnownFileType = text.plist.strings; name = es; path = es.lproj/Backup.strings; sourceTree = "<group>"; };
		A2599BB41B0B763800C2EA81 /* de */ = {isa = PBXFileReference; lastKnownFileType = text.plist.strings; name = de; path = de.lproj/Backup.strings; sourceTree = "<group>"; };
		A2599BB61B0B763A00C2EA81 /* zh-Hans */ = {isa = PBXFileReference; lastKnownFileType = text.plist.strings; name = "zh-Hans"; path = "zh-Hans.lproj/Backup.strings"; sourceTree = "<group>"; };
		A2599BB81B0B763C00C2EA81 /* ja */ = {isa = PBXFileReference; lastKnownFileType = text.plist.strings; name = ja; path = ja.lproj/Backup.strings; sourceTree = "<group>"; };
		A2599BBA1B0B763E00C2EA81 /* it */ = {isa = PBXFileReference; lastKnownFileType = text.plist.strings; name = it; path = it.lproj/Backup.strings; sourceTree = "<group>"; };
		A2599BBC1B0B763F00C2EA81 /* nl */ = {isa = PBXFileReference; lastKnownFileType = text.plist.strings; name = nl; path = nl.lproj/Backup.strings; sourceTree = "<group>"; };
		A2599BBE1B0B764100C2EA81 /* ko */ = {isa = PBXFileReference; lastKnownFileType = text.plist.strings; name = ko; path = ko.lproj/Backup.strings; sourceTree = "<group>"; };
		A2599BC01B0B764200C2EA81 /* zh-Hant */ = {isa = PBXFileReference; lastKnownFileType = text.plist.strings; name = "zh-Hant"; path = "zh-Hant.lproj/Backup.strings"; sourceTree = "<group>"; };
		A2599BC41B0B764600C2EA81 /* pt-PT */ = {isa = PBXFileReference; lastKnownFileType = text.plist.strings; name = "pt-PT"; path = "pt-PT.lproj/Backup.strings"; sourceTree = "<group>"; };
		A2599BC61B0B764900C2EA81 /* da */ = {isa = PBXFileReference; lastKnownFileType = text.plist.strings; name = da; path = da.lproj/Backup.strings; sourceTree = "<group>"; };
		A2599BC81B0B764B00C2EA81 /* fi */ = {isa = PBXFileReference; lastKnownFileType = text.plist.strings; name = fi; path = fi.lproj/Backup.strings; sourceTree = "<group>"; };
		A2599BCE1B0B764F00C2EA81 /* ru */ = {isa = PBXFileReference; lastKnownFileType = text.plist.strings; name = ru; path = ru.lproj/Backup.strings; sourceTree = "<group>"; };
		A2599BD01B0B765700C2EA81 /* pl */ = {isa = PBXFileReference; lastKnownFileType = text.plist.strings; name = pl; path = pl.lproj/Backup.strings; sourceTree = "<group>"; };
		A2599BD21B0B765A00C2EA81 /* tr */ = {isa = PBXFileReference; lastKnownFileType = text.plist.strings; name = tr; path = tr.lproj/Backup.strings; sourceTree = "<group>"; };
		A2599BD41B0B765B00C2EA81 /* ar */ = {isa = PBXFileReference; lastKnownFileType = text.plist.strings; name = ar; path = ar.lproj/Backup.strings; sourceTree = "<group>"; };
		A2599BD81B0B765E00C2EA81 /* cs */ = {isa = PBXFileReference; lastKnownFileType = text.plist.strings; name = cs; path = cs.lproj/Backup.strings; sourceTree = "<group>"; };
		A2599BE01B0B766600C2EA81 /* el */ = {isa = PBXFileReference; lastKnownFileType = text.plist.strings; name = el; path = el.lproj/Backup.strings; sourceTree = "<group>"; };
		A2599BE21B0B766800C2EA81 /* he */ = {isa = PBXFileReference; lastKnownFileType = text.plist.strings; name = he; path = he.lproj/Backup.strings; sourceTree = "<group>"; };
		A2599BE41B0B766A00C2EA81 /* ro */ = {isa = PBXFileReference; lastKnownFileType = text.plist.strings; name = ro; path = ro.lproj/Backup.strings; sourceTree = "<group>"; };
		A2599BE81B0B766D00C2EA81 /* uk */ = {isa = PBXFileReference; lastKnownFileType = text.plist.strings; name = uk; path = uk.lproj/Backup.strings; sourceTree = "<group>"; };
		A2599BEE1B0B767100C2EA81 /* vi */ = {isa = PBXFileReference; lastKnownFileType = text.plist.strings; name = vi; path = vi.lproj/Backup.strings; sourceTree = "<group>"; };
		A269E92D1B32D51F0052F953 /* SecondPasswordViewController.swift */ = {isa = PBXFileReference; fileEncoding = 4; lastKnownFileType = sourcecode.swift; path = SecondPasswordViewController.swift; sourceTree = "<group>"; };
		A2913FA11B31830000DC6C15 /* BackupNavigationViewController.swift */ = {isa = PBXFileReference; fileEncoding = 4; lastKnownFileType = sourcecode.swift; path = BackupNavigationViewController.swift; sourceTree = "<group>"; };
		A2AADC041B0B98720085144B /* fr */ = {isa = PBXFileReference; lastKnownFileType = text.plist.strings; name = fr; path = fr.lproj/Backup.strings; sourceTree = "<group>"; };
		A2AADC071B0B999F0085144B /* en */ = {isa = PBXFileReference; lastKnownFileType = text.plist.strings; name = en; path = en.lproj/Backup.strings; sourceTree = "<group>"; };
		C70FF55C1E76D5C600AC7F8B /* BuyBitcoinNavigationController.h */ = {isa = PBXFileReference; fileEncoding = 4; lastKnownFileType = sourcecode.c.h; path = BuyBitcoinNavigationController.h; sourceTree = "<group>"; };
		C70FF55D1E76D5C600AC7F8B /* BuyBitcoinNavigationController.m */ = {isa = PBXFileReference; fileEncoding = 4; lastKnownFileType = sourcecode.c.objc; path = BuyBitcoinNavigationController.m; sourceTree = "<group>"; };
		C70FF5651E7B051C00AC7F8B /* ContactTransactionTableCell.xib */ = {isa = PBXFileReference; fileEncoding = 4; lastKnownFileType = file.xib; path = ContactTransactionTableCell.xib; sourceTree = "<group>"; };
		C71917EE1E6F2701001C180E /* BCTwoButtonView.h */ = {isa = PBXFileReference; fileEncoding = 4; lastKnownFileType = sourcecode.c.h; path = BCTwoButtonView.h; sourceTree = "<group>"; };
		C71917EF1E6F2701001C180E /* BCTwoButtonView.m */ = {isa = PBXFileReference; fileEncoding = 4; lastKnownFileType = sourcecode.c.objc; path = BCTwoButtonView.m; sourceTree = "<group>"; };
		C75F70E21E241D69005B4EAF /* BCContactRequestView.h */ = {isa = PBXFileReference; fileEncoding = 4; lastKnownFileType = sourcecode.c.h; path = BCContactRequestView.h; sourceTree = "<group>"; };
		C75F70E31E241D69005B4EAF /* BCContactRequestView.m */ = {isa = PBXFileReference; fileEncoding = 4; lastKnownFileType = sourcecode.c.objc; path = BCContactRequestView.m; sourceTree = "<group>"; };
		C75F70E51E2684FF005B4EAF /* ContactTransactionTableViewCell.h */ = {isa = PBXFileReference; fileEncoding = 4; lastKnownFileType = sourcecode.c.h; path = ContactTransactionTableViewCell.h; sourceTree = "<group>"; };
		C75F70E61E2684FF005B4EAF /* ContactTransactionTableViewCell.m */ = {isa = PBXFileReference; fileEncoding = 4; lastKnownFileType = sourcecode.c.objc; path = ContactTransactionTableViewCell.m; sourceTree = "<group>"; };
		C75F70E81E2685CA005B4EAF /* ContactTransaction.h */ = {isa = PBXFileReference; fileEncoding = 4; lastKnownFileType = sourcecode.c.h; path = ContactTransaction.h; sourceTree = "<group>"; };
		C75F70E91E2685CA005B4EAF /* ContactTransaction.m */ = {isa = PBXFileReference; fileEncoding = 4; lastKnownFileType = sourcecode.c.objc; path = ContactTransaction.m; sourceTree = "<group>"; };
		C790E0F21E4913F00063D141 /* Blockchain.entitlements */ = {isa = PBXFileReference; lastKnownFileType = text.plist.entitlements; path = Blockchain.entitlements; sourceTree = "<group>"; };
		C790E0F61E4E60AE0063D141 /* NSDateFormatter+TimeAgoString.h */ = {isa = PBXFileReference; fileEncoding = 4; lastKnownFileType = sourcecode.c.h; path = "NSDateFormatter+TimeAgoString.h"; sourceTree = "<group>"; };
		C790E0F71E4E60AE0063D141 /* NSDateFormatter+TimeAgoString.m */ = {isa = PBXFileReference; fileEncoding = 4; lastKnownFileType = sourcecode.c.objc; path = "NSDateFormatter+TimeAgoString.m"; sourceTree = "<group>"; };
		C72D6CBD1EC0B4AB0000F922 /* BCFeeSelectionView.h */ = {isa = PBXFileReference; fileEncoding = 4; lastKnownFileType = sourcecode.c.h; path = BCFeeSelectionView.h; sourceTree = "<group>"; };
		C72D6CBE1EC0B4AB0000F922 /* BCFeeSelectionView.m */ = {isa = PBXFileReference; fileEncoding = 4; lastKnownFileType = sourcecode.c.objc; path = BCFeeSelectionView.m; sourceTree = "<group>"; };
		C72D6CC01EC0B7F80000F922 /* FeeTableCell.h */ = {isa = PBXFileReference; fileEncoding = 4; lastKnownFileType = sourcecode.c.h; path = FeeTableCell.h; sourceTree = "<group>"; };
		C72D6CC11EC0B7F80000F922 /* FeeTableCell.m */ = {isa = PBXFileReference; fileEncoding = 4; lastKnownFileType = sourcecode.c.objc; path = FeeTableCell.m; sourceTree = "<group>"; };
		C72D6CC31EC646F30000F922 /* staging.der */ = {isa = PBXFileReference; lastKnownFileType = file; name = staging.der; path = ../staging.der; sourceTree = "<group>"; };
		C72D6CC51EC647090000F922 /* dev.der */ = {isa = PBXFileReference; lastKnownFileType = file; path = dev.der; sourceTree = SOURCE_ROOT; };
		C72D6CC61EC647090000F922 /* testnet.der */ = {isa = PBXFileReference; lastKnownFileType = file; path = testnet.der; sourceTree = SOURCE_ROOT; };
		C72D6CC91ED3472D0000F922 /* FeeTypes.h */ = {isa = PBXFileReference; lastKnownFileType = sourcecode.c.h; path = FeeTypes.h; sourceTree = "<group>"; };
		C73CFBE81EA16B4A00C115F0 /* PrivateHeaders.h */ = {isa = PBXFileReference; lastKnownFileType = sourcecode.c.h; path = PrivateHeaders.h; sourceTree = "<group>"; };
		C780DF6A1EEF082300D48698 /* SharedSessionDelegate.h */ = {isa = PBXFileReference; fileEncoding = 4; lastKnownFileType = sourcecode.c.h; path = SharedSessionDelegate.h; sourceTree = "<group>"; };
		C780DF6B1EEF082300D48698 /* SharedSessionDelegate.m */ = {isa = PBXFileReference; fileEncoding = 4; lastKnownFileType = sourcecode.c.objc; path = SharedSessionDelegate.m; sourceTree = "<group>"; };
		C790E0FB1E5206010063D141 /* Montserrat-Black.ttf */ = {isa = PBXFileReference; lastKnownFileType = file; name = "Montserrat-Black.ttf"; path = "Fonts/Montserrat/Montserrat-Black.ttf"; sourceTree = SOURCE_ROOT; };
		C790E0FC1E5206020063D141 /* Montserrat-BlackItalic.ttf */ = {isa = PBXFileReference; lastKnownFileType = file; name = "Montserrat-BlackItalic.ttf"; path = "Fonts/Montserrat/Montserrat-BlackItalic.ttf"; sourceTree = SOURCE_ROOT; };
		C790E0FD1E5206020063D141 /* Montserrat-Bold.ttf */ = {isa = PBXFileReference; lastKnownFileType = file; name = "Montserrat-Bold.ttf"; path = "Fonts/Montserrat/Montserrat-Bold.ttf"; sourceTree = SOURCE_ROOT; };
		C790E0FE1E5206020063D141 /* Montserrat-BoldItalic.ttf */ = {isa = PBXFileReference; lastKnownFileType = file; name = "Montserrat-BoldItalic.ttf"; path = "Fonts/Montserrat/Montserrat-BoldItalic.ttf"; sourceTree = SOURCE_ROOT; };
		C790E0FF1E5206020063D141 /* Montserrat-ExtraBold.ttf */ = {isa = PBXFileReference; lastKnownFileType = file; name = "Montserrat-ExtraBold.ttf"; path = "Fonts/Montserrat/Montserrat-ExtraBold.ttf"; sourceTree = SOURCE_ROOT; };
		C790E1001E5206020063D141 /* Montserrat-ExtraBoldItalic.ttf */ = {isa = PBXFileReference; lastKnownFileType = file; name = "Montserrat-ExtraBoldItalic.ttf"; path = "Fonts/Montserrat/Montserrat-ExtraBoldItalic.ttf"; sourceTree = SOURCE_ROOT; };
		C790E1011E5206020063D141 /* Montserrat-ExtraLight.ttf */ = {isa = PBXFileReference; lastKnownFileType = file; name = "Montserrat-ExtraLight.ttf"; path = "Fonts/Montserrat/Montserrat-ExtraLight.ttf"; sourceTree = SOURCE_ROOT; };
		C790E1021E5206020063D141 /* Montserrat-ExtraLightItalic.ttf */ = {isa = PBXFileReference; lastKnownFileType = file; name = "Montserrat-ExtraLightItalic.ttf"; path = "Fonts/Montserrat/Montserrat-ExtraLightItalic.ttf"; sourceTree = SOURCE_ROOT; };
		C790E1031E5206020063D141 /* Montserrat-Italic.ttf */ = {isa = PBXFileReference; lastKnownFileType = file; name = "Montserrat-Italic.ttf"; path = "Fonts/Montserrat/Montserrat-Italic.ttf"; sourceTree = SOURCE_ROOT; };
		C790E1041E5206020063D141 /* Montserrat-Light.ttf */ = {isa = PBXFileReference; lastKnownFileType = file; name = "Montserrat-Light.ttf"; path = "Fonts/Montserrat/Montserrat-Light.ttf"; sourceTree = SOURCE_ROOT; };
		C790E1051E5206020063D141 /* Montserrat-LightItalic.ttf */ = {isa = PBXFileReference; lastKnownFileType = file; name = "Montserrat-LightItalic.ttf"; path = "Fonts/Montserrat/Montserrat-LightItalic.ttf"; sourceTree = SOURCE_ROOT; };
		C790E1061E5206020063D141 /* Montserrat-Medium.ttf */ = {isa = PBXFileReference; lastKnownFileType = file; name = "Montserrat-Medium.ttf"; path = "Fonts/Montserrat/Montserrat-Medium.ttf"; sourceTree = SOURCE_ROOT; };
		C790E1071E5206020063D141 /* Montserrat-MediumItalic.ttf */ = {isa = PBXFileReference; lastKnownFileType = file; name = "Montserrat-MediumItalic.ttf"; path = "Fonts/Montserrat/Montserrat-MediumItalic.ttf"; sourceTree = SOURCE_ROOT; };
		C790E1081E5206020063D141 /* Montserrat-Regular.ttf */ = {isa = PBXFileReference; lastKnownFileType = file; name = "Montserrat-Regular.ttf"; path = "Fonts/Montserrat/Montserrat-Regular.ttf"; sourceTree = SOURCE_ROOT; };
		C790E1091E5206020063D141 /* Montserrat-SemiBold.ttf */ = {isa = PBXFileReference; lastKnownFileType = file; name = "Montserrat-SemiBold.ttf"; path = "Fonts/Montserrat/Montserrat-SemiBold.ttf"; sourceTree = SOURCE_ROOT; };
		C790E10A1E5206020063D141 /* Montserrat-SemiBoldItalic.ttf */ = {isa = PBXFileReference; lastKnownFileType = file; name = "Montserrat-SemiBoldItalic.ttf"; path = "Fonts/Montserrat/Montserrat-SemiBoldItalic.ttf"; sourceTree = SOURCE_ROOT; };
		C790E10B1E5206020063D141 /* Montserrat-Thin.ttf */ = {isa = PBXFileReference; lastKnownFileType = file; name = "Montserrat-Thin.ttf"; path = "Fonts/Montserrat/Montserrat-Thin.ttf"; sourceTree = SOURCE_ROOT; };
		C790E10C1E5206020063D141 /* Montserrat-ThinItalic.ttf */ = {isa = PBXFileReference; lastKnownFileType = file; name = "Montserrat-ThinItalic.ttf"; path = "Fonts/Montserrat/Montserrat-ThinItalic.ttf"; sourceTree = SOURCE_ROOT; };
		C790E11F1E5345160063D141 /* BCVerifyEmailViewController.h */ = {isa = PBXFileReference; fileEncoding = 4; lastKnownFileType = sourcecode.c.h; path = BCVerifyEmailViewController.h; sourceTree = "<group>"; };
		C790E1201E5345160063D141 /* BCVerifyEmailViewController.m */ = {isa = PBXFileReference; fileEncoding = 4; lastKnownFileType = sourcecode.c.objc; path = BCVerifyEmailViewController.m; sourceTree = "<group>"; };
		C790E1221E5358540063D141 /* BCVerifyMobileNumberViewController.h */ = {isa = PBXFileReference; fileEncoding = 4; lastKnownFileType = sourcecode.c.h; path = BCVerifyMobileNumberViewController.h; sourceTree = "<group>"; };
		C790E1231E5358540063D141 /* BCVerifyMobileNumberViewController.m */ = {isa = PBXFileReference; fileEncoding = 4; lastKnownFileType = sourcecode.c.objc; path = BCVerifyMobileNumberViewController.m; sourceTree = "<group>"; };
		C79261B31E8ADF0300C87CED /* BCCardView.h */ = {isa = PBXFileReference; fileEncoding = 4; lastKnownFileType = sourcecode.c.h; path = BCCardView.h; sourceTree = "<group>"; };
		C79261B41E8ADF0300C87CED /* BCCardView.m */ = {isa = PBXFileReference; fileEncoding = 4; lastKnownFileType = sourcecode.c.objc; path = BCCardView.m; sourceTree = "<group>"; };
		C79EEFC01E898E380087DDCD /* WalletSetupViewController.h */ = {isa = PBXFileReference; fileEncoding = 4; lastKnownFileType = sourcecode.c.h; path = WalletSetupViewController.h; sourceTree = "<group>"; };
		C79EEFC11E898E380087DDCD /* WalletSetupViewController.m */ = {isa = PBXFileReference; fileEncoding = 4; lastKnownFileType = sourcecode.c.objc; path = WalletSetupViewController.m; sourceTree = "<group>"; };
		C7EEB8431EA95505002F28B9 /* UIView+ChangeFrameAttribute.h */ = {isa = PBXFileReference; fileEncoding = 4; lastKnownFileType = sourcecode.c.h; path = "UIView+ChangeFrameAttribute.h"; sourceTree = "<group>"; };
		C7EEB8441EA95505002F28B9 /* UIView+ChangeFrameAttribute.m */ = {isa = PBXFileReference; fileEncoding = 4; lastKnownFileType = sourcecode.c.objc; path = "UIView+ChangeFrameAttribute.m"; sourceTree = "<group>"; };
		C7F041941E3BD4A6004E8B4A /* BuyBitcoinViewController.h */ = {isa = PBXFileReference; fileEncoding = 4; lastKnownFileType = sourcecode.c.h; path = BuyBitcoinViewController.h; sourceTree = "<group>"; };
		C7F041951E3BD4A6004E8B4A /* BuyBitcoinViewController.m */ = {isa = PBXFileReference; fileEncoding = 4; lastKnownFileType = sourcecode.c.objc; path = BuyBitcoinViewController.m; sourceTree = "<group>"; };
		C9BE91671945D8F600FD516D /* PENumpadView.h */ = {isa = PBXFileReference; fileEncoding = 4; lastKnownFileType = sourcecode.c.h; path = PENumpadView.h; sourceTree = "<group>"; };
		C9BE91681945D8F600FD516D /* PENumpadView.m */ = {isa = PBXFileReference; fileEncoding = 4; lastKnownFileType = sourcecode.c.objc; path = PENumpadView.m; sourceTree = "<group>"; };
		C9BE91691945D8F600FD516D /* PEPinEntryController.h */ = {isa = PBXFileReference; fileEncoding = 4; lastKnownFileType = sourcecode.c.h; path = PEPinEntryController.h; sourceTree = "<group>"; };
		C9BE916A1945D8F600FD516D /* PEPinEntryController.m */ = {isa = PBXFileReference; fileEncoding = 4; lastKnownFileType = sourcecode.c.objc; path = PEPinEntryController.m; sourceTree = "<group>"; };
		C9BE916B1945D8F600FD516D /* PEViewController.h */ = {isa = PBXFileReference; fileEncoding = 4; lastKnownFileType = sourcecode.c.h; path = PEViewController.h; sourceTree = "<group>"; };
		C9BE916C1945D8F600FD516D /* PEViewController.m */ = {isa = PBXFileReference; fileEncoding = 4; lastKnownFileType = sourcecode.c.objc; path = PEViewController.m; sourceTree = "<group>"; };
		C9BE916D1945D8F600FD516D /* PEViewController.xib */ = {isa = PBXFileReference; fileEncoding = 4; lastKnownFileType = file.xib; path = PEViewController.xib; sourceTree = "<group>"; };
		C9BE916F1945D8F600FD516D /* PEKeyboard-1-done.png */ = {isa = PBXFileReference; lastKnownFileType = image.png; path = "PEKeyboard-1-done.png"; sourceTree = "<group>"; };
		C9BE91701945D8F600FD516D /* PEKeyboard-1-dot.png */ = {isa = PBXFileReference; lastKnownFileType = image.png; path = "PEKeyboard-1-dot.png"; sourceTree = "<group>"; };
		C9BE91711945D8F600FD516D /* PEKeyboard-1-edit.png */ = {isa = PBXFileReference; lastKnownFileType = image.png; path = "PEKeyboard-1-edit.png"; sourceTree = "<group>"; };
		C9BE91721945D8F600FD516D /* PEKeyboard-1-next.png */ = {isa = PBXFileReference; lastKnownFileType = image.png; path = "PEKeyboard-1-next.png"; sourceTree = "<group>"; };
		C9BE91731945D8F600FD516D /* PEKeyboard-1.png */ = {isa = PBXFileReference; lastKnownFileType = image.png; path = "PEKeyboard-1.png"; sourceTree = "<group>"; };
		C9BE91741945D8F600FD516D /* PEKeyboard-2-done.png */ = {isa = PBXFileReference; lastKnownFileType = image.png; path = "PEKeyboard-2-done.png"; sourceTree = "<group>"; };
		C9BE91751945D8F600FD516D /* PEKeyboard-2-dot.png */ = {isa = PBXFileReference; lastKnownFileType = image.png; path = "PEKeyboard-2-dot.png"; sourceTree = "<group>"; };
		C9BE91761945D8F600FD516D /* PEKeyboard-2-edit.png */ = {isa = PBXFileReference; lastKnownFileType = image.png; path = "PEKeyboard-2-edit.png"; sourceTree = "<group>"; };
		C9BE91771945D8F600FD516D /* PEKeyboard-2-next.png */ = {isa = PBXFileReference; lastKnownFileType = image.png; path = "PEKeyboard-2-next.png"; sourceTree = "<group>"; };
		C9BE91781945D8F600FD516D /* PEKeyboard-2.png */ = {isa = PBXFileReference; lastKnownFileType = image.png; path = "PEKeyboard-2.png"; sourceTree = "<group>"; };
		C9BE91791945D8F600FD516D /* PEPin-off.png */ = {isa = PBXFileReference; lastKnownFileType = image.png; path = "PEPin-off.png"; sourceTree = "<group>"; };
		C9BE917A1945D8F600FD516D /* PEPin-on.png */ = {isa = PBXFileReference; lastKnownFileType = image.png; path = "PEPin-on.png"; sourceTree = "<group>"; };
		C9BE918B1945F5FC00FD516D /* Images.xcassets */ = {isa = PBXFileReference; lastKnownFileType = folder.assetcatalog; name = Images.xcassets; path = ../Images.xcassets; sourceTree = "<group>"; };
		CFA0671E1E65D426008456C1 /* WebLoginViewController.m */ = {isa = PBXFileReference; fileEncoding = 4; lastKnownFileType = sourcecode.c.objc; path = WebLoginViewController.m; sourceTree = "<group>"; };
		CFA067201E65D49C008456C1 /* WebLoginViewController.h */ = {isa = PBXFileReference; fileEncoding = 4; lastKnownFileType = sourcecode.c.h; path = WebLoginViewController.h; sourceTree = "<group>"; };
		CFD602B01E64AC2D006F6208 /* wallet-ios.js */ = {isa = PBXFileReference; fileEncoding = 4; lastKnownFileType = sourcecode.javascript; path = "wallet-ios.js"; sourceTree = "<group>"; };
		ECD244E119A8AC45004B1F40 /* PEKeyboard-3-done.png */ = {isa = PBXFileReference; lastKnownFileType = image.png; path = "PEKeyboard-3-done.png"; sourceTree = "<group>"; };
		ECD244E219A8AC45004B1F40 /* PEKeyboard-3-dot.png */ = {isa = PBXFileReference; lastKnownFileType = image.png; path = "PEKeyboard-3-dot.png"; sourceTree = "<group>"; };
		ECD244E319A8AC45004B1F40 /* PEKeyboard-3-edit.png */ = {isa = PBXFileReference; lastKnownFileType = image.png; path = "PEKeyboard-3-edit.png"; sourceTree = "<group>"; };
		ECD244E419A8AC45004B1F40 /* PEKeyboard-3-next.png */ = {isa = PBXFileReference; lastKnownFileType = image.png; path = "PEKeyboard-3-next.png"; sourceTree = "<group>"; };
		ECD244E519A8AC45004B1F40 /* PEKeyboard-3.png */ = {isa = PBXFileReference; lastKnownFileType = image.png; path = "PEKeyboard-3.png"; sourceTree = "<group>"; };
		ECD244E619A8AC45004B1F40 /* PEKeyboard-4-done.png */ = {isa = PBXFileReference; lastKnownFileType = image.png; path = "PEKeyboard-4-done.png"; sourceTree = "<group>"; };
		ECD244E719A8AC45004B1F40 /* PEKeyboard-4-dot.png */ = {isa = PBXFileReference; lastKnownFileType = image.png; path = "PEKeyboard-4-dot.png"; sourceTree = "<group>"; };
		ECD244E819A8AC45004B1F40 /* PEKeyboard-4-edit.png */ = {isa = PBXFileReference; lastKnownFileType = image.png; path = "PEKeyboard-4-edit.png"; sourceTree = "<group>"; };
		ECD244E919A8AC45004B1F40 /* PEKeyboard-4-next.png */ = {isa = PBXFileReference; lastKnownFileType = image.png; path = "PEKeyboard-4-next.png"; sourceTree = "<group>"; };
		ECD244EA19A8AC45004B1F40 /* PEKeyboard-4.png */ = {isa = PBXFileReference; lastKnownFileType = image.png; path = "PEKeyboard-4.png"; sourceTree = "<group>"; };
		ECD244F519A8B444004B1F40 /* UIImage+Utils.h */ = {isa = PBXFileReference; fileEncoding = 4; lastKnownFileType = sourcecode.c.h; path = "UIImage+Utils.h"; sourceTree = "<group>"; };
		ECD244F619A8B444004B1F40 /* UIImage+Utils.m */ = {isa = PBXFileReference; fileEncoding = 4; lastKnownFileType = sourcecode.c.objc; path = "UIImage+Utils.m"; sourceTree = "<group>"; };
		FA6323341A43373300EB3974 /* Merchant.h */ = {isa = PBXFileReference; fileEncoding = 4; lastKnownFileType = sourcecode.c.h; path = Merchant.h; sourceTree = "<group>"; };
		FA6323351A43373300EB3974 /* Merchant.m */ = {isa = PBXFileReference; fileEncoding = 4; lastKnownFileType = sourcecode.c.objc; path = Merchant.m; sourceTree = "<group>"; };
		FA6323371A433B1C00EB3974 /* Foundation-Utility.h */ = {isa = PBXFileReference; fileEncoding = 4; lastKnownFileType = sourcecode.c.h; name = "Foundation-Utility.h"; path = "Categories/Foundation-Utility.h"; sourceTree = "<group>"; };
		FA6323381A433B1C00EB3974 /* Foundation-Utility.m */ = {isa = PBXFileReference; fileEncoding = 4; lastKnownFileType = sourcecode.c.objc; name = "Foundation-Utility.m"; path = "Categories/Foundation-Utility.m"; sourceTree = "<group>"; };
		FA63233A1A433BEA00EB3974 /* MerchantMapViewController.h */ = {isa = PBXFileReference; fileEncoding = 4; lastKnownFileType = sourcecode.c.h; path = MerchantMapViewController.h; sourceTree = "<group>"; };
		FA63233B1A433BEA00EB3974 /* MerchantMapViewController.m */ = {isa = PBXFileReference; fileEncoding = 4; lastKnownFileType = sourcecode.c.objc; path = MerchantMapViewController.m; sourceTree = "<group>"; };
		FA63233D1A433DEB00EB3974 /* MerchantMapView.xib */ = {isa = PBXFileReference; fileEncoding = 4; lastKnownFileType = file.xib; path = MerchantMapView.xib; sourceTree = "<group>"; };
		FA63233F1A446B0C00EB3974 /* MerchantLocation.h */ = {isa = PBXFileReference; fileEncoding = 4; lastKnownFileType = sourcecode.c.h; path = MerchantLocation.h; sourceTree = "<group>"; };
		FA6323401A446B0C00EB3974 /* MerchantLocation.m */ = {isa = PBXFileReference; fileEncoding = 4; lastKnownFileType = sourcecode.c.objc; path = MerchantLocation.m; sourceTree = "<group>"; };
		FA6323421A44758700EB3974 /* MapKit.framework */ = {isa = PBXFileReference; lastKnownFileType = wrapper.framework; name = MapKit.framework; path = System/Library/Frameworks/MapKit.framework; sourceTree = SDKROOT; };
		FACF694E1A570AEF00590E04 /* MerchantDetailView.xib */ = {isa = PBXFileReference; fileEncoding = 4; lastKnownFileType = file.xib; path = MerchantDetailView.xib; sourceTree = "<group>"; };
		FACF69501A57164B00590E04 /* MerchantMapDetailViewController.h */ = {isa = PBXFileReference; fileEncoding = 4; lastKnownFileType = sourcecode.c.h; path = MerchantMapDetailViewController.h; sourceTree = "<group>"; };
		FACF69511A57164B00590E04 /* MerchantMapDetailViewController.m */ = {isa = PBXFileReference; fileEncoding = 4; lastKnownFileType = sourcecode.c.objc; path = MerchantMapDetailViewController.m; sourceTree = "<group>"; };
/* End PBXFileReference section */

/* Begin PBXFrameworksBuildPhase section */
		9FB3636E14B60128004BEA02 /* Frameworks */ = {
			isa = PBXFrameworksBuildPhase;
			buildActionMask = 2147483647;
			files = (
				23C543A31D0F4197007A5F58 /* libicucore.tbd in Frameworks */,
				23C543A11D0F415C007A5F58 /* CFNetwork.framework in Frameworks */,
				67812A7D1A4A0E6800B04EBF /* CoreImage.framework in Frameworks */,
				67812A791A4A0E1800B04EBF /* QuartzCore.framework in Frameworks */,
				67812A771A4A0DDA00B04EBF /* CoreGraphics.framework in Frameworks */,
				FA6323431A44758700EB3974 /* MapKit.framework in Frameworks */,
				673107EF19F6BAF200BE6899 /* AVFoundation.framework in Frameworks */,
				220348AC19A4D60000611AC3 /* Social.framework in Frameworks */,
				220348AA19A4D5FA00611AC3 /* Twitter.framework in Frameworks */,
				84AEEC661987C49A000E8DC8 /* CoreLocation.framework in Frameworks */,
				84FC0301198162AE00B97D5B /* libcrypto.a in Frameworks */,
				9F7DCCED15345245000CBFC8 /* MessageUI.framework in Frameworks */,
				9F7DCCEB15345213000CBFC8 /* Security.framework in Frameworks */,
				9F7480D51514041B00BC4292 /* AudioToolbox.framework in Frameworks */,
				9F7480CB1514022200BC4292 /* SystemConfiguration.framework in Frameworks */,
				9FB3637614B60128004BEA02 /* UIKit.framework in Frameworks */,
				9FB3637814B60128004BEA02 /* Foundation.framework in Frameworks */,
			);
			runOnlyForDeploymentPostprocessing = 0;
		};
/* End PBXFrameworksBuildPhase section */

/* Begin PBXGroup section */
		2322DC811D771831000E5AC1 /* SocketRocket */ = {
			isa = PBXGroup;
			children = (
				2322DC821D771831000E5AC1 /* Internal */,
				2322DCA91D771831000E5AC1 /* NSRunLoop+SRWebSocket.h */,
				2322DCAA1D771831000E5AC1 /* NSRunLoop+SRWebSocket.m */,
				2322DCAB1D771831000E5AC1 /* NSURLRequest+SRWebSocket.h */,
				2322DCAC1D771831000E5AC1 /* NSURLRequest+SRWebSocket.m */,
				2322DCAD1D771831000E5AC1 /* Resources */,
				2322DCAF1D771831000E5AC1 /* SocketRocket.h */,
				2322DCB01D771831000E5AC1 /* SRSecurityPolicy.h */,
				2322DCB11D771831000E5AC1 /* SRSecurityPolicy.m */,
				2322DCB21D771831000E5AC1 /* SRWebSocket.h */,
				2322DCB31D771831000E5AC1 /* SRWebSocket.m */,
			);
			name = SocketRocket;
			path = Submodules/SocketRocket/SocketRocket;
			sourceTree = "<group>";
		};
		2322DC821D771831000E5AC1 /* Internal */ = {
			isa = PBXGroup;
			children = (
				2322DC831D771831000E5AC1 /* Delegate */,
				2322DC861D771831000E5AC1 /* IOConsumer */,
				2322DC8B1D771831000E5AC1 /* NSRunLoop+SRWebSocketPrivate.h */,
				2322DC8C1D771831000E5AC1 /* NSURLRequest+SRWebSocketPrivate.h */,
				2322DC8D1D771831000E5AC1 /* Proxy */,
				2322DC901D771831000E5AC1 /* RunLoop */,
				2322DC931D771831000E5AC1 /* Security */,
				2322DC961D771831000E5AC1 /* SRConstants.h */,
				2322DC971D771831000E5AC1 /* SRConstants.m */,
				2322DC981D771831000E5AC1 /* Utilities */,
			);
			path = Internal;
			sourceTree = "<group>";
		};
		2322DC831D771831000E5AC1 /* Delegate */ = {
			isa = PBXGroup;
			children = (
				2322DC841D771831000E5AC1 /* SRDelegateController.h */,
				2322DC851D771831000E5AC1 /* SRDelegateController.m */,
			);
			path = Delegate;
			sourceTree = "<group>";
		};
		2322DC861D771831000E5AC1 /* IOConsumer */ = {
			isa = PBXGroup;
			children = (
				2322DC871D771831000E5AC1 /* SRIOConsumer.h */,
				2322DC881D771831000E5AC1 /* SRIOConsumer.m */,
				2322DC891D771831000E5AC1 /* SRIOConsumerPool.h */,
				2322DC8A1D771831000E5AC1 /* SRIOConsumerPool.m */,
			);
			path = IOConsumer;
			sourceTree = "<group>";
		};
		2322DC8D1D771831000E5AC1 /* Proxy */ = {
			isa = PBXGroup;
			children = (
				2322DC8E1D771831000E5AC1 /* SRProxyConnect.h */,
				2322DC8F1D771831000E5AC1 /* SRProxyConnect.m */,
			);
			path = Proxy;
			sourceTree = "<group>";
		};
		2322DC901D771831000E5AC1 /* RunLoop */ = {
			isa = PBXGroup;
			children = (
				2322DC911D771831000E5AC1 /* SRRunLoopThread.h */,
				2322DC921D771831000E5AC1 /* SRRunLoopThread.m */,
			);
			path = RunLoop;
			sourceTree = "<group>";
		};
		2322DC931D771831000E5AC1 /* Security */ = {
			isa = PBXGroup;
			children = (
				2322DC941D771831000E5AC1 /* SRPinningSecurityPolicy.h */,
				2322DC951D771831000E5AC1 /* SRPinningSecurityPolicy.m */,
			);
			path = Security;
			sourceTree = "<group>";
		};
		2322DC981D771831000E5AC1 /* Utilities */ = {
			isa = PBXGroup;
			children = (
				2322DC991D771831000E5AC1 /* SRError.h */,
				2322DC9A1D771831000E5AC1 /* SRError.m */,
				2322DC9B1D771831000E5AC1 /* SRHash.h */,
				2322DC9C1D771831000E5AC1 /* SRHash.m */,
				2322DC9D1D771831000E5AC1 /* SRHTTPConnectMessage.h */,
				2322DC9E1D771831000E5AC1 /* SRHTTPConnectMessage.m */,
				2322DC9F1D771831000E5AC1 /* SRLog.h */,
				2322DCA01D771831000E5AC1 /* SRLog.m */,
				2322DCA11D771831000E5AC1 /* SRMutex.h */,
				2322DCA21D771831000E5AC1 /* SRMutex.m */,
				2322DCA31D771831000E5AC1 /* SRRandom.h */,
				2322DCA41D771831000E5AC1 /* SRRandom.m */,
				2322DCA51D771831000E5AC1 /* SRSIMDHelpers.h */,
				2322DCA61D771831000E5AC1 /* SRSIMDHelpers.m */,
				2322DCA71D771831000E5AC1 /* SRURLUtilities.h */,
				2322DCA81D771831000E5AC1 /* SRURLUtilities.m */,
			);
			path = Utilities;
			sourceTree = "<group>";
		};
		2322DCAD1D771831000E5AC1 /* Resources */ = {
			isa = PBXGroup;
			children = (
				2322DCAE1D771831000E5AC1 /* Info.plist */,
			);
			path = Resources;
			sourceTree = "<group>";
		};
		23444F7B1DCD210B00573C8C /* CoreBitcoin */ = {
			isa = PBXGroup;
			children = (
				23444F9A1DCD221A00573C8C /* BTCErrors.h */,
				23444F9B1DCD221A00573C8C /* BTCErrors.m */,
				23444F9C1DCD221A00573C8C /* BTCProtocolSerialization.h */,
				23444F9D1DCD221A00573C8C /* BTCProtocolSerialization.m */,
				23444F971DCD21F900573C8C /* BTCErrors.h */,
				23444F981DCD21F900573C8C /* BTCErrors.m */,
				23444F911DCD21B700573C8C /* BTCBase58.h */,
				23444F921DCD21B700573C8C /* BTCBase58.m */,
				23444F8E1DCD21AB00573C8C /* BTCCurvePoint.h */,
				23444F8F1DCD21AB00573C8C /* BTCCurvePoint.m */,
				23444F8B1DCD219E00573C8C /* BTCData.h */,
				23444F8C1DCD219E00573C8C /* BTCData.m */,
				23444F881DCD218F00573C8C /* BTCAddress.h */,
				23444F891DCD218F00573C8C /* BTCAddress.m */,
				23444F7F1DCD214800573C8C /* BTCBigNumber.h */,
				23444F801DCD214800573C8C /* BTCBigNumber.m */,
				23444F821DCD217000573C8C /* NSData+BTCData.h */,
				23444F831DCD217000573C8C /* NSData+BTCData.m */,
				23444F941DCD21C600573C8C /* BTCKeychain.h */,
				23444F951DCD21C600573C8C /* BTCKeychain.m */,
				23444F7C1DCD213D00573C8C /* BTCKey.h */,
				23444F7D1DCD213D00573C8C /* BTCKey.m */,
				23444F851DCD217E00573C8C /* BTCNetwork.h */,
				23444F861DCD217E00573C8C /* BTCNetwork.m */,
			);
			name = CoreBitcoin;
			path = Submodules/SocketRocket/SocketRocket;
			sourceTree = "<group>";
		};
		670595A11AB0F59D00D2D6D9 /* KeychainItemWrapper */ = {
			isa = PBXGroup;
			children = (
				670595A21AB0F59D00D2D6D9 /* KeychainItemWrapper.h */,
				670595A31AB0F59D00D2D6D9 /* KeychainItemWrapper.m */,
			);
			path = KeychainItemWrapper;
			sourceTree = "<group>";
		};
		670DF9481A43BCB200CEA1EA /* Reachability */ = {
			isa = PBXGroup;
			children = (
				23F601A21D09C931009102BF /* Reachability.h */,
				23F601A31D09C931009102BF /* Reachability.m */,
			);
			path = Reachability;
			sourceTree = "<group>";
		};
		678AD5EC19D4731C00E9A778 /* Modal Content Views */ = {
			isa = PBXGroup;
			children = (
				23444FA31DD0E1C100573C8C /* BCCreateContactView.h */,
				23444FA41DD0E1C100573C8C /* BCCreateContactView.m */,
				23107F811BBEF0AC00A6A9D4 /* BCConfirmPaymentView.h */,
				23107F821BBEF0AC00A6A9D4 /* BCConfirmPaymentView.m */,
				6E2D90A01BBEC34800B719EC /* BCRecoveryView.h */,
				6E2D90A11BBEC34800B719EC /* BCRecoveryView.m */,
				9F61B89C151519EF0083C57A /* BCAddressSelectionView.h */,
				9F61B89D151519EF0083C57A /* BCAddressSelectionView.m */,
				678AD5E519D45FA300E9A778 /* BCModalContentView.h */,
				678AD5E819D4610000E9A778 /* BCModalContentView.m */,
				9F91B605151666EB00ACB32D /* BCCreateWalletView.h */,
				9F91B606151666EB00ACB32D /* BCCreateWalletView.m */,
				67470A0619D43AFE00757D46 /* BCManualPairView.h */,
				67470A0719D43AFE00757D46 /* BCManualPairView.m */,
				674709EA19D1D14300757D46 /* BCWelcomeView.h */,
				674709EB19D1D14300757D46 /* BCWelcomeView.m */,
				678CD7461A2777E600748AA5 /* BCCreateAccountView.h */,
				678CD7471A2777E600748AA5 /* BCCreateAccountView.m */,
				6762507B1A2CC5800052B63F /* BCEditAccountView.h */,
				6762507C1A2CC5800052B63F /* BCEditAccountView.m */,
			);
			name = "Modal Content Views";
			sourceTree = "<group>";
		};
		67E9673419DF1DD300305358 /* SideMenu */ = {
			isa = PBXGroup;
			children = (
				67EE1DBD19E3325900DBBFC9 /* ECPercentDrivenInteractiveTransition.h */,
				67EE1DBE19E3325900DBBFC9 /* ECPercentDrivenInteractiveTransition.m */,
				67EE1DBF19E3325900DBBFC9 /* ECSlidingAnimationController.h */,
				67EE1DC019E3325900DBBFC9 /* ECSlidingAnimationController.m */,
				67EE1DC119E3325900DBBFC9 /* ECSlidingConstants.h */,
				67EE1DC219E3325900DBBFC9 /* ECSlidingInteractiveTransition.h */,
				67EE1DC319E3325900DBBFC9 /* ECSlidingInteractiveTransition.m */,
				67EE1DC419E3325900DBBFC9 /* ECSlidingSegue.h */,
				67EE1DC519E3325900DBBFC9 /* ECSlidingSegue.m */,
				67EE1DC619E3325900DBBFC9 /* ECSlidingViewController.h */,
				67EE1DC719E3325900DBBFC9 /* ECSlidingViewController.m */,
				67EE1DC819E3325900DBBFC9 /* UIViewController+ECSlidingViewController.h */,
				67EE1DC919E3325900DBBFC9 /* UIViewController+ECSlidingViewController.m */,
			);
			name = SideMenu;
			sourceTree = "<group>";
		};
		67FA1A4A1ABA092D000C9196 /* RegEx */ = {
			isa = PBXGroup;
			children = (
				67FA1A4B1ABA092D000C9196 /* RegExCategories.h */,
				67FA1A4C1ABA092D000C9196 /* RegExCategories.m */,
			);
			path = RegEx;
			sourceTree = "<group>";
		};
		84C25678198109AF00F901D1 /* Keys */ = {
			isa = PBXGroup;
			children = (
				84FC02FB19815F1B00B97D5B /* crypto_scrypt-nosse.c */,
				84FC02FC19815F1B00B97D5B /* sha256.c */,
				84C2569719810E1400F901D1 /* sha256.h */,
				84C2569119810DF300F901D1 /* config.h */,
				84C2569219810DF300F901D1 /* crypto_scrypt.h */,
				84C2569319810DF300F901D1 /* scrypt_platform.h */,
				84C2569419810DF300F901D1 /* sysendian.h */,
			);
			name = Keys;
			sourceTree = "<group>";
		};
		9F0CBAAB15135DF200CD945D /* JavaScript */ = {
			isa = PBXGroup;
			children = (
				CFD602B01E64AC2D006F6208 /* wallet-ios.js */,
				23321D791BB0730C0005624F /* my-wallet.js */,
			);
			name = JavaScript;
			path = js;
			sourceTree = "<group>";
		};
		9F1831F315176F2200FB3D52 /* Categories */ = {
			isa = PBXGroup;
			children = (
				C790E0F61E4E60AE0063D141 /* NSDateFormatter+TimeAgoString.h */,
				C790E0F71E4E60AE0063D141 /* NSDateFormatter+TimeAgoString.m */,
				C7EEB8431EA95505002F28B9 /* UIView+ChangeFrameAttribute.h */,
				C7EEB8441EA95505002F28B9 /* UIView+ChangeFrameAttribute.m */,
				23DF4EFA1DBA586C0059CF92 /* KeychainItemWrapper+SwipeAddresses.h */,
				23DF4EFB1DBA586C0059CF92 /* KeychainItemWrapper+SwipeAddresses.m */,
				23FDEFAA1D6F669100FC80D6 /* NSURLSession+SendSynchronousRequest.h */,
				23FDEFAB1D6F669100FC80D6 /* NSURLSession+SendSynchronousRequest.m */,
				23BD04681D7761C000DB69E6 /* UITextView+AssertionFailureFix.h */,
				23BD04691D7761C000DB69E6 /* UITextView+AssertionFailureFix.m */,
				23BA220F1D6B736900D0472B /* NSNumberFormatter+Currencies.h */,
				23BA22101D6B736900D0472B /* NSNumberFormatter+Currencies.m */,
				23BA220C1D6B4AB500D0472B /* KeychainItemWrapper+Credentials.h */,
				23BA220D1D6B4AB500D0472B /* KeychainItemWrapper+Credentials.m */,
				2343E4011CB434BC008DC7D1 /* NSArray+EncodedJSONString.h */,
				2343E4021CB434BC008DC7D1 /* NSArray+EncodedJSONString.m */,
				232E17F81C29F0EF0044942E /* UINavigationController+PopToRootWithCompletion.swift */,
				FA6323371A433B1C00EB3974 /* Foundation-Utility.h */,
				2326C6C01BBD7A8100AB7C4D /* UIViewController+AutoDismiss.h */,
				2326C6C11BBD7A8100AB7C4D /* UIViewController+AutoDismiss.m */,
				239539811B486C7100989667 /* UILabel+MultiLineAutoSize.h */,
				239539821B486C7100989667 /* UILabel+MultiLineAutoSize.m */,
				FA6323381A433B1C00EB3974 /* Foundation-Utility.m */,
				ECD244F519A8B444004B1F40 /* UIImage+Utils.h */,
				ECD244F619A8B444004B1F40 /* UIImage+Utils.m */,
				9F1831E01516A39500FB3D52 /* NSData+Hex.h */,
				9F1831E11516A39500FB3D52 /* NSData+Hex.m */,
				84CCFAAD197D859C00DA4482 /* NSString+NSString_EscapeQuotes.h */,
				84CCFAAE197D859C00DA4482 /* NSString+NSString_EscapeQuotes.m */,
				9F1831E31516A45700FB3D52 /* NSString+SHA256.h */,
				9F1831E41516A45700FB3D52 /* NSString+SHA256.m */,
				9F1831E91516ADDB00FB3D52 /* NSString+URLEncode.h */,
				9F1831EA1516ADDB00FB3D52 /* NSString+URLEncode.m */,
				9F4A5090152F585E00F9ED9D /* UIDevice+Hardware.h */,
				9F4A5091152F585E00F9ED9D /* UIDevice+Hardware.m */,
				84B601C5197ACD6300DA1829 /* UITextField+Blocks.h */,
				84B601C6197ACD6300DA1829 /* UITextField+Blocks.m */,
				84FC02F81981452D00B97D5B /* NSString+JSONParser_NSString.h */,
				84FC02F91981452D00B97D5B /* NSString+JSONParser_NSString.m */,
			);
			name = Categories;
			sourceTree = "<group>";
		};
		9F765F3A14BC7C3100048EFB /* Models */ = {
			isa = PBXGroup;
			children = (
<<<<<<< HEAD
				C75F70E81E2685CA005B4EAF /* ContactTransaction.h */,
				C75F70E91E2685CA005B4EAF /* ContactTransaction.m */,
				237356B41DF894CF003940A7 /* Contact.h */,
				237356B51DF894CF003940A7 /* Contact.m */,
				23256A571DF1CFF7002B7A04 /* Invitation.h */,
				23256A581DF1CFF7002B7A04 /* Invitation.m */,
=======
				C780DF6A1EEF082300D48698 /* SharedSessionDelegate.h */,
				C780DF6B1EEF082300D48698 /* SharedSessionDelegate.m */,
>>>>>>> 97ee7f9a
				C72D6CC91ED3472D0000F922 /* FeeTypes.h */,
				23964C011DCA3F19001323BE /* KeyPair.h */,
				23964C021DCA3F19001323BE /* KeyPair.m */,
				231A66EC1DB9434B0043F862 /* HDNode.h */,
				231A66ED1DB9434B0043F862 /* HDNode.m */,
				2322D38F1D75CEEF000E5AC1 /* SessionManager.h */,
				2322D3901D75CEEF000E5AC1 /* SessionManager.m */,
				23FDEF9B1D6E180100FC80D6 /* CertificatePinner.h */,
				23FDEF9C1D6E180100FC80D6 /* CertificatePinner.m */,
				237451C71D624C1C00CF7049 /* RootService.h */,
				237451C81D624C1C00CF7049 /* RootService.m */,
				23D423971D0878BE000054AA /* ModuleXMLHttpRequest.h */,
				23D423981D0878BE000054AA /* ModuleXMLHttpRequest.m */,
				230FD2DA1C5BFB4300336683 /* QRCodeGenerator.h */,
				230FD2DB1C5BFB4300336683 /* QRCodeGenerator.m */,
				6780DB961A40BDF40048EED2 /* AccountInOut.h */,
				6780DB971A40BDF40048EED2 /* AccountInOut.m */,
				9F2D934814C05DD00053F0FF /* Address.h */,
				9F2D934914C05DD00053F0FF /* Address.m */,
				6780DB901A40BDA70048EED2 /* AddressInOut.h */,
				6780DB911A40BDA70048EED2 /* AddressInOut.m */,
				6780DB931A40BDCF0048EED2 /* InOut.h */,
				6780DB941A40BDCF0048EED2 /* InOut.m */,
				9F765F4514BC8AEF00048EFB /* MultiAddressResponse.h */,
				9F765F4614BC8AEF00048EFB /* MultiAddressResponse.m */,
				9F765F3B14BC7C4F00048EFB /* Transaction.h */,
				9F765F3C14BC7C4F00048EFB /* Transaction.m */,
				9F0CBAA8151351F400CD945D /* Wallet.h */,
				9F0CBAA9151351F400CD945D /* Wallet.m */,
				23DEF96C1DB11C98004AAAB6 /* TransferAllFundsBuilder.h */,
				23DEF96D1DB11C98004AAAB6 /* TransferAllFundsBuilder.m */,
				FA6323341A43373300EB3974 /* Merchant.h */,
				FA6323351A43373300EB3974 /* Merchant.m */,
			);
			name = Models;
			sourceTree = "<group>";
		};
		9FB3636614B60128004BEA02 = {
			isa = PBXGroup;
			children = (
				9FB3637B14B60128004BEA02 /* Blockchain */,
				9FB3637414B60128004BEA02 /* Frameworks */,
				9FB3637214B60128004BEA02 /* Products */,
				C9D4B2AE193E020D00EDA9EA /* Third Party */,
			);
			sourceTree = "<group>";
		};
		9FB3637214B60128004BEA02 /* Products */ = {
			isa = PBXGroup;
			children = (
				9FB3637114B60128004BEA02 /* Blockchain.app */,
			);
			name = Products;
			sourceTree = "<group>";
		};
		9FB3637414B60128004BEA02 /* Frameworks */ = {
			isa = PBXGroup;
			children = (
				23C543A21D0F4197007A5F58 /* libicucore.tbd */,
				23C543A01D0F415C007A5F58 /* CFNetwork.framework */,
				67812A7C1A4A0E6800B04EBF /* CoreImage.framework */,
				67812A781A4A0E1800B04EBF /* QuartzCore.framework */,
				67812A761A4A0DDA00B04EBF /* CoreGraphics.framework */,
				9F7480D41514041A00BC4292 /* AudioToolbox.framework */,
				9F749DFF1514F1EF00B3A8B8 /* AVFoundation.framework */,
				FA6323421A44758700EB3974 /* MapKit.framework */,
				84AEEC651987C49A000E8DC8 /* CoreLocation.framework */,
				9FB3637714B60128004BEA02 /* Foundation.framework */,
				84FC02FF198162AE00B97D5B /* libcrypto.a */,
				9F7DCCEC15345245000CBFC8 /* MessageUI.framework */,
				9F7DCCEA15345213000CBFC8 /* Security.framework */,
				220348AB19A4D60000611AC3 /* Social.framework */,
				9F7480C71514021000BC4292 /* SystemConfiguration.framework */,
				220348A919A4D5FA00611AC3 /* Twitter.framework */,
				9FB3637514B60128004BEA02 /* UIKit.framework */,
			);
			name = Frameworks;
			sourceTree = "<group>";
		};
		9FB3637B14B60128004BEA02 /* Blockchain */ = {
			isa = PBXGroup;
			children = (
				C790E0F21E4913F00063D141 /* Blockchain.entitlements */,
				9FB3638414B60128004BEA02 /* AppDelegate.h */,
				9FB3638514B60128004BEA02 /* AppDelegate.m */,
				67D95A271B3DDC900012EBB1 /* Constants.swift */,
				84F4BDF8197F21D700B7BF7B /* PairingCodeParser.h */,
				84F4BDF9197F21D700B7BF7B /* PairingCodeParser.m */,
				673107F019F6D49F00BE6899 /* PrivateKeyReader.h */,
				673107F119F6D49F00BE6899 /* PrivateKeyReader.m */,
				236D7ED71CBD8B3900836EF2 /* DeviceIdentifier.h */,
				236D7ED81CBD8B3900836EF2 /* DeviceIdentifier.m */,
				9F1831F315176F2200FB3D52 /* Categories */,
				9F0CBAAB15135DF200CD945D /* JavaScript */,
				9F765F3A14BC7C3100048EFB /* Models */,
				C9D4B2AF193E023C00EDA9EA /* Resources */,
				9FB3637C14B60128004BEA02 /* Supporting Files */,
				9FCA4D18151494A300ECDFBE /* View Controllers */,
				C9D4B2B2193E032200EDA9EA /* Views */,
			);
			path = Blockchain;
			sourceTree = "<group>";
		};
		9FB3637C14B60128004BEA02 /* Supporting Files */ = {
			isa = PBXGroup;
			children = (
				C790E0F91E5205620063D141 /* Fonts */,
				2357BA431D53979600BE0BFD /* InfoPlist.strings */,
				67470A0519D438E000757D46 /* LocalizationConstants.h */,
				220ADA6819A3796200EB7599 /* Localizable.strings */,
				9FB3637D14B60128004BEA02 /* Blockchain-Info.plist */,
				9FB3638114B60128004BEA02 /* main.m */,
				9FB3638314B60128004BEA02 /* Blockchain-Prefix.pch */,
				C73CFBE81EA16B4A00C115F0 /* PrivateHeaders.h */,
				A2599B9D1B0B5FC700C2EA81 /* Blockchain-Bridging-Header.h */,
			);
			name = "Supporting Files";
			sourceTree = "<group>";
		};
		9FCA4D18151494A300ECDFBE /* View Controllers */ = {
			isa = PBXGroup;
			children = (
				232D7DDF1E018E7800A7A2ED /* ContactNewMessageViewController.h */,
				232D7DE01E018E7800A7A2ED /* ContactNewMessageViewController.m */,
				237356B71DF8B4EE003940A7 /* ContactDetailViewController.h */,
				237356B81DF8B4EE003940A7 /* ContactDetailViewController.m */,
				23964BFE1DC93882001323BE /* ContactsViewController.h */,
				23964BFF1DC93882001323BE /* ContactsViewController.m */,
				C79EEFC01E898E380087DDCD /* WalletSetupViewController.h */,
				C79EEFC11E898E380087DDCD /* WalletSetupViewController.m */,
				C70FF55C1E76D5C600AC7F8B /* BuyBitcoinNavigationController.h */,
				C70FF55D1E76D5C600AC7F8B /* BuyBitcoinNavigationController.m */,
				C7F041941E3BD4A6004E8B4A /* BuyBitcoinViewController.h */,
				C7F041951E3BD4A6004E8B4A /* BuyBitcoinViewController.m */,
				C790E1221E5358540063D141 /* BCVerifyMobileNumberViewController.h */,
				C790E1231E5358540063D141 /* BCVerifyMobileNumberViewController.m */,
				C790E11F1E5345160063D141 /* BCVerifyEmailViewController.h */,
				C790E1201E5345160063D141 /* BCVerifyEmailViewController.m */,
				23B731D11E01AC1100129770 /* ReminderModalViewController.h */,
				23B731D21E01AC1100129770 /* ReminderModalViewController.m */,
				23444FA61DD1177E00573C8C /* SettingsAboutUsViewController.h */,
				23444FA71DD1177E00573C8C /* SettingsAboutUsViewController.m */,
				23F8DE511DAEB11C001899AE /* BCNavigationController.h */,
				23F8DE521DAEB11C001899AE /* BCNavigationController.m */,
				232ACBF31DAE84720072FB5E /* TransferAllFundsViewController.h */,
				232ACBF41DAE84720072FB5E /* TransferAllFundsViewController.m */,
				2390C1091D87376E00342C38 /* TransactionRecipientsViewController.h */,
				2390C10A1D87376E00342C38 /* TransactionRecipientsViewController.m */,
				23BD046B1D79F1EC00DB69E6 /* TransactionDetailNavigationController.h */,
				23BD046C1D79F1EC00DB69E6 /* TransactionDetailNavigationController.m */,
				235BD5641C58216000969B31 /* BCModalViewController.h */,
				235BD5651C58216000969B31 /* BCModalViewController.m */,
				237C9E8E1C482132000754F7 /* AccountsAndAddressesDetailViewController.h */,
				237C9E8F1C482132000754F7 /* AccountsAndAddressesDetailViewController.m */,
				23BF733A1C455DDB00204503 /* AccountsAndAddressesViewController.h */,
				23BF733B1C455DDB00204503 /* AccountsAndAddressesViewController.m */,
				23BF73371C454B8C00204503 /* AccountsAndAddressesNavigationController.h */,
				23BF73381C454B8C00204503 /* AccountsAndAddressesNavigationController.m */,
				6775569719E752A00054699B /* BCWebViewController.h */,
				6775569819E752A00054699B /* BCWebViewController.m */,
				FACF69501A57164B00590E04 /* MerchantMapDetailViewController.h */,
				FACF69511A57164B00590E04 /* MerchantMapDetailViewController.m */,
				FA63233A1A433BEA00EB3974 /* MerchantMapViewController.h */,
				FA63233B1A433BEA00EB3974 /* MerchantMapViewController.m */,
				CFA0671E1E65D426008456C1 /* WebLoginViewController.m */,
				CFA067201E65D49C008456C1 /* WebLoginViewController.h */,
				9FCA4D141514949500ECDFBE /* ReceiveCoinsViewController.h */,
				9FCA4D151514949500ECDFBE /* ReceiveCoinsViewController.m */,
				9FCA4D19151494BF00ECDFBE /* SendViewController.h */,
				9FCA4D1A151494BF00ECDFBE /* SendViewController.m */,
				67E9674C19DF285000305358 /* SideMenuViewController.h */,
				67E9674D19DF285000305358 /* SideMenuViewController.m */,
				9F7480E115140EA500BC4292 /* TabViewController.h */,
				9F7480E215140EA500BC4292 /* TabViewController.m */,
				9F765F3014BC622E00048EFB /* TransactionsViewController.h */,
				9F765F3114BC622E00048EFB /* TransactionsViewController.m */,
				A2913FA11B31830000DC6C15 /* BackupNavigationViewController.swift */,
				A2599B9E1B0B5FC800C2EA81 /* BackupViewController.swift */,
				A2599BA41B0B725400C2EA81 /* BackupWordsViewController.swift */,
				A2599BA61B0B726900C2EA81 /* BackupVerifyViewController.swift */,
				A269E92D1B32D51F0052F953 /* SecondPasswordViewController.swift */,
				232232181B44D4CB00E5DF26 /* UpgradeViewController.h */,
				232232191B44D4CB00E5DF26 /* UpgradeViewController.m */,
				23EA61C31B54258D0032B907 /* SettingsTableViewController.h */,
				23EA61C41B54258D0032B907 /* SettingsTableViewController.m */,
				23EA61C61B54282D0032B907 /* SettingsNavigationController.h */,
				23EA61C71B54282D0032B907 /* SettingsNavigationController.m */,
				239CD5661C122BDE00997DF5 /* SettingsTwoStepViewController.h */,
				239CD5671C122BDE00997DF5 /* SettingsTwoStepViewController.m */,
				23C95EA41C0779C600E4692A /* SettingsChangePasswordViewController.h */,
				23C95EA51C0779C600E4692A /* SettingsChangePasswordViewController.m */,
				23EA61C91B5591260032B907 /* SettingsSelectorTableViewController.h */,
				23EA61CA1B5591260032B907 /* SettingsSelectorTableViewController.m */,
				23D9F26E1B602F42006B1B68 /* SettingsBitcoinUnitTableViewController.h */,
				23D9F26F1B602F42006B1B68 /* SettingsBitcoinUnitTableViewController.m */,
				231FF2CB1B56F9F1009EEB02 /* SettingsWebViewController.h */,
				231FF2CC1B56F9F1009EEB02 /* SettingsWebViewController.m */,
				23F720F01C32DC0A00577738 /* DebugTableViewController.h */,
				23F720F11C32DC0A00577738 /* DebugTableViewController.m */,
				23FDEF981D6CBC7000FC80D6 /* TransactionDetailViewController.h */,
				23FDEF991D6CBC7000FC80D6 /* TransactionDetailViewController.m */,
			);
			name = "View Controllers";
			sourceTree = "<group>";
		};
		C790E0F91E5205620063D141 /* Fonts */ = {
			isa = PBXGroup;
			children = (
				C790E0FA1E52056A0063D141 /* Montserrat */,
			);
			name = Fonts;
			sourceTree = "<group>";
		};
		C790E0FA1E52056A0063D141 /* Montserrat */ = {
			isa = PBXGroup;
			children = (
				C790E0FB1E5206010063D141 /* Montserrat-Black.ttf */,
				C790E0FC1E5206020063D141 /* Montserrat-BlackItalic.ttf */,
				C790E0FD1E5206020063D141 /* Montserrat-Bold.ttf */,
				C790E0FE1E5206020063D141 /* Montserrat-BoldItalic.ttf */,
				C790E0FF1E5206020063D141 /* Montserrat-ExtraBold.ttf */,
				C790E1001E5206020063D141 /* Montserrat-ExtraBoldItalic.ttf */,
				C790E1011E5206020063D141 /* Montserrat-ExtraLight.ttf */,
				C790E1021E5206020063D141 /* Montserrat-ExtraLightItalic.ttf */,
				C790E1031E5206020063D141 /* Montserrat-Italic.ttf */,
				C790E1041E5206020063D141 /* Montserrat-Light.ttf */,
				C790E1051E5206020063D141 /* Montserrat-LightItalic.ttf */,
				C790E1061E5206020063D141 /* Montserrat-Medium.ttf */,
				C790E1071E5206020063D141 /* Montserrat-MediumItalic.ttf */,
				C790E1081E5206020063D141 /* Montserrat-Regular.ttf */,
				C790E1091E5206020063D141 /* Montserrat-SemiBold.ttf */,
				C790E10A1E5206020063D141 /* Montserrat-SemiBoldItalic.ttf */,
				C790E10B1E5206020063D141 /* Montserrat-Thin.ttf */,
				C790E10C1E5206020063D141 /* Montserrat-ThinItalic.ttf */,
			);
			name = Montserrat;
			sourceTree = "<group>";
		};
		C9B32CF9194F3F5800BDF3A0 /* Cells */ = {
			isa = PBXGroup;
			children = (
				C70FF5651E7B051C00AC7F8B /* ContactTransactionTableCell.xib */,
				9F2D934D14C0792D0053F0FF /* TransactionCell.xib */,
				9F1831EF151744FC00FB3D52 /* ReceiveCell.xib */,
			);
			name = Cells;
			sourceTree = "<group>";
		};
		C9BE91651945D8F600FD516D /* PinEntry */ = {
			isa = PBXGroup;
			children = (
				C9BE91661945D8F600FD516D /* Classes */,
				C9BE916E1945D8F600FD516D /* Resources */,
			);
			path = PinEntry;
			sourceTree = "<group>";
		};
		C9BE91661945D8F600FD516D /* Classes */ = {
			isa = PBXGroup;
			children = (
				C9BE91671945D8F600FD516D /* PENumpadView.h */,
				C9BE91681945D8F600FD516D /* PENumpadView.m */,
				C9BE91691945D8F600FD516D /* PEPinEntryController.h */,
				C9BE916A1945D8F600FD516D /* PEPinEntryController.m */,
				C9BE916B1945D8F600FD516D /* PEViewController.h */,
				C9BE916C1945D8F600FD516D /* PEViewController.m */,
				C9BE916D1945D8F600FD516D /* PEViewController.xib */,
			);
			path = Classes;
			sourceTree = "<group>";
		};
		C9BE916E1945D8F600FD516D /* Resources */ = {
			isa = PBXGroup;
			children = (
				ECD244E119A8AC45004B1F40 /* PEKeyboard-3-done.png */,
				ECD244E219A8AC45004B1F40 /* PEKeyboard-3-dot.png */,
				ECD244E319A8AC45004B1F40 /* PEKeyboard-3-edit.png */,
				ECD244E419A8AC45004B1F40 /* PEKeyboard-3-next.png */,
				ECD244E519A8AC45004B1F40 /* PEKeyboard-3.png */,
				ECD244E619A8AC45004B1F40 /* PEKeyboard-4-done.png */,
				ECD244E719A8AC45004B1F40 /* PEKeyboard-4-dot.png */,
				ECD244E819A8AC45004B1F40 /* PEKeyboard-4-edit.png */,
				ECD244E919A8AC45004B1F40 /* PEKeyboard-4-next.png */,
				ECD244EA19A8AC45004B1F40 /* PEKeyboard-4.png */,
				C9BE916F1945D8F600FD516D /* PEKeyboard-1-done.png */,
				C9BE91701945D8F600FD516D /* PEKeyboard-1-dot.png */,
				C9BE91711945D8F600FD516D /* PEKeyboard-1-edit.png */,
				C9BE91721945D8F600FD516D /* PEKeyboard-1-next.png */,
				C9BE91731945D8F600FD516D /* PEKeyboard-1.png */,
				C9BE91741945D8F600FD516D /* PEKeyboard-2-done.png */,
				C9BE91751945D8F600FD516D /* PEKeyboard-2-dot.png */,
				C9BE91761945D8F600FD516D /* PEKeyboard-2-edit.png */,
				C9BE91771945D8F600FD516D /* PEKeyboard-2-next.png */,
				C9BE91781945D8F600FD516D /* PEKeyboard-2.png */,
				C9BE91791945D8F600FD516D /* PEPin-off.png */,
				67EEE76C1A8E547200288753 /* PEPin-off@2x.png */,
				67EEE76D1A8E547200288753 /* PEPin-off@3x.png */,
				C9BE917A1945D8F600FD516D /* PEPin-on.png */,
				67EEE7701A8E547900288753 /* PEPin-on@2x.png */,
				67EEE7711A8E547900288753 /* PEPin-on@3x.png */,
			);
			path = Resources;
			sourceTree = "<group>";
		};
		C9D4B2AE193E020D00EDA9EA /* Third Party */ = {
			isa = PBXGroup;
			children = (
				23444F7B1DCD210B00573C8C /* CoreBitcoin */,
				2322DC811D771831000E5AC1 /* SocketRocket */,
				670595A11AB0F59D00D2D6D9 /* KeychainItemWrapper */,
				670DF9481A43BCB200CEA1EA /* Reachability */,
				67FA1A4A1ABA092D000C9196 /* RegEx */,
				67E9673419DF1DD300305358 /* SideMenu */,
				84C25678198109AF00F901D1 /* Keys */,
				C9BE91651945D8F600FD516D /* PinEntry */,
				9F2780B515343A7D0015F83F /* UncaughtExceptionHandler.h */,
				9F2780B615343A7D0015F83F /* UncaughtExceptionHandler.m */,
			);
			name = "Third Party";
			sourceTree = "<group>";
		};
		C9D4B2AF193E023C00EDA9EA /* Resources */ = {
			isa = PBXGroup;
			children = (
				C72D6CC51EC647090000F922 /* dev.der */,
				C72D6CC61EC647090000F922 /* testnet.der */,
				C72D6CC31EC646F30000F922 /* staging.der */,
				23FDEFA11D6E21A800FC80D6 /* blockchain.der */,
				C9BE918B1945F5FC00FD516D /* Images.xcassets */,
				C9D4B2B0193E024700EDA9EA /* Sounds */,
				C9D4B2B1193E026500EDA9EA /* Xibs */,
				A2599BAC1B0B762400C2EA81 /* Backup.storyboard */,
				23D5DB521C4415AE007AD0A2 /* AccountsAndAddresses.storyboard */,
				239CD5191C12217F00997DF5 /* Upgrade.storyboard */,
				239CD4CA1C12214A00997DF5 /* Settings.storyboard */,
			);
			name = Resources;
			sourceTree = "<group>";
		};
		C9D4B2B0193E024700EDA9EA /* Sounds */ = {
			isa = PBXGroup;
			children = (
				9F1831FB1517912800FB3D52 /* beep.wav */,
				9F7480D21514030800BC4292 /* alert-received.wav */,
			);
			name = Sounds;
			sourceTree = "<group>";
		};
		C9D4B2B1193E026500EDA9EA /* Xibs */ = {
			isa = PBXGroup;
			children = (
				C9B32CF9194F3F5800BDF3A0 /* Cells */,
				220E375919A3613600E06996 /* BCAddressSelectionView.xib */,
				220E375119A3604500E06996 /* ReceiveCoins.xib */,
				220E375F19A3614900E06996 /* SendCoins.xib */,
				220E376219A3614F00E06996 /* MainWindow.xib */,
				FA63233D1A433DEB00EB3974 /* MerchantMapView.xib */,
				FACF694E1A570AEF00590E04 /* MerchantDetailView.xib */,
			);
			name = Xibs;
			sourceTree = "<group>";
		};
		C9D4B2B2193E032200EDA9EA /* Views */ = {
			isa = PBXGroup;
			children = (
				C71917EE1E6F2701001C180E /* BCTwoButtonView.h */,
				C71917EF1E6F2701001C180E /* BCTwoButtonView.m */,
				C75F70E51E2684FF005B4EAF /* ContactTransactionTableViewCell.h */,
				C75F70E61E2684FF005B4EAF /* ContactTransactionTableViewCell.m */,
				C75F70E21E241D69005B4EAF /* BCContactRequestView.h */,
				C75F70E31E241D69005B4EAF /* BCContactRequestView.m */,
				2330AA9B1E085F5700281E6F /* ContactTableViewCell.h */,
				2330AA9C1E085F5700281E6F /* ContactTableViewCell.m */,
				C72D6CC01EC0B7F80000F922 /* FeeTableCell.h */,
				C72D6CC11EC0B7F80000F922 /* FeeTableCell.m */,
				C72D6CBD1EC0B4AB0000F922 /* BCFeeSelectionView.h */,
				C72D6CBE1EC0B4AB0000F922 /* BCFeeSelectionView.m */,
				C79261B31E8ADF0300C87CED /* BCCardView.h */,
				C79261B41E8ADF0300C87CED /* BCCardView.m */,
				238FC4D01DEC79E200591D5F /* TransactionDetailDoubleSpendWarningCell.h */,
				238FC4D11DEC79E200591D5F /* TransactionDetailDoubleSpendWarningCell.m */,
				23E579521DB45F3A00220542 /* TransferAmountTableCell.h */,
				23E579531DB45F3A00220542 /* TransferAmountTableCell.m */,
				23FB5C051D9ABB450008C6AB /* TransactionDetailDescriptionCell.h */,
				23FB5C061D9ABB450008C6AB /* TransactionDetailDescriptionCell.m */,
				23FB5C081D9ABB590008C6AB /* TransactionDetailToCell.h */,
				23FB5C091D9ABB590008C6AB /* TransactionDetailToCell.m */,
				23FB5C0B1D9ABB650008C6AB /* TransactionDetailFromCell.h */,
				23FB5C0C1D9ABB650008C6AB /* TransactionDetailFromCell.m */,
				23FB5C0E1D9ABB730008C6AB /* TransactionDetailDateCell.h */,
				23FB5C0F1D9ABB730008C6AB /* TransactionDetailDateCell.m */,
				23FB5C111D9ABB8B0008C6AB /* TransactionDetailStatusCell.h */,
				23FB5C121D9ABB8B0008C6AB /* TransactionDetailStatusCell.m */,
				23FB5C141D9ABBB20008C6AB /* TransactionDetailValueCell.h */,
				23FB5C151D9ABBB20008C6AB /* TransactionDetailValueCell.m */,
				23FDEFA71D6E43DE00FC80D6 /* TransactionDetailTableCell.h */,
				23FDEFA81D6E43DE00FC80D6 /* TransactionDetailTableCell.m */,
				23E2FC061C7F60E7004CFF79 /* BCInsetLabel.h */,
				23E2FC071C7F60E7004CFF79 /* BCInsetLabel.m */,
				230FD2D71C5BF1A700336683 /* BCQRCodeView.h */,
				230FD2D81C5BF1A700336683 /* BCQRCodeView.m */,
				230FD2D11C5BD04000336683 /* BCEditAddressView.h */,
				230FD2D21C5BD04000336683 /* BCEditAddressView.m */,
				676250801A2DDF360052B63F /* AccountTableCell.h */,
				676250811A2DDF360052B63F /* AccountTableCell.m */,
				9F0CBAD61513CA2600CD945D /* BCFadeView.h */,
				9F0CBAD71513CA2600CD945D /* BCFadeView.m */,
				84B601C8197AD03800DA1829 /* BCModalView.h */,
				84B601C9197AD03800DA1829 /* BCModalView.m */,
				678AD5EC19D4731C00E9A778 /* Modal Content Views */,
				9F1831EC151744EA00FB3D52 /* ReceiveTableCell.h */,
				9F1831ED151744EB00FB3D52 /* ReceiveTableCell.m */,
				9F765F3714BC7BAC00048EFB /* TransactionTableCell.h */,
				9F765F3814BC7BAC00048EFB /* TransactionTableCell.m */,
				9F45F81C1514D81700018AED /* UIButtonPressAndHold.h */,
				9F45F81D1514D81700018AED /* UIButtonPressAndHold.m */,
				FA63233F1A446B0C00EB3974 /* MerchantLocation.h */,
				FA6323401A446B0C00EB3974 /* MerchantLocation.m */,
				6710DA0C1A8E82D80089DDED /* BCLine.h */,
				6710DA0D1A8E82D80089DDED /* BCLine.m */,
				67D95A251B3DD86B0012EBB1 /* BCTextField.swift */,
				237827191B7E472D00E9EE03 /* BCSecureTextField.swift */,
				675038991B4D832F00F7B488 /* SideMenuViewCell.h */,
				6750389A1B4D832F00F7B488 /* SideMenuViewCell.m */,
			);
			name = Views;
			sourceTree = "<group>";
		};
/* End PBXGroup section */

/* Begin PBXNativeTarget section */
		9FB3637014B60128004BEA02 /* Blockchain */ = {
			isa = PBXNativeTarget;
			buildConfigurationList = 9FB3638914B60128004BEA02 /* Build configuration list for PBXNativeTarget "Blockchain" */;
			buildPhases = (
				9FB3636D14B60128004BEA02 /* Sources */,
				9FB3636E14B60128004BEA02 /* Frameworks */,
				23321D781BB072AB0005624F /* Update, Clean, Build My-Wallet-V3 */,
				23321D7B1BB084320005624F /* Build Image Assets from PSDs */,
				23FDEFA31D6E22C900FC80D6 /* Get SSL Certificate */,
				9FB3636F14B60128004BEA02 /* Resources */,
			);
			buildRules = (
			);
			dependencies = (
			);
			name = Blockchain;
			productName = Blockchain;
			productReference = 9FB3637114B60128004BEA02 /* Blockchain.app */;
			productType = "com.apple.product-type.application";
		};
/* End PBXNativeTarget section */

/* Begin PBXProject section */
		9FB3636814B60128004BEA02 /* Project object */ = {
			isa = PBXProject;
			attributes = {
				LastSwiftMigration = 0700;
				LastSwiftUpdateCheck = 0700;
				LastUpgradeCheck = 0610;
				ORGANIZATIONNAME = "Blockchain Luxembourg S.A";
				TargetAttributes = {
					9FB3637014B60128004BEA02 = {
						DevelopmentTeam = NZ6PH75U7K;
						LastSwiftMigration = 0800;
						ProvisioningStyle = Automatic;
						SystemCapabilities = {
							com.apple.BackgroundModes = {
								enabled = 1;
							};
							com.apple.Push = {
								enabled = 1;
							};
						};
					};
				};
			};
			buildConfigurationList = 9FB3636B14B60128004BEA02 /* Build configuration list for PBXProject "Blockchain" */;
			compatibilityVersion = "Xcode 3.2";
			developmentRegion = English;
			hasScannedForEncodings = 0;
			knownRegions = (
				en,
				fr,
				es,
				Base,
				de,
				"zh-Hans",
				ja,
				it,
				nl,
				ko,
				"zh-Hant",
				pt,
				"pt-PT",
				da,
				fi,
				nb,
				sv,
				ru,
				pl,
				tr,
				ar,
				th,
				cs,
				hu,
				hr,
				el,
				he,
				ro,
				sk,
				uk,
				id,
				ms,
				vi,
				"es-ES",
				hi,
				sl,
				"sv-SE",
				"zh-CN",
				"zh-TW",
				"es-MX",
				"pt-BR",
			);
			mainGroup = 9FB3636614B60128004BEA02;
			productRefGroup = 9FB3637214B60128004BEA02 /* Products */;
			projectDirPath = "";
			projectRoot = "";
			targets = (
				9FB3637014B60128004BEA02 /* Blockchain */,
			);
		};
/* End PBXProject section */

/* Begin PBXResourcesBuildPhase section */
		9FB3636F14B60128004BEA02 /* Resources */ = {
			isa = PBXResourcesBuildPhase;
			buildActionMask = 2147483647;
			files = (
				C72D6CC81EC6472D0000F922 /* testnet.der in Resources */,
				C72D6CC71EC647200000F922 /* dev.der in Resources */,
				C72D6CC41EC646F30000F922 /* staging.der in Resources */,
				C790E11A1E52061B0063D141 /* Montserrat-Regular.ttf in Resources */,
				C790E1161E52061B0063D141 /* Montserrat-Light.ttf in Resources */,
				23FDEFA21D6E21A800FC80D6 /* blockchain.der in Resources */,
				23321D7A1BB0730C0005624F /* my-wallet.js in Resources */,
				C790E1141E52061B0063D141 /* Montserrat-ExtraLightItalic.ttf in Resources */,
				239CD5171C12217F00997DF5 /* Upgrade.storyboard in Resources */,
				C790E10F1E52061B0063D141 /* Montserrat-Bold.ttf in Resources */,
				C70FF5661E7B051C00AC7F8B /* ContactTransactionTableCell.xib in Resources */,
				67EEE76F1A8E547200288753 /* PEPin-off@3x.png in Resources */,
				ECD244F219A8AC45004B1F40 /* PEKeyboard-4-edit.png in Resources */,
				C9BE91861945D8F600FD516D /* PEKeyboard-2-edit.png in Resources */,
				C790E11D1E52061B0063D141 /* Montserrat-Thin.ttf in Resources */,
				C790E11C1E52061B0063D141 /* Montserrat-SemiBoldItalic.ttf in Resources */,
				ECD244F119A8AC45004B1F40 /* PEKeyboard-4-dot.png in Resources */,
				C790E10E1E52061B0063D141 /* Montserrat-BlackItalic.ttf in Resources */,
				C9BE917E1945D8F600FD516D /* PEViewController.xib in Resources */,
				2322DCC51D771831000E5AC1 /* Info.plist in Resources */,
				C9BE91831945D8F600FD516D /* PEKeyboard-1.png in Resources */,
				C9BE91801945D8F600FD516D /* PEKeyboard-1-dot.png in Resources */,
				9F2D934E14C0792D0053F0FF /* TransactionCell.xib in Resources */,
				C9BE918C1945F5FC00FD516D /* Images.xcassets in Resources */,
				ECD244EC19A8AC45004B1F40 /* PEKeyboard-3-dot.png in Resources */,
				C9BE91811945D8F600FD516D /* PEKeyboard-1-edit.png in Resources */,
				C790E1131E52061B0063D141 /* Montserrat-ExtraLight.ttf in Resources */,
				ECD244EF19A8AC45004B1F40 /* PEKeyboard-3.png in Resources */,
				C790E11E1E52061B0063D141 /* Montserrat-ThinItalic.ttf in Resources */,
				CFD602B11E64AC2D006F6208 /* wallet-ios.js in Resources */,
				C9BE918A1945D8F600FD516D /* PEPin-on.png in Resources */,
				C790E1171E52061B0063D141 /* Montserrat-LightItalic.ttf in Resources */,
				220E376019A3614F00E06996 /* MainWindow.xib in Resources */,
				C9BE91851945D8F600FD516D /* PEKeyboard-2-dot.png in Resources */,
				FA63233E1A433DEB00EB3974 /* MerchantMapView.xib in Resources */,
				C790E1121E52061B0063D141 /* Montserrat-ExtraBoldItalic.ttf in Resources */,
				A2599BAA1B0B762400C2EA81 /* Backup.storyboard in Resources */,
				C9BE91881945D8F600FD516D /* PEKeyboard-2.png in Resources */,
				67EEE7731A8E547900288753 /* PEPin-on@3x.png in Resources */,
				C9BE91821945D8F600FD516D /* PEKeyboard-1-next.png in Resources */,
				ECD244ED19A8AC45004B1F40 /* PEKeyboard-3-edit.png in Resources */,
				C790E1111E52061B0063D141 /* Montserrat-ExtraBold.ttf in Resources */,
				C790E1181E52061B0063D141 /* Montserrat-Medium.ttf in Resources */,
				239CD4C81C12214A00997DF5 /* Settings.storyboard in Resources */,
				23D5DB501C4415AE007AD0A2 /* AccountsAndAddresses.storyboard in Resources */,
				9F7480D31514030800BC4292 /* alert-received.wav in Resources */,
				C9BE917F1945D8F600FD516D /* PEKeyboard-1-done.png in Resources */,
				C9BE91871945D8F600FD516D /* PEKeyboard-2-next.png in Resources */,
				ECD244F419A8AC45004B1F40 /* PEKeyboard-4.png in Resources */,
				C790E1101E52061B0063D141 /* Montserrat-BoldItalic.ttf in Resources */,
				ECD244EB19A8AC45004B1F40 /* PEKeyboard-3-done.png in Resources */,
				C790E1151E52061B0063D141 /* Montserrat-Italic.ttf in Resources */,
				C790E10D1E52061B0063D141 /* Montserrat-Black.ttf in Resources */,
				ECD244F019A8AC45004B1F40 /* PEKeyboard-4-done.png in Resources */,
				220E375D19A3614900E06996 /* SendCoins.xib in Resources */,
				C9BE91841945D8F600FD516D /* PEKeyboard-2-done.png in Resources */,
				220E375719A3613600E06996 /* BCAddressSelectionView.xib in Resources */,
				220E374F19A3604500E06996 /* ReceiveCoins.xib in Resources */,
				9F1831F0151744FC00FB3D52 /* ReceiveCell.xib in Resources */,
				C790E11B1E52061B0063D141 /* Montserrat-SemiBold.ttf in Resources */,
				ECD244EE19A8AC45004B1F40 /* PEKeyboard-3-next.png in Resources */,
				ECD244F319A8AC45004B1F40 /* PEKeyboard-4-next.png in Resources */,
				67EEE76E1A8E547200288753 /* PEPin-off@2x.png in Resources */,
				2357BA411D53979600BE0BFD /* InfoPlist.strings in Resources */,
				220ADA6A19A3796200EB7599 /* Localizable.strings in Resources */,
				C790E1191E52061B0063D141 /* Montserrat-MediumItalic.ttf in Resources */,
				C9BE91891945D8F600FD516D /* PEPin-off.png in Resources */,
				9F1831FD1517912900FB3D52 /* beep.wav in Resources */,
				67EEE7721A8E547900288753 /* PEPin-on@2x.png in Resources */,
				FACF694F1A570AEF00590E04 /* MerchantDetailView.xib in Resources */,
			);
			runOnlyForDeploymentPostprocessing = 0;
		};
/* End PBXResourcesBuildPhase section */

/* Begin PBXShellScriptBuildPhase section */
		23321D781BB072AB0005624F /* Update, Clean, Build My-Wallet-V3 */ = {
			isa = PBXShellScriptBuildPhase;
			buildActionMask = 8;
			files = (
			);
			inputPaths = (
			);
			name = "Update, Clean, Build My-Wallet-V3";
			outputPaths = (
			);
			runOnlyForDeploymentPostprocessing = 1;
			shellPath = /bin/sh;
			shellScript = "# update submodule source\ngit submodule update ${SRCROOT}/Submodules/My-Wallet-V3\n\n# reinstall node modules, grunt build, and run tests\ncd ${SRCROOT} && sh ./scripts/install-js.sh && sh ./scripts/build-js.sh && cd ./Submodules/My-Wallet-V3 && ./node_modules/karma/bin/karma start karma.conf.js --single-run";
		};
		23321D7B1BB084320005624F /* Build Image Assets from PSDs */ = {
			isa = PBXShellScriptBuildPhase;
			buildActionMask = 8;
			files = (
			);
			inputPaths = (
			);
			name = "Build Image Assets from PSDs";
			outputPaths = (
			);
			runOnlyForDeploymentPostprocessing = 1;
			shellPath = /bin/sh;
			shellScript = "# Install dependencies\nbrew install imagemagick\ncd ${SRCROOT}/Artwork\nnpm install -g grunt-cli\nnpm install\nnpm install -g svgexport\n\n# Build images\ngrunt";
		};
		23FDEFA31D6E22C900FC80D6 /* Get SSL Certificate */ = {
			isa = PBXShellScriptBuildPhase;
			buildActionMask = 8;
			files = (
			);
			inputPaths = (
			);
			name = "Get SSL Certificate";
			outputPaths = (
			);
			runOnlyForDeploymentPostprocessing = 1;
			shellPath = /bin/sh;
			shellScript = "cd ${SRCROOT} && sh ./scripts/update-certs.sh";
		};
/* End PBXShellScriptBuildPhase section */

/* Begin PBXSourcesBuildPhase section */
		9FB3636D14B60128004BEA02 /* Sources */ = {
			isa = PBXSourcesBuildPhase;
			buildActionMask = 2147483647;
			files = (
				2343E4031CB434BC008DC7D1 /* NSArray+EncodedJSONString.m in Sources */,
				C780DF6C1EEF082300D48698 /* SharedSessionDelegate.m in Sources */,
				237C9E901C482132000754F7 /* AccountsAndAddressesDetailViewController.m in Sources */,
				23444F8D1DCD219E00573C8C /* BTCData.m in Sources */,
				C75F70EA1E2685CA005B4EAF /* ContactTransaction.m in Sources */,
				9F1831EB1516AE3500FB3D52 /* NSString+URLEncode.m in Sources */,
				C75F70E71E2684FF005B4EAF /* ContactTransactionTableViewCell.m in Sources */,
				23EA61CB1B5591260032B907 /* SettingsSelectorTableViewController.m in Sources */,
				23BA22111D6B736900D0472B /* NSNumberFormatter+Currencies.m in Sources */,
				23444F811DCD214800573C8C /* BTCBigNumber.m in Sources */,
				2322DCB51D771831000E5AC1 /* SRIOConsumer.m in Sources */,
				23BD046D1D79F1EC00DB69E6 /* TransactionDetailNavigationController.m in Sources */,
				678AD5E919D4610000E9A778 /* BCModalContentView.m in Sources */,
				84F4BDFA197F21D700B7BF7B /* PairingCodeParser.m in Sources */,
				23444F8A1DCD218F00573C8C /* BTCAddress.m in Sources */,
				2322DCBC1D771831000E5AC1 /* SRHash.m in Sources */,
				9F45F82C1514E53C00018AED /* UIButtonPressAndHold.m in Sources */,
				9F7480E315140EF200BC4292 /* TabViewController.m in Sources */,
				23444FA81DD1177E00573C8C /* SettingsAboutUsViewController.m in Sources */,
				2322DCC71D771831000E5AC1 /* SRWebSocket.m in Sources */,
				23FB5C101D9ABB730008C6AB /* TransactionDetailDateCell.m in Sources */,
				670595A41AB0F59D00D2D6D9 /* KeychainItemWrapper.m in Sources */,
				23444FA51DD0E1C100573C8C /* BCCreateContactView.m in Sources */,
				C790E1211E5345160063D141 /* BCVerifyEmailViewController.m in Sources */,
				9FB3638214B60128004BEA02 /* main.m in Sources */,
				9FB3638614B60128004BEA02 /* AppDelegate.m in Sources */,
				2322DCB91D771831000E5AC1 /* SRPinningSecurityPolicy.m in Sources */,
				C71917F01E6F2701001C180E /* BCTwoButtonView.m in Sources */,
				23F720F21C32DC0A00577738 /* DebugTableViewController.m in Sources */,
				23D9F2701B602F42006B1B68 /* SettingsBitcoinUnitTableViewController.m in Sources */,
				23E2FC081C7F60E7004CFF79 /* BCInsetLabel.m in Sources */,
				23444F871DCD217E00573C8C /* BTCNetwork.m in Sources */,
				C9BE917D1945D8F600FD516D /* PEViewController.m in Sources */,
				674709EC19D1D14300757D46 /* BCWelcomeView.m in Sources */,
				67D95A281B3DDC900012EBB1 /* Constants.swift in Sources */,
				9F765F3214BC622E00048EFB /* TransactionsViewController.m in Sources */,
				2322DCC21D771831000E5AC1 /* SRURLUtilities.m in Sources */,
				23964C031DCA3F19001323BE /* KeyPair.m in Sources */,
				230FD2DC1C5BFB4300336683 /* QRCodeGenerator.m in Sources */,
				676250821A2DDF360052B63F /* AccountTableCell.m in Sources */,
				67EE1DCF19E3325900DBBFC9 /* UIViewController+ECSlidingViewController.m in Sources */,
				C9BE917B1945D8F600FD516D /* PENumpadView.m in Sources */,
				C7EEB8451EA95505002F28B9 /* UIView+ChangeFrameAttribute.m in Sources */,
				84FC02FD19815F1B00B97D5B /* crypto_scrypt-nosse.c in Sources */,
				2322DCB71D771831000E5AC1 /* SRProxyConnect.m in Sources */,
				FACF69521A57164B00590E04 /* MerchantMapDetailViewController.m in Sources */,
				FA6323411A446B0C00EB3974 /* MerchantLocation.m in Sources */,
				FA63233C1A433BEA00EB3974 /* MerchantMapViewController.m in Sources */,
				23FDEFAC1D6F669100FC80D6 /* NSURLSession+SendSynchronousRequest.m in Sources */,
				231A66EE1DB9434B0043F862 /* HDNode.m in Sources */,
				23256A591DF1CFF7002B7A04 /* Invitation.m in Sources */,
				9F765F3914BC7BAC00048EFB /* TransactionTableCell.m in Sources */,
				23B731D31E01AC1100129770 /* ReminderModalViewController.m in Sources */,
				23444F9F1DCD221A00573C8C /* BTCProtocolSerialization.m in Sources */,
				84FC02FA1981452D00B97D5B /* NSString+JSONParser_NSString.m in Sources */,
				9F765F3D14BC7C4F00048EFB /* Transaction.m in Sources */,
				2322DCC31D771831000E5AC1 /* NSRunLoop+SRWebSocket.m in Sources */,
				84B601C7197ACD6300DA1829 /* UITextField+Blocks.m in Sources */,
				9F765F4714BC8AEF00048EFB /* MultiAddressResponse.m in Sources */,
				237356B61DF894CF003940A7 /* Contact.m in Sources */,
				FA6323391A433B1C00EB3974 /* Foundation-Utility.m in Sources */,
				239CD5681C122BDE00997DF5 /* SettingsTwoStepViewController.m in Sources */,
				23BF73391C454B8C00204503 /* AccountsAndAddressesNavigationController.m in Sources */,
				2378271A1B7E472D00E9EE03 /* BCSecureTextField.swift in Sources */,
				236D7ED91CBD8B3900836EF2 /* DeviceIdentifier.m in Sources */,
				9F2D934A14C05DD00053F0FF /* Address.m in Sources */,
				235BD5661C58216000969B31 /* BCModalViewController.m in Sources */,
				67FA1A4D1ABA092D000C9196 /* RegExCategories.m in Sources */,
				23DF4EFC1DBA586C0059CF92 /* KeychainItemWrapper+SwipeAddresses.m in Sources */,
				84B601CA197AD03800DA1829 /* BCModalView.m in Sources */,
				9F0CBAAA151351F400CD945D /* Wallet.m in Sources */,
				9F0CBAD81513CA2600CD945D /* BCFadeView.m in Sources */,
				67E9674E19DF285000305358 /* SideMenuViewController.m in Sources */,
				9FCA4D161514949500ECDFBE /* ReceiveCoinsViewController.m in Sources */,
				2322DCBD1D771831000E5AC1 /* SRHTTPConnectMessage.m in Sources */,
				C790E0F81E4E60AE0063D141 /* NSDateFormatter+TimeAgoString.m in Sources */,
				230FD2D31C5BD04000336683 /* BCEditAddressView.m in Sources */,
				23C95EA61C0779C600E4692A /* SettingsChangePasswordViewController.m in Sources */,
				23FDEFA91D6E43DE00FC80D6 /* TransactionDetailTableCell.m in Sources */,
				2326C6C21BBD7A8100AB7C4D /* UIViewController+AutoDismiss.m in Sources */,
				23EA61C81B54282D0032B907 /* SettingsNavigationController.m in Sources */,
				9FCA4D1B151494BF00ECDFBE /* SendViewController.m in Sources */,
				237451C91D624C1C00CF7049 /* RootService.m in Sources */,
				23964C001DC93882001323BE /* ContactsViewController.m in Sources */,
				67D95A261B3DD86B0012EBB1 /* BCTextField.swift in Sources */,
				2322DCC01D771831000E5AC1 /* SRRandom.m in Sources */,
				23FB5C0D1D9ABB650008C6AB /* TransactionDetailFromCell.m in Sources */,
				2322DCBA1D771831000E5AC1 /* SRConstants.m in Sources */,
				A2599BA71B0B726900C2EA81 /* BackupVerifyViewController.swift in Sources */,
				23107F831BBEF0AC00A6A9D4 /* BCConfirmPaymentView.m in Sources */,
				23FB5C131D9ABB8B0008C6AB /* TransactionDetailStatusCell.m in Sources */,
				CFA0671F1E65D426008456C1 /* WebLoginViewController.m in Sources */,
				A2599BA51B0B725400C2EA81 /* BackupWordsViewController.swift in Sources */,
				23444F7E1DCD213D00573C8C /* BTCKey.m in Sources */,
				C79EEFC21E898E380087DDCD /* WalletSetupViewController.m in Sources */,
				6762507D1A2CC5800052B63F /* BCEditAccountView.m in Sources */,
				C7F041961E3BD4A6004E8B4A /* BuyBitcoinViewController.m in Sources */,
				6780DB951A40BDCF0048EED2 /* InOut.m in Sources */,
				23444F901DCD21AB00573C8C /* BTCCurvePoint.m in Sources */,
				67EE1DCC19E3325900DBBFC9 /* ECSlidingInteractiveTransition.m in Sources */,
				6775569919E752A00054699B /* BCWebViewController.m in Sources */,
				67EE1DCD19E3325900DBBFC9 /* ECSlidingSegue.m in Sources */,
				237356B91DF8B4EE003940A7 /* ContactDetailViewController.m in Sources */,
				231FF2CD1B56F9F1009EEB02 /* SettingsWebViewController.m in Sources */,
				2322DCC61D771831000E5AC1 /* SRSecurityPolicy.m in Sources */,
				9F61B89E151519EF0083C57A /* BCAddressSelectionView.m in Sources */,
				FA6323361A43373300EB3974 /* Merchant.m in Sources */,
				23FB5C0A1D9ABB590008C6AB /* TransactionDetailToCell.m in Sources */,
				9F91B607151666EC00ACB32D /* BCCreateWalletView.m in Sources */,
				23444F9E1DCD221A00573C8C /* BTCErrors.m in Sources */,
				C72D6CC21EC0B7F80000F922 /* FeeTableCell.m in Sources */,
				2322DCBE1D771831000E5AC1 /* SRLog.m in Sources */,
				238FC4D21DEC79E200591D5F /* TransactionDetailDoubleSpendWarningCell.m in Sources */,
				23FDEF9A1D6CBC7000FC80D6 /* TransactionDetailViewController.m in Sources */,
				67EE1DCA19E3325900DBBFC9 /* ECPercentDrivenInteractiveTransition.m in Sources */,
				23FDEF9D1D6E180100FC80D6 /* CertificatePinner.m in Sources */,
				678CD7481A2777E600748AA5 /* BCCreateAccountView.m in Sources */,
				23F8DE531DAEB11C001899AE /* BCNavigationController.m in Sources */,
				C79261B51E8ADF0300C87CED /* BCCardView.m in Sources */,
				ECD244F719A8B444004B1F40 /* UIImage+Utils.m in Sources */,
				23444F961DCD21C600573C8C /* BTCKeychain.m in Sources */,
				2322DCB61D771831000E5AC1 /* SRIOConsumerPool.m in Sources */,
				2322DCBB1D771831000E5AC1 /* SRError.m in Sources */,
				9F1831E21516A39500FB3D52 /* NSData+Hex.m in Sources */,
				6710DA0E1A8E82D80089DDED /* BCLine.m in Sources */,
				67EE1DCE19E3325900DBBFC9 /* ECSlidingViewController.m in Sources */,
				6780DB981A40BDF40048EED2 /* AccountInOut.m in Sources */,
				2322D3911D75CEEF000E5AC1 /* SessionManager.m in Sources */,
				23BF733C1C455DDB00204503 /* AccountsAndAddressesViewController.m in Sources */,
				2322DCB41D771831000E5AC1 /* SRDelegateController.m in Sources */,
				9F1831E51516A45700FB3D52 /* NSString+SHA256.m in Sources */,
				232ACBF51DAE84720072FB5E /* TransferAllFundsViewController.m in Sources */,
				23E579541DB45F3A00220542 /* TransferAmountTableCell.m in Sources */,
				230FD2D91C5BF1A700336683 /* BCQRCodeView.m in Sources */,
				2322321A1B44D4CB00E5DF26 /* UpgradeViewController.m in Sources */,
				6750389B1B4D832F00F7B488 /* SideMenuViewCell.m in Sources */,
				9F1831EE151744EB00FB3D52 /* ReceiveTableCell.m in Sources */,
				C72D6CBF1EC0B4AB0000F922 /* BCFeeSelectionView.m in Sources */,
				67EE1DCB19E3325900DBBFC9 /* ECSlidingAnimationController.m in Sources */,
				67470A0819D43AFE00757D46 /* BCManualPairView.m in Sources */,
				6E2D90A21BBEC34800B719EC /* BCRecoveryView.m in Sources */,
				A2599B9F1B0B5FC800C2EA81 /* BackupViewController.swift in Sources */,
				C9BE917C1945D8F600FD516D /* PEPinEntryController.m in Sources */,
				239539831B486C7100989667 /* UILabel+MultiLineAutoSize.m in Sources */,
				A2913FA21B31830000DC6C15 /* BackupNavigationViewController.swift in Sources */,
				C75F70E41E241D69005B4EAF /* BCContactRequestView.m in Sources */,
				9F4A5092152F585E00F9ED9D /* UIDevice+Hardware.m in Sources */,
				6780DB921A40BDA70048EED2 /* AddressInOut.m in Sources */,
				2322DCC11D771831000E5AC1 /* SRSIMDHelpers.m in Sources */,
				9F2780B715343A7D0015F83F /* UncaughtExceptionHandler.m in Sources */,
				673107F219F6D49F00BE6899 /* PrivateKeyReader.m in Sources */,
				84FC02FE19815F1B00B97D5B /* sha256.c in Sources */,
				2322DCBF1D771831000E5AC1 /* SRMutex.m in Sources */,
				2322DCC41D771831000E5AC1 /* NSURLRequest+SRWebSocket.m in Sources */,
				232E17F91C29F0EF0044942E /* UINavigationController+PopToRootWithCompletion.swift in Sources */,
				23BD046A1D7761C000DB69E6 /* UITextView+AssertionFailureFix.m in Sources */,
				23D423991D0878BE000054AA /* ModuleXMLHttpRequest.m in Sources */,
				C70FF55E1E76D5C600AC7F8B /* BuyBitcoinNavigationController.m in Sources */,
				23F601A41D09C931009102BF /* Reachability.m in Sources */,
				23444F931DCD21B700573C8C /* BTCBase58.m in Sources */,
				23EA61C51B54258D0032B907 /* SettingsTableViewController.m in Sources */,
				23FB5C161D9ABBB20008C6AB /* TransactionDetailValueCell.m in Sources */,
				23444F841DCD217000573C8C /* NSData+BTCData.m in Sources */,
				2322DCB81D771831000E5AC1 /* SRRunLoopThread.m in Sources */,
				2330AA9D1E085F5700281E6F /* ContactTableViewCell.m in Sources */,
				C790E1241E5358540063D141 /* BCVerifyMobileNumberViewController.m in Sources */,
				84CCFAAF197D859C00DA4482 /* NSString+NSString_EscapeQuotes.m in Sources */,
				232D7DE11E018E7800A7A2ED /* ContactNewMessageViewController.m in Sources */,
				2390C10B1D87376E00342C38 /* TransactionRecipientsViewController.m in Sources */,
				23FB5C071D9ABB450008C6AB /* TransactionDetailDescriptionCell.m in Sources */,
				23BA220E1D6B4AB500D0472B /* KeychainItemWrapper+Credentials.m in Sources */,
				23DEF96E1DB11C98004AAAB6 /* TransferAllFundsBuilder.m in Sources */,
				A269E92E1B32D51F0052F953 /* SecondPasswordViewController.swift in Sources */,
			);
			runOnlyForDeploymentPostprocessing = 0;
		};
/* End PBXSourcesBuildPhase section */

/* Begin PBXVariantGroup section */
		220ADA6819A3796200EB7599 /* Localizable.strings */ = {
			isa = PBXVariantGroup;
			children = (
				220ADA6919A3796200EB7599 /* Base */,
				220ADA7219A3798A00EB7599 /* fr */,
				220ADA7A19A3799500EB7599 /* de */,
				220ADA8219A379AB00EB7599 /* zh-Hans */,
				220ADA8A19A379B600EB7599 /* ja */,
				220ADA9219A379C500EB7599 /* es */,
				220ADA9A19A379CA00EB7599 /* it */,
				220ADAA219A379D400EB7599 /* nl */,
				220ADAAA19A379DA00EB7599 /* ko */,
				220ADAB219A379FA00EB7599 /* zh-Hant */,
				220ADABA19A379FF00EB7599 /* pt */,
				220ADAC219A37A0300EB7599 /* pt-PT */,
				220ADACA19A37A0700EB7599 /* da */,
				220ADAD219A37A0C00EB7599 /* fi */,
				220ADADA19A37A1200EB7599 /* nb */,
				220ADAE219A37A1800EB7599 /* sv */,
				220ADAEA19A37A1E00EB7599 /* ru */,
				220ADAF219A37A2300EB7599 /* pl */,
				220ADAFA19A37A2800EB7599 /* tr */,
				220ADB0219A37A2C00EB7599 /* ar */,
				220ADB0A19A37A3600EB7599 /* th */,
				220ADB1219A37A3D00EB7599 /* cs */,
				220ADB1A19A37A4300EB7599 /* hu */,
				220ADB2A19A37A5600EB7599 /* hr */,
				220ADB3219A37A5B00EB7599 /* el */,
				220ADB3A19A37A6000EB7599 /* he */,
				220ADB4219A37A6600EB7599 /* ro */,
				220ADB4A19A37A6A00EB7599 /* sk */,
				220ADB5219A37A7100EB7599 /* uk */,
				220ADB5A19A37A7600EB7599 /* id */,
				220ADB6219A37A7A00EB7599 /* ms */,
				220ADB6A19A37A7F00EB7599 /* vi */,
				235EBDD91BA0BF71004D3410 /* es-ES */,
				235EBDE31BA0BFC9004D3410 /* hi */,
				23CEC6A11BA0C0F700F102BF /* sl */,
				23CEC6A81BA0C10500F102BF /* sv-SE */,
				23CEC6B31BA0C15300F102BF /* zh-CN */,
				23CEC6BA1BA0C26100F102BF /* zh-TW */,
				23F3418E1C52C37D000E53AB /* es-MX */,
				23F341971C52C392000E53AB /* pt-BR */,
				2398702D1D805D670067546F /* zh */,
			);
			name = Localizable.strings;
			sourceTree = "<group>";
		};
		220E375119A3604500E06996 /* ReceiveCoins.xib */ = {
			isa = PBXVariantGroup;
			children = (
				220E375019A3604500E06996 /* Base */,
				220ADA6E19A3798A00EB7599 /* fr */,
				220ADA7619A3799500EB7599 /* de */,
				220ADA7E19A379AB00EB7599 /* zh-Hans */,
				220ADA8619A379B500EB7599 /* ja */,
				220ADA8E19A379C500EB7599 /* es */,
				220ADA9619A379CA00EB7599 /* it */,
				220ADA9E19A379D400EB7599 /* nl */,
				220ADAA619A379DA00EB7599 /* ko */,
				220ADAAE19A379FA00EB7599 /* zh-Hant */,
				220ADAB619A379FF00EB7599 /* pt */,
				220ADABE19A37A0300EB7599 /* pt-PT */,
				220ADAC619A37A0700EB7599 /* da */,
				220ADACE19A37A0C00EB7599 /* fi */,
				220ADAD619A37A1200EB7599 /* nb */,
				220ADADE19A37A1800EB7599 /* sv */,
				220ADAE619A37A1E00EB7599 /* ru */,
				220ADAEE19A37A2300EB7599 /* pl */,
				220ADAF619A37A2800EB7599 /* tr */,
				220ADAFE19A37A2C00EB7599 /* ar */,
				220ADB0619A37A3600EB7599 /* th */,
				220ADB0E19A37A3D00EB7599 /* cs */,
				220ADB1619A37A4200EB7599 /* hu */,
				220ADB2619A37A5600EB7599 /* hr */,
				220ADB2E19A37A5B00EB7599 /* el */,
				220ADB3619A37A6000EB7599 /* he */,
				220ADB3E19A37A6500EB7599 /* ro */,
				220ADB4619A37A6A00EB7599 /* sk */,
				220ADB4E19A37A7100EB7599 /* uk */,
				220ADB5619A37A7600EB7599 /* id */,
				220ADB5E19A37A7A00EB7599 /* ms */,
				220ADB6619A37A7F00EB7599 /* vi */,
				220ADB6E19A37B3700EB7599 /* en */,
				235EBDD41BA0BF70004D3410 /* es-ES */,
				235EBDE01BA0BFC8004D3410 /* hi */,
				23CEC69E1BA0C0F600F102BF /* sl */,
				23CEC6A51BA0C10500F102BF /* sv-SE */,
				23CEC6B01BA0C15200F102BF /* zh-CN */,
				23CEC6B71BA0C26100F102BF /* zh-TW */,
				23F3418B1C52C37C000E53AB /* es-MX */,
				23F341941C52C391000E53AB /* pt-BR */,
				2398702E1D805D670067546F /* zh */,
			);
			name = ReceiveCoins.xib;
			sourceTree = "<group>";
		};
		220E375919A3613600E06996 /* BCAddressSelectionView.xib */ = {
			isa = PBXVariantGroup;
			children = (
				220E375819A3613600E06996 /* Base */,
				220ADA6C19A3798A00EB7599 /* fr */,
				220ADA7419A3799500EB7599 /* de */,
				220ADA7C19A379AB00EB7599 /* zh-Hans */,
				220ADA8419A379B500EB7599 /* ja */,
				220ADA8C19A379C500EB7599 /* es */,
				220ADA9419A379CA00EB7599 /* it */,
				220ADA9C19A379D400EB7599 /* nl */,
				220ADAA419A379DA00EB7599 /* ko */,
				220ADAAC19A379FA00EB7599 /* zh-Hant */,
				220ADAB419A379FF00EB7599 /* pt */,
				220ADABC19A37A0300EB7599 /* pt-PT */,
				220ADAC419A37A0700EB7599 /* da */,
				220ADACC19A37A0C00EB7599 /* fi */,
				220ADAD419A37A1200EB7599 /* nb */,
				220ADADC19A37A1800EB7599 /* sv */,
				220ADAE419A37A1E00EB7599 /* ru */,
				220ADAEC19A37A2300EB7599 /* pl */,
				220ADAF419A37A2800EB7599 /* tr */,
				220ADAFC19A37A2C00EB7599 /* ar */,
				220ADB0419A37A3600EB7599 /* th */,
				220ADB0C19A37A3D00EB7599 /* cs */,
				220ADB1419A37A4200EB7599 /* hu */,
				220ADB2419A37A5600EB7599 /* hr */,
				220ADB2C19A37A5B00EB7599 /* el */,
				220ADB3419A37A6000EB7599 /* he */,
				220ADB3C19A37A6500EB7599 /* ro */,
				220ADB4419A37A6A00EB7599 /* sk */,
				220ADB4C19A37A7100EB7599 /* uk */,
				220ADB5419A37A7600EB7599 /* id */,
				220ADB5C19A37A7A00EB7599 /* ms */,
				220ADB6419A37A7F00EB7599 /* vi */,
				220ADB6C19A37B3700EB7599 /* en */,
				235EBDD81BA0BF71004D3410 /* es-ES */,
				235EBDE21BA0BFC8004D3410 /* hi */,
				23CEC6A01BA0C0F700F102BF /* sl */,
				23CEC6A71BA0C10500F102BF /* sv-SE */,
				23CEC6B21BA0C15300F102BF /* zh-CN */,
				23CEC6B91BA0C26100F102BF /* zh-TW */,
				23F3418D1C52C37D000E53AB /* es-MX */,
				23F341961C52C392000E53AB /* pt-BR */,
				239870321D805D690067546F /* zh */,
			);
			name = BCAddressSelectionView.xib;
			sourceTree = "<group>";
		};
		220E375F19A3614900E06996 /* SendCoins.xib */ = {
			isa = PBXVariantGroup;
			children = (
				220E375E19A3614900E06996 /* Base */,
				220ADA6F19A3798A00EB7599 /* fr */,
				220ADA7719A3799500EB7599 /* de */,
				220ADA7F19A379AB00EB7599 /* zh-Hans */,
				220ADA8719A379B500EB7599 /* ja */,
				220ADA8F19A379C500EB7599 /* es */,
				220ADA9719A379CA00EB7599 /* it */,
				220ADA9F19A379D400EB7599 /* nl */,
				220ADAA719A379DA00EB7599 /* ko */,
				220ADAAF19A379FA00EB7599 /* zh-Hant */,
				220ADAB719A379FF00EB7599 /* pt */,
				220ADABF19A37A0300EB7599 /* pt-PT */,
				220ADAC719A37A0700EB7599 /* da */,
				220ADACF19A37A0C00EB7599 /* fi */,
				220ADAD719A37A1200EB7599 /* nb */,
				220ADADF19A37A1800EB7599 /* sv */,
				220ADAE719A37A1E00EB7599 /* ru */,
				220ADAEF19A37A2300EB7599 /* pl */,
				220ADAF719A37A2800EB7599 /* tr */,
				220ADAFF19A37A2C00EB7599 /* ar */,
				220ADB0719A37A3600EB7599 /* th */,
				220ADB0F19A37A3D00EB7599 /* cs */,
				220ADB1719A37A4300EB7599 /* hu */,
				220ADB2719A37A5600EB7599 /* hr */,
				220ADB2F19A37A5B00EB7599 /* el */,
				220ADB3719A37A6000EB7599 /* he */,
				220ADB3F19A37A6600EB7599 /* ro */,
				220ADB4719A37A6A00EB7599 /* sk */,
				220ADB4F19A37A7100EB7599 /* uk */,
				220ADB5719A37A7600EB7599 /* id */,
				220ADB5F19A37A7A00EB7599 /* ms */,
				220ADB6719A37A7F00EB7599 /* vi */,
				220ADB6F19A37B3700EB7599 /* en */,
				235EBDD61BA0BF70004D3410 /* es-ES */,
				235EBDDE1BA0BFC8004D3410 /* hi */,
				23CEC69C1BA0C0F600F102BF /* sl */,
				23CEC6A31BA0C10400F102BF /* sv-SE */,
				23CEC6AE1BA0C15200F102BF /* zh-CN */,
				23CEC6B51BA0C26100F102BF /* zh-TW */,
				23F341891C52C37C000E53AB /* es-MX */,
				23F341921C52C391000E53AB /* pt-BR */,
				2398702F1D805D680067546F /* zh */,
			);
			name = SendCoins.xib;
			sourceTree = "<group>";
		};
		220E376219A3614F00E06996 /* MainWindow.xib */ = {
			isa = PBXVariantGroup;
			children = (
				220E376119A3614F00E06996 /* Base */,
				220ADA7019A3798A00EB7599 /* fr */,
				220ADA7819A3799500EB7599 /* de */,
				220ADA8019A379AB00EB7599 /* zh-Hans */,
				220ADA8819A379B500EB7599 /* ja */,
				220ADA9019A379C500EB7599 /* es */,
				220ADA9819A379CA00EB7599 /* it */,
				220ADAA019A379D400EB7599 /* nl */,
				220ADAA819A379DA00EB7599 /* ko */,
				220ADAB019A379FA00EB7599 /* zh-Hant */,
				220ADAB819A379FF00EB7599 /* pt */,
				220ADAC019A37A0300EB7599 /* pt-PT */,
				220ADAC819A37A0700EB7599 /* da */,
				220ADAD019A37A0C00EB7599 /* fi */,
				220ADAD819A37A1200EB7599 /* nb */,
				220ADAE019A37A1800EB7599 /* sv */,
				220ADAE819A37A1E00EB7599 /* ru */,
				220ADAF019A37A2300EB7599 /* pl */,
				220ADAF819A37A2800EB7599 /* tr */,
				220ADB0019A37A2C00EB7599 /* ar */,
				220ADB0819A37A3600EB7599 /* th */,
				220ADB1019A37A3D00EB7599 /* cs */,
				220ADB1819A37A4300EB7599 /* hu */,
				220ADB2819A37A5600EB7599 /* hr */,
				220ADB3019A37A5B00EB7599 /* el */,
				220ADB3819A37A6000EB7599 /* he */,
				220ADB4019A37A6600EB7599 /* ro */,
				220ADB4819A37A6A00EB7599 /* sk */,
				220ADB5019A37A7100EB7599 /* uk */,
				220ADB5819A37A7600EB7599 /* id */,
				220ADB6019A37A7A00EB7599 /* ms */,
				220ADB6819A37A7F00EB7599 /* vi */,
				220ADB7019A37B3700EB7599 /* en */,
				235EBDD71BA0BF71004D3410 /* es-ES */,
				235EBDE11BA0BFC8004D3410 /* hi */,
				23CEC69F1BA0C0F700F102BF /* sl */,
				23CEC6A61BA0C10500F102BF /* sv-SE */,
				23CEC6B11BA0C15200F102BF /* zh-CN */,
				23CEC6B81BA0C26100F102BF /* zh-TW */,
				23F3418C1C52C37D000E53AB /* es-MX */,
				23F341951C52C392000E53AB /* pt-BR */,
				239870311D805D680067546F /* zh */,
			);
			name = MainWindow.xib;
			sourceTree = "<group>";
		};
		2357BA431D53979600BE0BFD /* InfoPlist.strings */ = {
			isa = PBXVariantGroup;
			children = (
				2357BA421D53979600BE0BFD /* Base */,
				2357BA441D5397B100BE0BFD /* en */,
				2395EEDF1D80575200517A16 /* cs */,
				2398701D1D805C8B0067546F /* es */,
				2398701E1D805CA80067546F /* de */,
				2398701F1D805CC20067546F /* fr */,
				239870201D805CD10067546F /* id */,
				239870211D805CE20067546F /* it */,
				239870221D805CED0067546F /* ja */,
				239870231D805D000067546F /* ko */,
				239870241D805D0B0067546F /* nl */,
				239870251D805D180067546F /* pl */,
				239870261D805D200067546F /* ru */,
				239870271D805D2B0067546F /* th */,
				239870281D805D340067546F /* tr */,
				239870291D805D3E0067546F /* uk */,
				2398702A1D805D570067546F /* vi */,
				2398702B1D805D660067546F /* zh */,
				23600FA11D9EEFD900D9985D /* pt */,
				23600FA21D9EF85000D9985D /* ar */,
				23600FA31D9EF85900D9985D /* da */,
				23600FA41D9EF86700D9985D /* el */,
				23600FA51D9EF87200D9985D /* fi */,
				23600FA61D9EF87D00D9985D /* he */,
				23600FA71D9EF88900D9985D /* hi */,
				23600FA81D9EF89300D9985D /* hr */,
				23600FA91D9EF89E00D9985D /* hu */,
				23600FAA1D9EF8A900D9985D /* ms */,
				23600FAB1D9EF8B800D9985D /* nb */,
				23600FAC1D9EF8C300D9985D /* ro */,
				23600FAD1D9EF8D200D9985D /* sk */,
				23600FAE1D9EF8DF00D9985D /* sl */,
				23600FAF1D9EF8E800D9985D /* sv */,
				23600FB01D9EF8F500D9985D /* zh-Hant */,
				237EBF571DB6C942009AE45A /* pt-BR */,
			);
			name = InfoPlist.strings;
			sourceTree = "<group>";
		};
		239CD4CA1C12214A00997DF5 /* Settings.storyboard */ = {
			isa = PBXVariantGroup;
			children = (
				239CD4C91C12214A00997DF5 /* Base */,
				239CD4CC1C12214E00997DF5 /* fr */,
				239CD4CE1C12214F00997DF5 /* es */,
				239CD4D01C12215000997DF5 /* de */,
				239CD4D21C12215100997DF5 /* zh-Hans */,
				239CD4D41C12215200997DF5 /* ja */,
				239CD4D61C12215300997DF5 /* it */,
				239CD4D81C12215400997DF5 /* nl */,
				239CD4DA1C12215500997DF5 /* ko */,
				239CD4DC1C12215500997DF5 /* zh-Hant */,
				239CD4DE1C12215600997DF5 /* pt */,
				239CD4E01C12215700997DF5 /* pt-PT */,
				239CD4E21C12215800997DF5 /* da */,
				239CD4E41C12215900997DF5 /* fi */,
				239CD4E61C12215A00997DF5 /* nb */,
				239CD4E81C12215A00997DF5 /* sv */,
				239CD4EA1C12215B00997DF5 /* ru */,
				239CD4EC1C12215C00997DF5 /* pl */,
				239CD4EE1C12215D00997DF5 /* tr */,
				239CD4F01C12215E00997DF5 /* ar */,
				239CD4F21C12215F00997DF5 /* th */,
				239CD4F41C12216200997DF5 /* cs */,
				239CD4F61C12216300997DF5 /* hu */,
				239CD4FA1C12216500997DF5 /* hr */,
				239CD4FC1C12216600997DF5 /* el */,
				239CD4FE1C12216600997DF5 /* he */,
				239CD5001C12216700997DF5 /* ro */,
				239CD5021C12216800997DF5 /* sk */,
				239CD5041C12216900997DF5 /* uk */,
				239CD5061C12216A00997DF5 /* id */,
				239CD5081C12216B00997DF5 /* ms */,
				239CD50A1C12216B00997DF5 /* vi */,
				239CD50C1C12216C00997DF5 /* es-ES */,
				239CD50E1C12216D00997DF5 /* hi */,
				239CD5101C12216E00997DF5 /* sl */,
				239CD5121C12216E00997DF5 /* sv-SE */,
				239CD5141C12216F00997DF5 /* zh-CN */,
				239CD5161C12217000997DF5 /* zh-TW */,
				234197881C17BB08004B82C5 /* en */,
				23F341881C52C37C000E53AB /* es-MX */,
				23F341981C52C392000E53AB /* pt-BR */,
				239870341D805D6A0067546F /* zh */,
			);
			name = Settings.storyboard;
			sourceTree = "<group>";
		};
		239CD5191C12217F00997DF5 /* Upgrade.storyboard */ = {
			isa = PBXVariantGroup;
			children = (
				239CD5181C12217F00997DF5 /* Base */,
				239CD51B1C12218200997DF5 /* fr */,
				239CD51D1C12218300997DF5 /* es */,
				239CD51F1C12218400997DF5 /* de */,
				239CD5211C12218500997DF5 /* zh-Hans */,
				239CD5231C12218600997DF5 /* ja */,
				239CD5251C12218600997DF5 /* it */,
				239CD5271C12218700997DF5 /* nl */,
				239CD5291C12218800997DF5 /* ko */,
				239CD52B1C12218900997DF5 /* zh-Hant */,
				239CD52D1C12218900997DF5 /* pt */,
				239CD52F1C12218A00997DF5 /* pt-PT */,
				239CD5311C12218B00997DF5 /* da */,
				239CD5331C12218B00997DF5 /* fi */,
				239CD5351C12218C00997DF5 /* nb */,
				239CD5371C12218D00997DF5 /* sv */,
				239CD5391C12218E00997DF5 /* ru */,
				239CD53B1C12218F00997DF5 /* pl */,
				239CD53D1C12219D00997DF5 /* tr */,
				239CD53F1C12219E00997DF5 /* ar */,
				239CD5411C12219E00997DF5 /* th */,
				239CD5431C12219F00997DF5 /* cs */,
				239CD5451C1221A000997DF5 /* hu */,
				239CD5491C1221A200997DF5 /* hr */,
				239CD54B1C1221A400997DF5 /* el */,
				239CD54D1C1221A500997DF5 /* he */,
				239CD54F1C1221A600997DF5 /* ro */,
				239CD5511C1221A600997DF5 /* sk */,
				239CD5531C1221A900997DF5 /* uk */,
				239CD5551C1221AA00997DF5 /* id */,
				239CD5571C1221AB00997DF5 /* ms */,
				239CD5591C12222E00997DF5 /* vi */,
				239CD55B1C12222F00997DF5 /* es-ES */,
				239CD55D1C12223000997DF5 /* sl */,
				239CD55F1C12223000997DF5 /* hi */,
				239CD5611C12223100997DF5 /* sv-SE */,
				239CD5631C12223200997DF5 /* zh-CN */,
				239CD5651C12223300997DF5 /* zh-TW */,
				234197861C17BB02004B82C5 /* en */,
				23F341871C52C37C000E53AB /* es-MX */,
				23F341911C52C391000E53AB /* pt-BR */,
				2398702C1D805D670067546F /* zh */,
			);
			name = Upgrade.storyboard;
			sourceTree = "<group>";
		};
		23D5DB521C4415AE007AD0A2 /* AccountsAndAddresses.storyboard */ = {
			isa = PBXVariantGroup;
			children = (
				23D5DB511C4415AE007AD0A2 /* Base */,
				23D5DB541C4415B1007AD0A2 /* en */,
				23D5DB561C4415B1007AD0A2 /* fr */,
				23D5DB581C4415B2007AD0A2 /* es */,
				23D5DB5A1C4415B4007AD0A2 /* de */,
				23D5DB5C1C4415B5007AD0A2 /* zh-Hans */,
				23D5DB5E1C4415B5007AD0A2 /* ja */,
				23D5DB601C4415B6007AD0A2 /* it */,
				23D5DB621C4415B6007AD0A2 /* nl */,
				23D5DB641C4415B7007AD0A2 /* ko */,
				23D5DB661C4415B7007AD0A2 /* zh-Hant */,
				23D5DB681C4415B8007AD0A2 /* pt */,
				23D5DB6A1C4415B8007AD0A2 /* pt-PT */,
				23D5DB6C1C4415B9007AD0A2 /* da */,
				23D5DB6E1C4415BA007AD0A2 /* fi */,
				23D5DB701C4415BA007AD0A2 /* nb */,
				23D5DB721C4415BB007AD0A2 /* sv */,
				23D5DB741C4415BC007AD0A2 /* ru */,
				23D5DB761C4415BC007AD0A2 /* pl */,
				23D5DB781C4415BD007AD0A2 /* tr */,
				23D5DB7A1C4415BE007AD0A2 /* ar */,
				23D5DB7C1C4415BE007AD0A2 /* th */,
				23D5DB7E1C4415BF007AD0A2 /* cs */,
				23D5DB801C4415C0007AD0A2 /* hu */,
				23D5DB841C4415C4007AD0A2 /* hr */,
				23D5DB861C4415C5007AD0A2 /* el */,
				23D5DB881C4415C5007AD0A2 /* he */,
				23D5DB8A1C4415C6007AD0A2 /* ro */,
				23D5DB8C1C4415C7007AD0A2 /* sk */,
				23D5DB8E1C4415C7007AD0A2 /* id */,
				23D5DB901C4415C9007AD0A2 /* uk */,
				23D5DB921C4415CF007AD0A2 /* ms */,
				23D5DB941C4415CF007AD0A2 /* vi */,
				23D5DB961C4415D0007AD0A2 /* es-ES */,
				23D5DB981C4415D1007AD0A2 /* hi */,
				23D5DB9A1C4415D1007AD0A2 /* sv-SE */,
				23D5DB9C1C4415D2007AD0A2 /* sl */,
				23D5DB9E1C4415D3007AD0A2 /* zh-CN */,
				23D5DBA01C4415D3007AD0A2 /* zh-TW */,
				2371DEAC1C6A8898000DC8AF /* pt-BR */,
				2371DEAF1C6A8AF3000DC8AF /* es-MX */,
				239870331D805D690067546F /* zh */,
			);
			name = AccountsAndAddresses.storyboard;
			sourceTree = "<group>";
		};
		A2599BAC1B0B762400C2EA81 /* Backup.storyboard */ = {
			isa = PBXVariantGroup;
			children = (
				A2599BAB1B0B762400C2EA81 /* Base */,
				A2599BB21B0B763200C2EA81 /* es */,
				A2599BB41B0B763800C2EA81 /* de */,
				A2599BB61B0B763A00C2EA81 /* zh-Hans */,
				A2599BB81B0B763C00C2EA81 /* ja */,
				A2599BBA1B0B763E00C2EA81 /* it */,
				A2599BBC1B0B763F00C2EA81 /* nl */,
				A2599BBE1B0B764100C2EA81 /* ko */,
				A2599BC01B0B764200C2EA81 /* zh-Hant */,
				A2599BC41B0B764600C2EA81 /* pt-PT */,
				A2599BC61B0B764900C2EA81 /* da */,
				A2599BC81B0B764B00C2EA81 /* fi */,
				A2599BCE1B0B764F00C2EA81 /* ru */,
				A2599BD01B0B765700C2EA81 /* pl */,
				A2599BD21B0B765A00C2EA81 /* tr */,
				A2599BD41B0B765B00C2EA81 /* ar */,
				A2599BD81B0B765E00C2EA81 /* cs */,
				A2599BE01B0B766600C2EA81 /* el */,
				A2599BE21B0B766800C2EA81 /* he */,
				A2599BE41B0B766A00C2EA81 /* ro */,
				A2599BE81B0B766D00C2EA81 /* uk */,
				A2599BEE1B0B767100C2EA81 /* vi */,
				A2AADC041B0B98720085144B /* fr */,
				A2AADC071B0B999F0085144B /* en */,
				2374BFA41B750D6E00A53FBE /* hr */,
				2374BFA61B750DE400A53FBE /* hu */,
				2374BFA81B750E1900A53FBE /* id */,
				2374BFAA1B750E3600A53FBE /* pt */,
				2374BFAC1B750E4E00A53FBE /* nb */,
				2374BFAE1B750E9100A53FBE /* sv */,
				2374BFB01B750EB200A53FBE /* th */,
				2374BFB21B750ECA00A53FBE /* sk */,
				2374BFB41B750EDE00A53FBE /* ms */,
				235EBDD51BA0BF70004D3410 /* es-ES */,
				235EBDDF1BA0BFC8004D3410 /* hi */,
				23CEC69D1BA0C0F600F102BF /* sl */,
				23CEC6A41BA0C10500F102BF /* sv-SE */,
				23CEC6AF1BA0C15200F102BF /* zh-CN */,
				23CEC6B61BA0C26100F102BF /* zh-TW */,
				23F3418A1C52C37C000E53AB /* es-MX */,
				23F341931C52C391000E53AB /* pt-BR */,
				239870301D805D680067546F /* zh */,
			);
			name = Backup.storyboard;
			sourceTree = "<group>";
		};
/* End PBXVariantGroup section */

/* Begin XCBuildConfiguration section */
		9FB3638714B60128004BEA02 /* Debug */ = {
			isa = XCBuildConfiguration;
			buildSettings = {
				ALWAYS_SEARCH_USER_PATHS = NO;
				ARCHS = "$(ARCHS_STANDARD)";
				CLANG_ENABLE_OBJC_ARC = YES;
				CLANG_WARN_BOOL_CONVERSION = YES;
				CLANG_WARN_CONSTANT_CONVERSION = YES;
				CLANG_WARN_EMPTY_BODY = YES;
				CLANG_WARN_ENUM_CONVERSION = YES;
				CLANG_WARN_INT_CONVERSION = YES;
				CLANG_WARN_UNREACHABLE_CODE = YES;
				CLANG_WARN__DUPLICATE_METHOD_MATCH = YES;
				CODE_SIGN_IDENTITY = "";
				"CODE_SIGN_IDENTITY[sdk=iphoneos*]" = "iPhone Developer";
				COPY_PHASE_STRIP = NO;
				ENABLE_STRICT_OBJC_MSGSEND = YES;
				GCC_C_LANGUAGE_STANDARD = gnu99;
				GCC_DYNAMIC_NO_PIC = NO;
				GCC_OPTIMIZATION_LEVEL = 0;
				GCC_PREPROCESSOR_DEFINITIONS = (
					"DEBUG=1",
					"$(inherited)",
				);
				GCC_SYMBOLS_PRIVATE_EXTERN = NO;
				GCC_THUMB_SUPPORT = NO;
				GCC_VERSION = com.apple.compilers.llvm.clang.1_0;
				GCC_WARN_64_TO_32_BIT_CONVERSION = YES;
				GCC_WARN_ABOUT_MISSING_PROTOTYPES = YES;
				GCC_WARN_ABOUT_RETURN_TYPE = YES;
				GCC_WARN_UNDECLARED_SELECTOR = YES;
				GCC_WARN_UNINITIALIZED_AUTOS = YES;
				GCC_WARN_UNUSED_FUNCTION = YES;
				GCC_WARN_UNUSED_VARIABLE = YES;
				ONLY_ACTIVE_ARCH = YES;
				"PROVISIONING_PROFILE[sdk=iphoneos*]" = "";
				SDKROOT = iphoneos;
				TARGETED_DEVICE_FAMILY = "1,2";
			};
			name = Debug;
		};
		9FB3638814B60128004BEA02 /* Release */ = {
			isa = XCBuildConfiguration;
			buildSettings = {
				ALWAYS_SEARCH_USER_PATHS = NO;
				ARCHS = "$(ARCHS_STANDARD)";
				CLANG_ENABLE_OBJC_ARC = YES;
				CLANG_WARN_BOOL_CONVERSION = YES;
				CLANG_WARN_CONSTANT_CONVERSION = YES;
				CLANG_WARN_EMPTY_BODY = YES;
				CLANG_WARN_ENUM_CONVERSION = YES;
				CLANG_WARN_INT_CONVERSION = YES;
				CLANG_WARN_UNREACHABLE_CODE = YES;
				CLANG_WARN__DUPLICATE_METHOD_MATCH = YES;
				CODE_SIGN_IDENTITY = "";
				"CODE_SIGN_IDENTITY[sdk=iphoneos*]" = "iPhone Developer";
				COPY_PHASE_STRIP = YES;
				ENABLE_STRICT_OBJC_MSGSEND = YES;
				GCC_C_LANGUAGE_STANDARD = gnu99;
				GCC_THUMB_SUPPORT = NO;
				GCC_VERSION = com.apple.compilers.llvm.clang.1_0;
				GCC_WARN_64_TO_32_BIT_CONVERSION = YES;
				GCC_WARN_ABOUT_MISSING_PROTOTYPES = YES;
				GCC_WARN_ABOUT_RETURN_TYPE = YES;
				GCC_WARN_UNDECLARED_SELECTOR = YES;
				GCC_WARN_UNINITIALIZED_AUTOS = YES;
				GCC_WARN_UNUSED_FUNCTION = YES;
				GCC_WARN_UNUSED_VARIABLE = YES;
				OTHER_CFLAGS = "-DNS_BLOCK_ASSERTIONS=1";
				"PROVISIONING_PROFILE[sdk=iphoneos*]" = "";
				SDKROOT = iphoneos;
				TARGETED_DEVICE_FAMILY = "1,2";
				VALIDATE_PRODUCT = YES;
			};
			name = Release;
		};
		9FB3638A14B60128004BEA02 /* Debug */ = {
			isa = XCBuildConfiguration;
			buildSettings = {
				ASSETCATALOG_COMPILER_APPICON_NAME = AppIcon;
				ASSETCATALOG_COMPILER_LAUNCHIMAGE_NAME = LaunchImage;
				CLANG_ENABLE_MODULES = YES;
				CLANG_ENABLE_OBJC_ARC = YES;
				CODE_SIGN_ENTITLEMENTS = Blockchain/Blockchain.entitlements;
				CODE_SIGN_IDENTITY = "iPhone Developer";
				"CODE_SIGN_IDENTITY[sdk=iphoneos*]" = "iPhone Developer";
				DEVELOPMENT_TEAM = NZ6PH75U7K;
				ENABLE_BITCODE = NO;
				FRAMEWORK_SEARCH_PATHS = "$(inherited)";
				GCC_PRECOMPILE_PREFIX_HEADER = YES;
				GCC_PREFIX_HEADER = "Blockchain/Blockchain-Prefix.pch";
				GCC_THUMB_SUPPORT = NO;
				HEADER_SEARCH_PATHS = (
					"$(inherited)",
					/Applications/Xcode.app/Contents/Developer/Toolchains/XcodeDefault.xctoolchain/usr/include,
					"$(SRCROOT)/Submodules/OpenSSL-for-iPhone/include",
					"$(SRCROOT)/Submodules/SocketRocket",
				);
				INFOPLIST_FILE = "Blockchain/Blockchain-Info.plist";
				IPHONEOS_DEPLOYMENT_TARGET = 9.0;
				LD_RUNPATH_SEARCH_PATHS = "$(inherited) @executable_path/Frameworks";
				LIBRARY_SEARCH_PATHS = "$(PROJECT_DIR)/Submodules/OpenSSL-for-iPhone/lib";
				PRODUCT_BUNDLE_IDENTIFIER = com.rainydayapps.Blockchain;
				PRODUCT_NAME = Blockchain;
				PROVISIONING_PROFILE = "";
				SWIFT_OBJC_BRIDGING_HEADER = "Blockchain/Blockchain-Bridging-Header.h";
				SWIFT_OPTIMIZATION_LEVEL = "-Onone";
				SWIFT_VERSION = 3.0;
				TARGETED_DEVICE_FAMILY = 1;
				VALID_ARCHS = "$(ARCHS_STANDARD)";
				WRAPPER_EXTENSION = app;
			};
			name = Debug;
		};
		9FB3638B14B60128004BEA02 /* Release */ = {
			isa = XCBuildConfiguration;
			buildSettings = {
				ASSETCATALOG_COMPILER_APPICON_NAME = AppIcon;
				ASSETCATALOG_COMPILER_LAUNCHIMAGE_NAME = LaunchImage;
				CLANG_ENABLE_MODULES = YES;
				CLANG_ENABLE_OBJC_ARC = YES;
				CODE_SIGN_ENTITLEMENTS = Blockchain/Blockchain.entitlements;
				CODE_SIGN_IDENTITY = "iPhone Distribution";
				"CODE_SIGN_IDENTITY[sdk=iphoneos*]" = "iPhone Developer";
				DEVELOPMENT_TEAM = NZ6PH75U7K;
				ENABLE_BITCODE = NO;
				FRAMEWORK_SEARCH_PATHS = "$(inherited)";
				GCC_PRECOMPILE_PREFIX_HEADER = YES;
				GCC_PREFIX_HEADER = "Blockchain/Blockchain-Prefix.pch";
				GCC_THUMB_SUPPORT = NO;
				HEADER_SEARCH_PATHS = (
					"$(inherited)",
					/Applications/Xcode.app/Contents/Developer/Toolchains/XcodeDefault.xctoolchain/usr/include,
					"$(SRCROOT)/Submodules/OpenSSL-for-iPhone/include",
					"$(SRCROOT)/Submodules/SocketRocket",
				);
				INFOPLIST_FILE = "Blockchain/Blockchain-Info.plist";
				IPHONEOS_DEPLOYMENT_TARGET = 9.0;
				LD_RUNPATH_SEARCH_PATHS = "$(inherited) @executable_path/Frameworks";
				LIBRARY_SEARCH_PATHS = "$(PROJECT_DIR)/Submodules/OpenSSL-for-iPhone/lib";
				PRODUCT_BUNDLE_IDENTIFIER = com.rainydayapps.Blockchain;
				PRODUCT_NAME = Blockchain;
				PROVISIONING_PROFILE = "";
				SWIFT_OBJC_BRIDGING_HEADER = "Blockchain/Blockchain-Bridging-Header.h";
				SWIFT_VERSION = 3.0;
				TARGETED_DEVICE_FAMILY = 1;
				VALID_ARCHS = "$(ARCHS_STANDARD)";
				WRAPPER_EXTENSION = app;
			};
			name = Release;
		};
/* End XCBuildConfiguration section */

/* Begin XCConfigurationList section */
		9FB3636B14B60128004BEA02 /* Build configuration list for PBXProject "Blockchain" */ = {
			isa = XCConfigurationList;
			buildConfigurations = (
				9FB3638714B60128004BEA02 /* Debug */,
				9FB3638814B60128004BEA02 /* Release */,
			);
			defaultConfigurationIsVisible = 0;
			defaultConfigurationName = Release;
		};
		9FB3638914B60128004BEA02 /* Build configuration list for PBXNativeTarget "Blockchain" */ = {
			isa = XCConfigurationList;
			buildConfigurations = (
				9FB3638A14B60128004BEA02 /* Debug */,
				9FB3638B14B60128004BEA02 /* Release */,
			);
			defaultConfigurationIsVisible = 0;
			defaultConfigurationName = Release;
		};
/* End XCConfigurationList section */
	};
	rootObject = 9FB3636814B60128004BEA02 /* Project object */;
}<|MERGE_RESOLUTION|>--- conflicted
+++ resolved
@@ -1435,17 +1435,14 @@
 		9F765F3A14BC7C3100048EFB /* Models */ = {
 			isa = PBXGroup;
 			children = (
-<<<<<<< HEAD
 				C75F70E81E2685CA005B4EAF /* ContactTransaction.h */,
 				C75F70E91E2685CA005B4EAF /* ContactTransaction.m */,
 				237356B41DF894CF003940A7 /* Contact.h */,
 				237356B51DF894CF003940A7 /* Contact.m */,
 				23256A571DF1CFF7002B7A04 /* Invitation.h */,
 				23256A581DF1CFF7002B7A04 /* Invitation.m */,
-=======
 				C780DF6A1EEF082300D48698 /* SharedSessionDelegate.h */,
 				C780DF6B1EEF082300D48698 /* SharedSessionDelegate.m */,
->>>>>>> 97ee7f9a
 				C72D6CC91ED3472D0000F922 /* FeeTypes.h */,
 				23964C011DCA3F19001323BE /* KeyPair.h */,
 				23964C021DCA3F19001323BE /* KeyPair.m */,

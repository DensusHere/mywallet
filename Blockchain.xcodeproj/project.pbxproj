--- conflicted
+++ resolved
@@ -27,11 +27,7 @@
 		2357BA411D53979600BE0BFD /* InfoPlist.strings in Resources */ = {isa = PBXBuildFile; fileRef = 2357BA431D53979600BE0BFD /* InfoPlist.strings */; };
 		235BD5661C58216000969B31 /* BCModalViewController.m in Sources */ = {isa = PBXBuildFile; fileRef = 235BD5651C58216000969B31 /* BCModalViewController.m */; };
 		236D7ED91CBD8B3900836EF2 /* DeviceIdentifier.m in Sources */ = {isa = PBXBuildFile; fileRef = 236D7ED81CBD8B3900836EF2 /* DeviceIdentifier.m */; };
-<<<<<<< HEAD
-		236F32791C15F97D00BC89F3 /* UpgradeDetailsViewController.m in Sources */ = {isa = PBXBuildFile; fileRef = 236F32781C15F97D00BC89F3 /* UpgradeDetailsViewController.m */; };
 		237451C91D624C1C00CF7049 /* RootService.m in Sources */ = {isa = PBXBuildFile; fileRef = 237451C81D624C1C00CF7049 /* RootService.m */; };
-=======
->>>>>>> b02cb745
 		2378271A1B7E472D00E9EE03 /* BCSecureTextField.swift in Sources */ = {isa = PBXBuildFile; fileRef = 237827191B7E472D00E9EE03 /* BCSecureTextField.swift */; };
 		237C9E901C482132000754F7 /* AccountsAndAddressesDetailViewController.m in Sources */ = {isa = PBXBuildFile; fileRef = 237C9E8F1C482132000754F7 /* AccountsAndAddressesDetailViewController.m */; };
 		239539831B486C7100989667 /* UILabel+MultiLineAutoSize.m in Sources */ = {isa = PBXBuildFile; fileRef = 239539821B486C7100989667 /* UILabel+MultiLineAutoSize.m */; };

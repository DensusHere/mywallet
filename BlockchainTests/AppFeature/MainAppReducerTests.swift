--- conflicted
+++ resolved
@@ -155,12 +155,8 @@
                 secondPasswordPrompter: SecondPasswordPromptableMock(),
                 nativeWalletFlagEnabled: { .just(false) },
                 buildVersionProvider: { "" },
-<<<<<<< HEAD
-                performanceTracing: mockPerformanceTracing
-=======
                 performanceTracing: mockPerformanceTracing,
                 appUpgradeState: { .just(nil) }
->>>>>>> a559ec3d
             )
         )
     }

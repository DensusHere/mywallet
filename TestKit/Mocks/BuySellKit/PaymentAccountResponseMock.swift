--- conflicted
+++ resolved
@@ -26,11 +26,7 @@
         balances: [
             "BTC": Balance(available: "0", withdrawable: "0"),
             "BCH": Balance(available: "0", withdrawable: "0"),
-<<<<<<< HEAD
-            "ETH": Balance(available: "200000", withdrawable: "2000000"),
-=======
             "ETH": Balance(available: "200000", withdrawable: "0"),
->>>>>>> fe407c55
             "PAX": Balance(available: "0", withdrawable: "0"),
             "XLM": Balance(available: "0", withdrawable: "0"),
             "ALGO": Balance(available: "0", withdrawable: "0")

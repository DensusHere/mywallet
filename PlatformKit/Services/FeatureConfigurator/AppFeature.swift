//
//  AppFeature.swift
//  Blockchain
//
//  Created by Chris Arriola on 5/9/18.
//  Copyright © 2018 Blockchain Luxembourg S.A. All rights reserved.
//

import Foundation

/// Enumerates app features that can be dynamically configured (e.g. enabled/disabled)
@objc
public enum AppFeature: Int, CaseIterable {
    case biometry
    case swipeToReceive
    case transferFundsFromImportedAddress

    /// Exchange linking enabled
    case exchangeLinking

    /// Exchange announcement visibility
    case exchangeAnnouncement

    /// The announcements
    case announcements

    /// Is simple buy enabled
    case simpleBuyEnabled

    /// Is simple buy card payment method enabled
    case simpleBuyCardsEnabled

    /// Is simple buy funds payment method enabled
    case simpleBuyFundsEnabled
    
    /// Is interest account enabled
    case interestAccountEnabled

    /// Is Send 2.0 enabled
    case newSendEnabled

    case wDGLDenabled

    case siftScienceEnabled

    case achEnabled

    case achBuyFlowEnabled
<<<<<<< HEAD
    
    /// Sending from custodial to non-custodial
    /// via the transaction flow
    case internalSendEnabled
=======

    case achSettingsEnabled
>>>>>>> 79eefa25
}

extension AppFeature {
    /// The remote key which determines if this feature is enabled or not
    public var remoteEnabledKey: String? {
        switch self {
        case .exchangeLinking:
            return "pit_linking_enabled"
        case .exchangeAnnouncement:
            return "pit_show_announcement"
        case .announcements:
            return "announcements"
        case .simpleBuyEnabled:
            return "simple_buy_enabled"
        case .simpleBuyCardsEnabled:
            return "simple_buy_method_card_enabled"
        case .simpleBuyFundsEnabled:
            return "simple_buy_method_funds_enabled"
        case .interestAccountEnabled:
            return "interest_account_enabled"
        case .newSendEnabled:
            return "new_send_enabled_ios"
        case .wDGLDenabled:
            return "wdgld_enabled"
        case .siftScienceEnabled:
            return "sift_science_enabled"
        case .achEnabled:
            return "ach_enabled"
        case .achBuyFlowEnabled:
            return "ach_buy_flow_enabled_ios"
<<<<<<< HEAD
        case .internalSendEnabled:
            return "internal_send_enabled_ios"
=======
        case .achSettingsEnabled:
            return "ach_settings_enabled_ios"
>>>>>>> 79eefa25
        case .biometry,
             .swipeToReceive,
             .transferFundsFromImportedAddress:
            return nil
        }
    }
}<|MERGE_RESOLUTION|>--- conflicted
+++ resolved
@@ -46,15 +46,12 @@
     case achEnabled
 
     case achBuyFlowEnabled
-<<<<<<< HEAD
+
+    case achSettingsEnabled
     
     /// Sending from custodial to non-custodial
     /// via the transaction flow
     case internalSendEnabled
-=======
-
-    case achSettingsEnabled
->>>>>>> 79eefa25
 }
 
 extension AppFeature {
@@ -85,13 +82,10 @@
             return "ach_enabled"
         case .achBuyFlowEnabled:
             return "ach_buy_flow_enabled_ios"
-<<<<<<< HEAD
+        case .achSettingsEnabled:
+            return "ach_settings_enabled_ios"
         case .internalSendEnabled:
             return "internal_send_enabled_ios"
-=======
-        case .achSettingsEnabled:
-            return "ach_settings_enabled_ios"
->>>>>>> 79eefa25
         case .biometry,
              .swipeToReceive,
              .transferFundsFromImportedAddress:

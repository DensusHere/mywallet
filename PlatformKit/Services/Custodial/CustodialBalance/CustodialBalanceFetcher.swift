--- conflicted
+++ resolved
@@ -7,11 +7,8 @@
 //
 
 import RxRelay
-<<<<<<< HEAD
+import RxSwift
 import ToolKit
-=======
-import RxSwift
->>>>>>> 4abd34ef
 
 public final class CustodialCryptoBalanceFetcher: CustodialAccountBalanceFetching {
 

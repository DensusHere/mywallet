--- conflicted
+++ resolved
@@ -206,21 +206,12 @@
   "system": {
     "macos": {
       "ventura": {
-<<<<<<< HEAD
-        "HOMEBREW_VERSION": "4.0.21",
-        "HOMEBREW_PREFIX": "/usr/local",
-        "Homebrew/homebrew-core": "api",
-        "CLT": "",
-        "Xcode": "14.3.1",
-        "macOS": "13.3.1"
-=======
         "HOMEBREW_VERSION": "4.0.22",
         "HOMEBREW_PREFIX": "/opt/homebrew",
         "Homebrew/homebrew-core": "api",
         "CLT": "",
         "Xcode": "14.3.1",
         "macOS": "13.4"
->>>>>>> 1fdac62c
       }
     }
   }
